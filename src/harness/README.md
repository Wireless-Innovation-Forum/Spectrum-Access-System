--- conflicted
+++ resolved
@@ -11,12 +11,8 @@
 *   cryptography (https://pypi.python.org/pypi/cryptography)
 *   jsonschema 2.6.0 (https://pypi.python.org/pypi/jsonschema)
 *   shapely (https://pypi.python.org/pypi/Shapely)
-<<<<<<< HEAD
+*   mock (https://pypi.python.org/pypi/mock)
 *   validators (https://pypi.python.org/pypi/validators)
-=======
-*   mock (https://pypi.python.org/pypi/mock)
-
->>>>>>> de1e5ddf
 ## Code location
 
 *   **.**: Test framework.
