--- conflicted
+++ resolved
@@ -115,7 +115,7 @@
                            - 3.1634, # FSS mask loss for adjacent 10MHz
                            4)
 
-<<<<<<< HEAD
+
   def test_computeFssCoChannel(self):
     # Mock things propag and FSS antenna. -70dBm at 30km
     wf_itm.CalcItmPropagationLoss = testutils.FakePropagationPredictor(
@@ -144,7 +144,7 @@
                            - 0.5, # inband filter
                            4)
 
-=======
+
   def test_getProtectedChannels(self):
     self.assertEqual(interf.getProtectedChannels(3660e6, 3675e6),
                      [(3660e6, 3665e6), (3665e6, 3670e6), (3670e6, 3675e6)])
@@ -154,7 +154,7 @@
                      [(3550e6, 3555e6)])
     self.assertEqual(interf.getProtectedChannels(3692e6, 3722e6),
                      [(3690e6, 3695e6), (3695e6, 3700e6) ])
->>>>>>> 917bc334
+
 
 if __name__ == '__main__':
   unittest.main()