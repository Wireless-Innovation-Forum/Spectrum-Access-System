#    Copyright 2016 SAS Project Authors. All Rights Reserved.
#
#    Licensed under the Apache License, Version 2.0 (the "License");
#    you may not use this file except in compliance with the License.
#    You may obtain a copy of the License at
#
#        http://www.apache.org/licenses/LICENSE-2.0
#
#    Unless required by applicable law or agreed to in writing, software
#    distributed under the License is distributed on an "AS IS" BASIS,
#    WITHOUT WARRANTIES OR CONDITIONS OF ANY KIND, either express or implied.
#    See the License for the specific language governing permissions and
#    limitations under the License.
"""Specialized implementation of SasTestCase for all SCS/SDS/SSS testcases."""

import inspect
import json
import logging
import os
import re
import sas
import sas_testcase
import subprocess
import socket
import urlparse
import inspect

from OpenSSL import SSL, crypto
from util import getCertificateFingerprint
from request_handler import HTTPError

class CiphersOverload(object):
  """Overloads the ciphers and client certificate used by the SAS client.
  Upon destruction, restores the original ciphers and certificate.
  """

  def __init__(self, sas, ciphers, client_cert, client_key):
    self.sas = sas
    self.ciphers = ciphers
    self.client_cert = client_cert
    self.client_key = client_key
    self.original_ciphers = None
    self.original_client_cert = None
    self.original_client_key = None

  def __enter__(self):
    self.original_ciphers = self.sas._tls_config.ciphers
    self.original_client_cert = self.sas._tls_config.client_cert
    self.original_client_key = self.sas._tls_config.client_key
    self.sas._tls_config.ciphers = self.ciphers
    self.sas._tls_config.client_cert = self.client_cert
    self.sas._tls_config.client_key = self.client_key

  def __exit__(self, type, value, traceback):
    self.sas._tls_config.ciphers = self.original_ciphers
    self.sas._tls_config.client_cert = self.original_client_cert
    self.sas._tls_config.client_key = self.original_client_key


class SecurityTestCase(sas_testcase.SasTestCase):

  def setUp(self):
    self._sas, self._sas_admin = sas.GetTestingSas()
    # Note that we disable the admin.Reset(), to avoid 'unexpected' request
    # to SAS UUT before a test really starts.
    # Tests changing the SAS UUT state must explicitly call the SasReset()

  def SasReset(self):
    """Resets the SAS UUT to its initial state."""
    self._sas_admin.Reset()

  def getCertFilename(self, cert_name):
    """Returns the absolute path of the file corresponding to the given |cert_name|.
    """
    harness_dir = os.path.dirname(
                  os.path.abspath(inspect.getfile(inspect.currentframe())))
    return os.path.join(harness_dir, 'certs', cert_name)

  def assertTlsHandshakeSucceed(self, base_url, ciphers, client_cert, client_key):
    """Checks that the TLS handshake succeed with the given parameters.

    Attempts to establish a TLS session with the given |base_url|, using the
    given |ciphers| list and the given certificate key pair.
    Checks that he SAS UUT response must satisfy all of the following conditions:
    - The SAS UUT agrees to use a cipher specified in the |ciphers| list
    - The SAS UUT agrees to use TLS Protocol Version 1.2
    - Valid Finished message is returned by the SAS UUT immediately following
      the ChangeCipherSpec message
    """
    url = urlparse.urlparse('https://' + base_url)
    client = socket.socket()
    client.connect((url.hostname, url.port or 443))
    logging.debug("OPENSSL version: %s" % SSL.SSLeay_version(SSL.SSLEAY_VERSION))
    logging.debug('TLS handshake: connecting to: %s:%d', url.hostname,
                  url.port or 443)
    logging.debug('TLS handshake: ciphers=%s', ':'.join(ciphers))
    logging.debug('TLS handshake: privatekey_file=%s', client_key)
    logging.debug('TLS handshake: certificate_file=%s', client_cert)
    logging.debug('TLS handshake: certificate_chain_file=%s',
                  self._sas._tls_config.ca_cert)

    ctx = SSL.Context(SSL.TLSv1_2_METHOD)
    ctx.set_cipher_list(':'.join(ciphers))
    ctx.use_certificate_file(client_cert)
    ctx.use_privatekey_file(client_key)
    ctx.load_verify_locations(self._sas._tls_config.ca_cert)

    client_ssl_informations = []
    def _InfoCb(conn, where, ok):
      client_ssl_informations.append(conn.get_state_string())
      logging.debug('TLS handshake info: %d|%d %s', where, ok, conn.get_state_string())
      return ok
    ctx.set_info_callback(_InfoCb)

    # only for potential debugging info...
    def _VerifyCb(conn, cert, errnum, depth, ok):
      certsubject = crypto.X509Name(cert.get_subject())
      commonname = certsubject.commonName
      logging.debug('TLS handshake verify: certificate: %s  -> %d', commonname, ok)
      return ok
    ctx.set_verify(SSL.VERIFY_PEER, _VerifyCb)

    client_ssl = SSL.Connection(ctx, client)
    client_ssl.set_connect_state()
    client_ssl.set_tlsext_host_name(url.hostname)

    try:
      client_ssl.do_handshake()
      logging.debug('TLS handshake: succeed')
    except SSL.Error as e:
      logging.exception('TLS handshake: failed:\n%s', '\n'.join(client_ssl_informations))
      raise AssertionError('TLS handshake: failure: %s' % e.message)
    finally:
      client_ssl.close()

    self.assertEqual(client_ssl.get_cipher_list(), ciphers)
    self.assertEqual(client_ssl.get_protocol_version_name(), 'TLSv1.2')

    # tricky part: exact logged message depends of the version of openssl...
    cipher_check_regex = re.compile(r"change.cipher.spec", re.I)
    finished_check_regex = re.compile(r"negotiation finished|finish_client_handshake", re.I)
    def findIndexMatching(array, regex):
      for i, x in enumerate(array):
        if regex.search(x):
          return i
      return -1
    cipher_check_idx = findIndexMatching(client_ssl_informations, cipher_check_regex)
    finished_check_idx = findIndexMatching(client_ssl_informations, finished_check_regex)
    self.assertTrue(cipher_check_idx > 0)
    self.assertTrue(finished_check_idx > 0)
    self.assertTrue(finished_check_idx > cipher_check_idx)

  def doCbsdTestCipher(self, cipher, client_cert=None, client_key=None):
    """Does a cipher test as described in SCS/SDS tests 1 to 5 specification.

    Args:
      cipher: the cipher openSSL string name to test.
      client_cert: path to optional client certificate file in PEM format to use.
        If 'None' the default CBSD certificate will be used.
      client_key: path to associated key file in PEM format to use with the optionally
        given |client_cert|. If 'None' path to the default CBSD key file will be used.
    """
<<<<<<< HEAD
    client_cert = client_cert or self._sas._GetDefaultCbsdSSLCertPath()
    client_key = client_key or self._sas._GetDefaultCbsdSSLKeyPath()
    self._sas.UpdateCbsdRequestUrl(cipher)
=======
    client_cert = client_cert or sas.GetDefaultCbsdSSLCertPath()
    client_key = client_key or sas.GetDefaultCbsdSSLKeyPath()

>>>>>>> 50fb6a04
    # Using pyOpenSSL low level API, does the SAS UUT server TLS session checks.
    self.assertTlsHandshakeSucceed(self._sas.cbsd_sas_active_base_url, [cipher],
                                   client_cert, client_key)

    # Does a regular CBSD registration
    self.SasReset()
    device_a = json.load(
        open(os.path.join('testcases', 'testdata', 'device_a.json')))
    with CiphersOverload(self._sas, [cipher], client_cert, client_key):
      self.assertRegistered([device_a])

  def doSasTestCipher(self, cipher, client_cert, client_key, client_url):
    """Does a cipher test as described in SSS tests 1 to 5 specification.

    Args:
      cipher: the cipher openSSL string name to test.
      client_cert: path to (peer) SAS client certificate file in PEM format to use.
      client_key: path to associated key file in PEM format to use.
      client_url: base URL of the (peer) SAS client.
    """
    self._sas.UpdateSasRequestUrl(cipher)
    # Using pyOpenSSL low level API, does the SAS UUT server TLS session checks.
    self.assertTlsHandshakeSucceed(self._sas.sas_sas_active_base_url, [cipher],
                                   client_cert, client_key)

    # Does a regular SAS registration
    self.SasReset()
    certificate_hash = getCertificateFingerprint(client_cert)
    self._sas_admin.InjectPeerSas({'certificateHash': certificate_hash,
                                   'url': client_url})
    self._sas_admin.TriggerFullActivityDump()
    with CiphersOverload(self._sas, [cipher], client_cert, client_key):
      self._sas.GetFullActivityDump(client_cert, client_key)

  def assertTlsHandshakeFailure(self, client_cert=None, client_key=None, ciphers=None, ssl_method=None):
    """
    Checks that the TLS handshake failure by varying the given parameters
    Args:
      client_cert: optional client certificate file in PEM format to use.
        If 'None' the default CBSD certificate will be used.
      client_key: associated key file in PEM format to use with the optionally
        given |client_cert|. If 'None' the default CBSD key file will be used.
      ciphers: optional cipher method
      ssl_method: optional ssl_method
    """
    client_cert = client_cert or sas.GetDefaultCbsdSSLCertPath()
    client_key = client_key or sas.GetDefaultCbsdSSLKeyPath()

    url = urlparse.urlparse('https://' + self._sas_admin._base_url)
    client = socket.socket()
    client.connect((url.hostname, url.port or 443))
    logging.debug("OPENSSL version: %s" % SSL.SSLeay_version(SSL.SSLEAY_VERSION))
    logging.debug('TLS handshake: connecting to: %s:%d', url.hostname,
                  url.port or 443)
    logging.debug('TLS handshake: privatekey_file=%s', client_key)
    logging.debug('TLS handshake: certificate_file=%s', client_cert)
    if ssl_method is not None:
      ctx = SSL.Context(ssl_method)
    else:
      ctx = SSL.Context(SSL.TLSv1_2_METHOD)
    if ciphers is not None:
      ctx.set_cipher_list(ciphers)
    else:
      # cipher 'AES128-GCM-SHA256' will be added by default if cipher arg is passed as None
      ctx.set_cipher_list(self._sas._tls_config.ciphers[0])

    ctx.use_certificate_file(client_cert)
    ctx.use_privatekey_file(client_key)

    client_ssl_informations = []
    def _InfoCb(conn, where, ok):
      client_ssl_informations.append(conn.get_state_string())
      logging.debug('TLS handshake info: %d|%d %s', where, ok, conn.get_state_string())
      return ok
    ctx.set_info_callback(_InfoCb)

    client_ssl = SSL.Connection(ctx, client)
    client_ssl.set_connect_state()
    client_ssl.set_tlsext_host_name(url.hostname)

    try:
      client_ssl.do_handshake()
      logging.debug('TLS handshake: succeed')
      self.fail(msg="TLS Handshake is success. but Expected:TLS handshake failure")
    except SSL.Error as e:
      self.assertEquals(client_ssl.get_peer_finished(), None)
    finally:
      client_ssl.close()

  def assertTlsHandshakeFailureOrHttp403(self, client_cert=None, client_key=None, ciphers=None, ssl_method=None, is_sas=False):
    """
    Checks that the TLS handshake failure by varying the given parameters
    if handshake not failed make sure the next https request return error code 403

    Args:
      client_cert: optional client certificate file in PEM format to use.
        If 'None' the default CBSD certificate will be used.
      client_key: associated key file in PEM format to use with the optionally
        given |client_cert|. If 'None' the default CBSD key file will be used.
      ciphers: optional cipher method
      ssl_method: optional ssl_method
      is_sas: boolean to determine next request
    """
    try:
      self.assertTlsHandshakeFailure(client_cert, client_key, ciphers, ssl_method)
    except AssertionError as e:
      try:
        if is_sas:
          self._sas.GetFullActivityDump(client_cert, client_key)
        else:
          device_a = json.load(
            open(os.path.join('testcases', 'testdata', 'device_a.json')))
          request = {'registrationRequest': [device_a]}
          self._sas.Registration(request, ssl_cert=client_cert, ssl_key=client_key)
      except HTTPError as e:
        logging.debug("TLS session established, expecting HTTP error 403; received %r", e)
        self.assertEqual(e.error_code, 403)
      else:
        self.fail(msg="TLS Handshake and HTTPS request are success. but Expected: failure")

  def createShortLivedCertificate(self, client_type, cert_name, cert_duration_minutes):
    """Generates short lived certificate for SCS/SDS 17,18 & 19

    The function uses the root ca, cbsd ca and proxy ca certificates generated by
    "generate_fake_certs.sh" script and creates a short lived client certificate
    based on the input parameters.

    Args:
      client_type: Type of the device (CBSD or DomainProxy).
      cert_name: The name for the short lived certificate and the corresponding private key.
        It is a string value containing just the name without suffix .cert or .key.
      cert_duration_minutes: Duration of the short lived certificate validity in minutes.
    """

    # Get the harness directory
    harness_dir = os.path.dirname(
      os.path.abspath(inspect.getfile(inspect.currentframe())))

    # Absolute path to the certs directory
    cert_path = os.path.join(harness_dir, 'certs')

    # Build short lived certificate command
    command = "cd {0} && ./generate_short_lived_certs.sh {1} {2} {3}".format(cert_path, client_type,
                                                                             cert_name, str(cert_duration_minutes))
    # Create the short lived certificate
    command_exit_status = subprocess.call(command, shell=True)

    # Assert the create short lived certificate command status
    self.assertEqual(command_exit_status, 0, "short lived certificate creation failed:"
                                                "exit_code:%s" %(command_exit_status))<|MERGE_RESOLUTION|>--- conflicted
+++ resolved
@@ -160,15 +160,9 @@
       client_key: path to associated key file in PEM format to use with the optionally
         given |client_cert|. If 'None' path to the default CBSD key file will be used.
     """
-<<<<<<< HEAD
-    client_cert = client_cert or self._sas._GetDefaultCbsdSSLCertPath()
-    client_key = client_key or self._sas._GetDefaultCbsdSSLKeyPath()
-    self._sas.UpdateCbsdRequestUrl(cipher)
-=======
     client_cert = client_cert or sas.GetDefaultCbsdSSLCertPath()
     client_key = client_key or sas.GetDefaultCbsdSSLKeyPath()
-
->>>>>>> 50fb6a04
+    self._sas.UpdateCbsdRequestUrl(cipher)
     # Using pyOpenSSL low level API, does the SAS UUT server TLS session checks.
     self.assertTlsHandshakeSucceed(self._sas.cbsd_sas_active_base_url, [cipher],
                                    client_cert, client_key)
