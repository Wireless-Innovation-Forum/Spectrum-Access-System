--- conflicted
+++ resolved
@@ -212,16 +212,6 @@
     pass
 
   @abc.abstractmethod
-       SAS under test.
-
-    Args:
-      request: A dictionary with the following key-value pairs:
-        "fccId": (string) blacklisted FCC ID
-        "serialNumber": (string) blacklisted serial number
-    """
-    pass
-
-  @abc.abstractmethod
   def PreloadRegistrationData(self, request):
     """SAS admin interface to preload registration data into SAS under test.
     
@@ -233,10 +223,6 @@
         the fccId and cbsdSerialNumber fields are required, other fields are
         optional.
     """
-<<<<<<< HEAD
-    pass	
-	
-=======
     pass
 
   @abc.abstractmethod
@@ -277,28 +263,50 @@
     """
     pass
 
->>>>>>> 056e0b7d
   @abc.abstractmethod
   def TriggerEscZone(self, request):
-	"""SAS admin interface to Trigger Esc Zone in SAS under test.
-	
-	Args:
-      request: A dictionary with a single key-value pair where one key is
-    	"zone_id" a value of string type.
-      the other key is "frequency_range" with a value of type FrequencyRange object as specified in SAS-CBSD TS
-	Returns: string trigger_id
-	"""
-	pass
-	
+      """SAS admin interface to Trigger Esc Zone in SAS under test.
+
+      Args:
+       request: A dictionary with a single key-value pair where one key is
+         "zone_id" a value of string type.
+         the other key is "frequency_range" with a value of type FrequencyRange object as specified in SAS-CBSD TS
+       Returns: string trigger_id
+       """
+       pass
+
   @abc.abstractmethod
   def ResetEscZone(self, request):
-
-	"""SAS admin interface to reset the Trigger of Esc Zone in SAS under test.
-	
-	Args:
-		request: A dictionary with a single key-value pair where one key is
-		"trigger_id" with a value of string type.
-		the other key is "frequency_range" with a value of type FrequencyRange object as specified in SAS-CBSD TS  
-	"""
-	pass
+      """SAS admin interface to reset the Trigger of Esc Zone in SAS under test.
+
+      Args:
+              request: A dictionary with a single key-value pair where one key is
+              "trigger_id" with a value of string type.
+              the other key is "frequency_range" with a value of type FrequencyRange object as specified in SAS-CBSD TS  
+      """
+      pass
+
+  @abc.abstractmethod
+  def InjectFss(self, request):
+      """SAS admin interface to inject FSS information into SAS under test.
+      Args:
+          request: A dictionary with a single key-value pair where the key is
+          "record" and the value is a fixed satellite service object
+          (which is itself a dictionary). The dictionary is an
+          IncumbentProtectionData object (specified in SAS-SAS TS).
+      """
+      pass
+    
+  @abc.abstractmethod
+  def InjectWisp(self, request):
+      """SAS admin interface to inject WISP information into SAS under test.
+
+      Args:
+        request: A dictionary with a single key-value pair where the key is
+          "record" and the value is a wireless internet service provider
+          object (which is itself a dictionary). The dictionary is an
+          IncumbentProtectionData object (specified in SAS-SAS TS).
+      Note: IncumbentProtectionData must include a zoneId which can be
+      obtained by first injecting the WISP zone.
+      """
       pass