--- conflicted
+++ resolved
@@ -290,7 +290,6 @@
     pass
 
   @abc.abstractmethod
-<<<<<<< HEAD
   def TriggerMeasurementReportRegistration(self, request):
     """SAS admin interface to trigger measurement report request for all subsequent
     registration request 
@@ -302,8 +301,24 @@
         
     Note: The SAS should request a measurement report in the RegistrationResponse 
     (if status == 0)
-
-=======
+    """
+    pass
+
+  @abc.abstractmethod
+  def TriggerMeasurementReportHeartbeat(self, request):
+    """SAS admin interface to trigger measurement report request for all subsequent
+    heartbeat request 
+
+    Args:
+      request: A dictionary with a single key-value pair where the key is
+        "meas_report_config" and the value is an array of string of permitted 
+        enumerations specified in WINNF-16-S-0016
+
+    Note: The SAS should request a measurement report in the HeartbeatResponse 
+    (if status == 0)
+    """
+    pass
+
   def InjectSasImplementationRecord(self, request):
     """SAS admin interface to inject SAS Implementation Record into SAS under test.
 
@@ -311,25 +326,9 @@
       request: A dictionary with a single key-value pair where the key is "record" 
       and the value is a SasImplementation object (which is itself a dictionary 
       specified in the SAS-SAS TS, WINNF-16-S-0096).
->>>>>>> a1a335a4
-    """
-    pass
-
-  @abc.abstractmethod
-<<<<<<< HEAD
-  def TriggerMeasurementReportHeartbeat(self, request):
-    """SAS admin interface to trigger measurement report request for all subsequent
-    heartbeat request 
-
-    Args:
-      request: A dictionary with a single key-value pair where the key is
-        "meas_report_config" and the value is an array of string of permitted 
-        enumerations specified in WINNF-16-S-0016
-
-    Note: The SAS should request a measurement report in the HeartbeatResponse 
-    (if status == 0)
-
-=======
+    """
+    pass
+
   def InjectEscSensorDataRecord(self, request):
     """SAS admin interface to inject ESC Sensor Data Record into SAS under test.
 
@@ -339,6 +338,5 @@
         itself a dictionary specified in SAS-SAS TS WINNF-16-S-0096)
     Behavior: SAS should act as if it is connected to an ESC sensor with 
     the provided parameters.
->>>>>>> a1a335a4
     """
     pass