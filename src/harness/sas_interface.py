#    Copyright 2016 SAS Project Authors. All Rights Reserved.
#
#    Licensed under the Apache License, Version 2.0 (the "License");
#    you may not use this file except in compliance with the License.
#    You may obtain a copy of the License at
#
#        http://www.apache.org/licenses/LICENSE-2.0
#
#    Unless required by applicable law or agreed to in writing, software
#    distributed under the License is distributed on an "AS IS" BASIS,
#    WITHOUT WARRANTIES OR CONDITIONS OF ANY KIND, either express or implied.
#    See the License for the specific language governing permissions and
#    limitations under the License.
"""SAS interfaces for testing."""

import abc


class SasInterface(object):
  """WinnForum standardized interfaces.

  Includes SAS-CBSD interface and (will include) SAS-SAS interface.

  """

  __metaclass__ = abc.ABCMeta

  @abc.abstractmethod
  def Registration(self, request, ssl_cert=None, ssl_key=None):
    """SAS-CBSD Registration interface.

    Registers CBSDs.

    Request and response are both lists of dictionaries. Each dictionary
    contains all fields of a single request/response.

    Args:
      request: A dictionary with a single key-value pair where the key is
        "registrationRequest" and the value is a list of individual CBSD
        registration requests (each of which is itself a dictionary).
      ssl_cert: Path to SSL cert file, if None, will use default cert file.
      ssl_key: Path to SSL key file, if None, will use default key file.
    Returns:
      A dictionary with a single key-value pair where the key is
      "registrationResponse" and the value is a list of individual CBSD
      registration responses (each of which is itself a dictionary).
    """
    pass

  @abc.abstractmethod
  def SpectrumInquiry(self, request, ssl_cert=None, ssl_key=None):
    """SAS-CBSD SpectrumInquiry interface.

    Performs spectrum inquiry for CBSDs.

    Request and response are both lists of dictionaries. Each dictionary
    contains all fields of a single request/response.

    Args:
      request: A dictionary with a single key-value pair where the key is
        "spectrumInquiryRequest" and the value is a list of individual CBSD
        spectrum inquiry requests (each of which is itself a dictionary).
      ssl_cert: Path to SSL cert file, if None, will use default cert file.
      ssl_key: Path to SSL key file, if None, will use default key file.
    Returns:
      A dictionary with a single key-value pair where the key is
      "spectrumInquiryResponse" and the value is a list of individual CBSD
      spectrum inquiry responses (each of which is itself a dictionary).
    """
    pass

  @abc.abstractmethod
  def Grant(self, request, ssl_cert=None, ssl_key=None):
    """SAS-CBSD Grant interface.

    Request and response are both lists of dictionaries. Each dictionary
    contains all fields of a single request/response.

    Args:
      request: A dictionary with a single key-value pair where the key is
        "grantRequest" and the value is a list of individual CBSD
        grant requests (each of which is itself a dictionary).
      ssl_cert: Path to SSL cert file, if None, will use default cert file.
      ssl_key: Path to SSL key file, if None, will use default key file.
    Returns:
      A dictionary with a single key-value pair where the key is
      "grantResponse" and the value is a list of individual CBSD
      grant responses (each of which is itself a dictionary).
    """
    pass

  @abc.abstractmethod
  def Heartbeat(self, request, ssl_cert=None, ssl_key=None):
    """SAS-CBSD Heartbeat interface.

    Requests heartbeat for a grant for CBSDs.

    Request and response are both lists of dictionaries. Each dictionary
    contains all fields of a single request/response.

    Args:
      request: A dictionary with a single key-value pair where the key is
        "heartbeatRequest" and the value is a list of individual CBSD
        heartbeat requests (each of which is itself a dictionary).
      ssl_cert: Path to SSL cert file, if None, will use default cert file.
      ssl_key: Path to SSL key file, if None, will use default key file.
    Returns:
      A dictionary with a single key-value pair where the key is
      "heartbeatResponse" and the value is a list of individual CBSD
      heartbeat responses (each of which is itself a dictionary).
    """
    pass

  @abc.abstractmethod
  def Relinquishment(self, request, ssl_cert=None, ssl_key=None):
    """SAS-CBSD Relinquishment interface.

    Relinquishes grant for CBSDs.

    Request and response are both lists of dictionaries. Each dictionary
    contains all fields of a single request/response.

    Args:
      request: A dictionary with a single key-value pair where the key is
        "relinquishmentRequest" and the value is a list of individual CBSD
        relinquishment requests (each of which is itself a dictionary).
      ssl_cert: Path to SSL cert file, if None, will use default cert file.
      ssl_key: Path to SSL key file, if None, will use default key file.
    Returns:
      A dictionary with a single key-value pair where the key is
      "relinquishmentResponse" and the value is a list of individual CBSD
      relinquishment responses (each of which is itself a dictionary).
    """
    pass

  @abc.abstractmethod
  def Deregistration(self, request, ssl_cert=None, ssl_key=None):
    """SAS-CBSD Deregistration interface.

    Deregisters CBSDs.

    Request and response are both lists of dictionaries. Each dictionary
    contains all fields of a single request/response.

    Args:
      request: A dictionary with a single key-value pair where the key is
        "deregistrationRequest" and the value is a list of individual CBSD
        deregistration requests (each of which is itself a dictionary).
      ssl_cert: Path to SSL cert file, if None, will use default cert file.
      ssl_key: Path to SSL key file, if None, will use default key file.
    Returns:
      A dictionary with a single key-value pair where the key is
      "deregistrationResponse" and the value is a list of individual CBSD
      deregistration responses (each of which is itself a dictionary).
    """
    pass

  @abc.abstractmethod
  def GetSasImplementationRecord(self, request, ssl_cert=None, ssl_key=None):
    """SAS-SAS Implementation Record Exchange interface
    
    Requests a Pull Command to get the Sas Implementation Record
    
    Args:
      request: A string containing Sas Implementation Record Id
      ssl_cert: Path to SSL cert file, if None, will use default cert file.
      ssl_key: Path to SSL key file, if None, will use default key file.
    Returns:
      A dictionary of Sas Implementation Message object specified in 
      WINNF-16-S-0096
    """
    pass

  @abc.abstractmethod
  def GetEscSensorRecord(self, request, ssl_cert=None, ssl_key=None):
    """SAS-SAS ESC Sensor Record Exchange interface

    Requests a Pull Command to get the ESC Sensor Data Message

    Args:
      request: A string containing Esc Sensor Record Id
      ssl_cert: Path to SSL cert file, if None, will use default cert file.
      ssl_key: Path to SSL key file, if None, will use default key file.
    Returns:
      A dictionary of Esc Sensor Data Message object specified in
      WINNF-16-S-0096
    """
    pass

  @abc.abstractmethod
  def GetFullActivityDump(self, ssl_cert=None, ssl_key=None):
<<<<<<< HEAD
    """SAS-SAS Full Activity Dump  interface Requests a Pull Command 
      to get Full Activity Dump Message
    Returns:
     the message as an "FullActivityDump" object specified in WINNF-16-S-0096
    """
    pass

  @abc.abstractmethod
  def DownloadFile(self, url, ssl_cert=None, ssl_key=None):
    """SAS-SAS Get data from json files after generate the
     Full Activity Dump Message
    Returns:
     the message as an "json data" object specified in WINNF-16-S-0096
    """
    pass
=======
    """SAS-SAS Full Activity Dump interface.

    Requests a Pull Command to get Full Activity Dump Message.

    Args:
      ssl_cert: Path to SSL cert file, if None, will use default cert file.
      ssl_key: Path to SSL key file, if None, will use default key file.
    Returns:
      A dictionary containing the FullActivityDump object specified in WINNF-16-S-0096
    """
    pass

>>>>>>> 0b6687a5

class SasAdminInterface(object):
  """Minimal test control interface for the SAS under test."""

  __metaclass__ = abc.ABCMeta

  @abc.abstractmethod
  def Reset(self):
    """SAS admin interface to reset the SAS between test cases."""
    pass

  @abc.abstractmethod
  def InjectFccId(self, request):
    """SAS admin interface to inject fcc id information into SAS under test.

    Args:
      request: A dictionary with the following key-value pairs:
        "fccId": (string) valid fccId to be injected into SAS under test
        "fccMaxEirp": (double) optional; default value of 47 dBm/10 MHz
    """
    pass

  @abc.abstractmethod
  def InjectUserId(self, request):
    """SAS admin interface to whitelist a user ID in the SAS under test.

    Args:
      request: A dictionary with a single key-value pair where the key is
        "userId" and the value is a string of valid userId to be whitelisted by
        the SAS under test.
    """
    pass

  @abc.abstractmethod
  def BlacklistByFccId(self, request):
    """Inject an FCC ID which will be blacklisted by the SAS under test.

    Args:
      request: A dictionary with a single key-value pair where the key is
        "fccId" and the value is the FCC ID (string) to be blacklisted.
    """
    pass

  @abc.abstractmethod
  def BlacklistByFccIdAndSerialNumber(self, request):
    """Inject an (FCC ID, serial number) pair which will be blacklisted by the
       SAS under test.

    Args:
      request: A dictionary with the following key-value pairs:
        "fccId": (string) blacklisted FCC ID
        "serialNumber": (string) blacklisted serial number
    """
    pass

  @abc.abstractmethod
  def PreloadRegistrationData(self, request):
    """SAS admin interface to preload registration data into SAS under test.

    Args:
      request: A dictionary with a single key-value pair where the key is
        "registrationData" and the value is a list of individual CBSD
        registration data which need to be preloaded into SAS (each of which is
        itself a dictionary). The dictionary is a RegistrationRequest object,
        the fccId and cbsdSerialNumber fields are required, other fields are
        optional.
    """
    pass

  @abc.abstractmethod
  def InjectZoneData(self, request):
    """Inject PPA or NTIA zone information into SAS under test.

    Args:
      request: A dictionary with a single key-value pair where the key is
        "record" and the value is ZoneData object to be injected into 
        SAS under test. For more information about ZoneData please see 
        the SAS-SAS TS (WINNF-16-S-0096).
    """
    pass

  @abc.abstractmethod
  def InjectPalDatabaseRecord(self, request):
    """Inject a PAL Database record into the SAS under test.

    Args:
      request:
      For the contents of this request, please refer to the PAL Database TS
      (WINNF-16-S-0245).
    """
    pass

  @abc.abstractmethod
  def InjectFss(self, request):
    """SAS admin interface to inject FSS information into SAS under test.

    Args:
        request: A dictionary with a single key-value pair where the key is
        "record" and the value is a fixed satellite service object
        (which is itself a dictionary). The dictionary is an
        IncumbentProtectionData object (specified in SAS-SAS TS).
    """
    pass

  @abc.abstractmethod
  def InjectWisp(self, request):
    """SAS admin interface to inject WISP information into SAS under test.

    Args:
      request: A dictionary with two key-value pairs where the keys are
        "record" and "zone" with the values IncumbentProtectionData 
        object (specified in SAS-SAS TS) and a GeoJSON Object respectively
    Note: Required Field in IncumbentProtectionData are id, type, 
    deploymentParam->operationParam->operationFrequencyRange->
    lowFrequency, highFrequency
    """
    pass

  @abc.abstractmethod
  def InjectSasAdministratorRecord(self, request):
    """SAS admin interface to inject SAS Administrator Record into SAS under test.

    Args:
      request: A dictionary with a single key-value pair where the key is
        "record" and the value is a SAS Administrator information (which is 
        itself a dictionary). The dictionary is an SASAdministrator object 
        (Specified in SAS-SAS TS WINNF-16-S-0096)
    """
    pass

  @abc.abstractmethod
  def InjectSasImplementationRecord(self, request):
    """SAS admin interface to inject SAS Implementation Record into SAS under test.

    Args:
      request: A dictionary with a single key-value pair where the key is "record" 
      and the value is a SasImplementation object (which is itself a dictionary 
      specified in the SAS-SAS TS, WINNF-16-S-0096).
    """
    pass

  @abc.abstractmethod
  def InjectEscSensorDataRecord(self, request):
    """SAS admin interface to inject ESC Sensor Data Record into SAS under test.

    Args:
      request: A dictionary with a single key-value pair where the key is
        "record" and the value is a EscSensorData object (which is 
        itself a dictionary specified in SAS-SAS TS WINNF-16-S-0096)
    Behavior: SAS should act as if it is connected to an ESC sensor with 
    the provided parameters.
    """
    pass

  @abc.abstractmethod
  def TriggerMeasurementReportRegistration(self):
    """SAS admin interface to trigger measurement report request for all subsequent
    registration request 

    Note: The SAS should request a measurement report in the RegistrationResponse 
    (if status == 0)
    """
    pass

  @abc.abstractmethod
  def TriggerMeasurementReportHeartbeat(self):
    """SAS admin interface to trigger measurement report request for all subsequent
    heartbeat request 

    Note: The SAS should request a measurement report in the HeartbeatResponse 
    (if status == 0)
    """
    pass

  @abc.abstractmethod
  def TriggerPpaCreation(self, request):
    """SAS admin interface to trigger PPA creation based on the CBSD Ids, 
    Pal Ids and Provided Contour
    
    Args:
      request: A dictionary with multiple key-value pairs where the keys are
        cbsdIds: array of string containing CBSD Id
        palIds: array of string containing PAL Id
        providedContour(optional): GeoJSON Object
        
    Returns:
      PPA Id in string format
    """
    pass

  @abc.abstractmethod
  def TriggerDailyActivitiesImmediately(self):
    """SAS admin interface to trigger daily activities immediately which will
    execute the following activities:
      1. Pull from all External Database and other SASes (URLs will be injected to 
      SAS UUT using another RPC Call)
      2. Run IAP and DPA Calculations
      3. Apply EIRP updates to devices
    """
    pass

  @abc.abstractmethod
  def GetDailyActivitiesStatus(self):
    """SAS admin interface to get the daily activities status
    Returns:
      A dictionary with a single key-value pair where the key is "completed" and the
      value is a boolean with value as true if the daily activities is completed and 
      false if the daily activities is running/failing.
    """
    pass

  @abc.abstractmethod
  def InjectCpiUser(self, request):
    """SAS admin interface to add a CPI User as if it came directly from the CPI database.

    Args:
      request: A dictionary with the following key-value pairs:
        "cpiId": (string) valid cpiId to be injected into SAS under test
        "cpiName": (string) valid name for cpi user to be injected into SAS under test
        "cpiPublicKey": (string) public key value for cpi user to be injected into SAS under test
    """
    pass

  @abc.abstractmethod
  def TriggerLoadDpas(self):
    """SAS admin interface to load all ESC-monitored DPAs and immediately activate all of them.
    """
    pass

  @abc.abstractmethod
  def TriggerBulkDpaActivation(self, request):
    """SAS admin interface to bulk DPA activation/deactivation
     Args:
      request: A dictionary with the following key-value pairs:
        "activate": (boolean) if True, activate all ESC-monitored DPAs on all channels
            else deactivate all ESC-monitored DPAs on all channels
    """
    pass

  @abc.abstractmethod
  def TriggerDpaActivation(self, request):
    """SAS admin interface to activate specific DPA on specific channel
     Args:
      request: A dictionary with the following key-value pairs:
        "dpaId": (string) it represents the field "name" in the kml file of DPAs
        "frequencyRange": frequencyRange of DPA Channel with lowFrequency, highFrequency

    """
    pass 

  @abc.abstractmethod
  def TriggerDpaDeactivation(self, request):
    """SAS admin interface to deactivate specific DPA on specific channel
     Args:
      request: A dictionary with the following key-value pairs:
        "dpaId": (string) it represents the field "name" in the kml file of DPAs
        "frequencyRange": frequencyRange of DPA Channel with lowFrequency, highFrequency
    """   
    pass

  @abc.abstractmethod
  def TriggerFullActivityDump(self):
<<<<<<< HEAD
    """SAS admin interface to trigger Generation Of Full Activity Dump

    Note : SAS should not return until the full dump creation is complete
    """
    pass
  @abc.abstractmethod
  def InjectPeerSas(self, request):
    """
        SAS admin interface to whitelist a peer SAS in SAS under test 
    Args:
        request: A dictionary with two key-value pair,
                 First dictionary  - Key is "certificateHash" 
                                     with a string of certificate
                                     hash as its Value
                 Second dictionary - Key is "url" with URL of 
                                     the peer SAS
    """
    pass 
=======
    """SAS admin interface to trigger generation of a Full Activity Dump.

    Note: SAS does not need to complete generation before returning HTTP 200.
    See the testing API specification for more details.
    """
    pass

  @abc.abstractmethod
  def InjectPeerSas(self, request):
    """SAS admin interface to inject a peer SAS into the SAS UUT.

    Args:
      request: A dictionary with the following key-value pairs:
        "certificateHash": the sha1 fingerprint of the certificate
        "url": base URL of the peer SAS.
    """
    pass

>>>>>>> 0b6687a5

class SasTestcaseInterface(object):
  """Includes Helper Function interface for SAS-CBSD and SAS-SAS Testcases"""

  __metaclass__ = abc.ABCMeta

  @abc.abstractmethod
  def assertContainsRequiredFields(self, schema_filename, response):
    """Assertion of Required Fields in Response validating it with Schema

    Args:
      schema_filename: A string containing the filename of the schema to be used
      to validate. (The schema file should exist in /schema directory)
      response: A dictionary containing the response to validate for required
      fields using the schema.
    """
    pass

  @abc.abstractmethod
  def assertValidResponseFormatForApprovedGrant(self, grant_response):
    """Validate an approved grant response.

    Check presence and basic validity of each required field.
    Check basic validity of optional fields if they exist.
    Args:
      grant_response: A dictionary with a single grant response object from an
        array originally returned by a SAS server as specified in TS

    Returns:
      Nothing. It asserts if something about the response is broken/not per
      specs. Assumes it is dealing with an approved request.
    """
    pass

  @abc.abstractmethod
  def assertRegistered(self, registration_request,
                       conditional_registration_data=None):
    """Register a list of devices.

    Quickly register N devices, assert registration SUCCESS, get CBSD IDs.
    Includes injection of FCC IDs and conditional registration data.

    Args:
      registration_request:  A dictionary with a single key-value pair where
        the key is "registrationRequest" and the value is a list of individual
        CBSD registration requests (each of which is itself a dictionary).
      conditional_registration_data: A dictionary with a single key-value pair
        where the key is "registrationData" and the value is a list of
        individual CBSD registration data which need to be preloaded into SAS
        (each of which is itself a dictionary). The dictionary is a
        RegistrationRequest object, the fccId and cbsdSerialNumber fields are
        required, other fields are optional.

    Returns:
      A list of cbsd_ids.
    """
    pass

  @abc.abstractmethod
  def assertRegisteredAndGranted(self, registration_request, grant_request,
                                 conditional_registration_data=None):
    """Register and get grants for a list of devices.

    Quickly register and grant N devices; assert SUCCESS for each step and
    return corresponding CBSD and grant IDs.
    Args:
      registration_request:  A dictionary with a single key-value pair where
        the key is "registrationRequest" and the value is a list of individual
        CBSD registration requests (each of which is itself a dictionary).
      grant_request: A dictionary with a single key-value pair where the key is
        "grantRequest" and the value is a list of individual CBSD
        grant requests (each of which is itself a dictionary).
      conditional_registration_data: A dictionary with a single key-value pair
        where the key is "registrationData" and the value is a list of
        individual CBSD registration data which need to be preloaded into SAS
        (each of which is itself a dictionary). The dictionary is a
        RegistrationRequest object, the fccId and cbsdSerialNumber fields are
        required, other fields are optional.

    Returns:
      A tuple containing list of cbsdIds and grantIds.
    """
    pass

  @abc.abstractmethod
  def assertHeartbeatsSuccessful(self, cbsd_ids, grant_ids, operation_states):
    """Make a heartbeat requests for the list of devices with its grants and 
    operation states.
    
    Sends heartbeat requests and assert the response for valid cbsd id,
     grant id, and transmit expire time
    Args:
      cbsd_ids: A list containing cbsd Ids.
      grant_ids: A list containing grant Id associated with each device in 
      cbsd_ids list.
      operation_states: A list containing operation states (AUTHORIZED or 
      GRANTED) for each devices in the cbsd_ids list.
    Returns:
      A list of transmit expire time in the format YYYY-MM-DDThh:mm:ssZ.    
    """
    pass

  @abc.abstractmethod
  def TriggerDailyActivitiesImmediatelyAndWaitUntilComplete(self):
    """
    Trigger the Daily Activities Immediately and will check for the status
    of activity every 10 seconds until it is completed.
    If the status is not changed within 2 hours it will throw an exception.
    """
    pass<|MERGE_RESOLUTION|>--- conflicted
+++ resolved
@@ -189,11 +189,15 @@
 
   @abc.abstractmethod
   def GetFullActivityDump(self, ssl_cert=None, ssl_key=None):
-<<<<<<< HEAD
-    """SAS-SAS Full Activity Dump  interface Requests a Pull Command 
-      to get Full Activity Dump Message
-    Returns:
-     the message as an "FullActivityDump" object specified in WINNF-16-S-0096
+    """SAS-SAS Full Activity Dump interface.
+
+    Requests a Pull Command to get Full Activity Dump Message.
+
+    Args:
+      ssl_cert: Path to SSL cert file, if None, will use default cert file.
+      ssl_key: Path to SSL key file, if None, will use default key file.
+    Returns:
+      A dictionary containing the FullActivityDump object specified in WINNF-16-S-0096
     """
     pass
 
@@ -205,20 +209,6 @@
      the message as an "json data" object specified in WINNF-16-S-0096
     """
     pass
-=======
-    """SAS-SAS Full Activity Dump interface.
-
-    Requests a Pull Command to get Full Activity Dump Message.
-
-    Args:
-      ssl_cert: Path to SSL cert file, if None, will use default cert file.
-      ssl_key: Path to SSL key file, if None, will use default key file.
-    Returns:
-      A dictionary containing the FullActivityDump object specified in WINNF-16-S-0096
-    """
-    pass
-
->>>>>>> 0b6687a5
 
 class SasAdminInterface(object):
   """Minimal test control interface for the SAS under test."""
@@ -481,26 +471,6 @@
 
   @abc.abstractmethod
   def TriggerFullActivityDump(self):
-<<<<<<< HEAD
-    """SAS admin interface to trigger Generation Of Full Activity Dump
-
-    Note : SAS should not return until the full dump creation is complete
-    """
-    pass
-  @abc.abstractmethod
-  def InjectPeerSas(self, request):
-    """
-        SAS admin interface to whitelist a peer SAS in SAS under test 
-    Args:
-        request: A dictionary with two key-value pair,
-                 First dictionary  - Key is "certificateHash" 
-                                     with a string of certificate
-                                     hash as its Value
-                 Second dictionary - Key is "url" with URL of 
-                                     the peer SAS
-    """
-    pass 
-=======
     """SAS admin interface to trigger generation of a Full Activity Dump.
 
     Note: SAS does not need to complete generation before returning HTTP 200.
@@ -518,8 +488,6 @@
         "url": base URL of the peer SAS.
     """
     pass
-
->>>>>>> 0b6687a5
 
 class SasTestcaseInterface(object):
   """Includes Helper Function interface for SAS-CBSD and SAS-SAS Testcases"""
