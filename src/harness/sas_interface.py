--- conflicted
+++ resolved
@@ -472,8 +472,6 @@
         "url": base URL of the peer SAS.
     """
     pass
-<<<<<<< HEAD
-=======
   
   @abc.abstractmethod
   def QueryPropagationAndAntennaModel(self, request):
@@ -493,4 +491,3 @@
 
     """
     pass
->>>>>>> f7a1faea
