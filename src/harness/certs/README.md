--- conflicted
+++ resolved
@@ -12,45 +12,24 @@
 https://github.com/Wireless-Innovation-Forum/Spectrum-Access-System/tree/master/cert
 
 ```
-<<<<<<< HEAD
-                   root_ca --------------------------------------
-                   /     \          			         \                 
-                  /       \          			          \            
-             sas_ca       cbsd_ca   			       proxy_ca
-             /    |          \              	  	            \
-            /     |           \              	  	             \
- admin_client  server  client|device_[a|c]|corrupted_client      domain_proxy
-			wrong_type_client|client_expired         corrupted_domain_proxy
-                        client_inapplicable                      wrong_type_domain_proxy
-                                                                 domain_proxy_expired
-                                                                 domain_proxy_inapplicable
-
-
-   unrecognized_root_ca       non_cbrs_root_ca----------------------
-         |                           |                              \
-  unrecognized_device        non_cbrs_root_signed_cbsd_ca  non_cbrs_root_signed_oper_ca 
-unrecognized_domain_proxy            |                               |
-                             non_cbrs_signed_device         non_cbrs_signed_domain_proxy
-=======
-                  -------------root_ca ------------------------------------------------------                
-                 /                   \          					     \                 
-                /                     \          					      \            
-          sas_ca--------              cbsd_ca   					   proxy_ca
-          /    \        \                \              	  			 	\
-         /      \        \                \              	  				 \
-   admin_client  server  sas     client|device_[a|c]|corrupted_client|wrong_type_client|   	domain_proxy
-		          |          client_expired|client_inapplicable
-                   corrupted_sas
-                   sas_expired
-
+                  -------------root_ca --------------------------------------                
+                 /                   \         				     \                 
+                /                     \         			      \            
+          sas_ca--------              cbsd_ca   			   proxy_ca
+          /    \        \                \              	  		\
+         /      \        \                \              	  		 \
+   admin_client  server  sas     client|device_[a|c]|corrupted_client        domain_proxy
+		          |       wrong_type_client|client_expired           corrupted_domain_proxy
+                   corrupted_sas  client_inapplicable                        wrong_type_domain_proxy
+                   sas_expired                                               domain_proxy_expired
+                                                                             domain_proxy_inapplicable
 
  
-unrecognized_ca                   non_cbrs_root_ca-------------------------
-         |                           |                                     \
-unrecognized_device|              non_cbrs_root_signed_cbsd_ca       non_cbrs_root_signed_sas_ca
-unrecognized_sas                     |                                     |
-                                  non_cbrs_signed_device             non_cbrs_root_signed_sas
->>>>>>> 0aba3058
+unrecognized_ca             non_cbrs_root_ca----------------------------------------------
+         |                     |                                 \	                  \
+unrecognized_device|        non_cbrs_root_signed_cbsd_ca   non_cbrs_root_signed_sas_ca  non_cbrs_root_signed_oper_ca
+unrecognized_sas               |                                  |                        |
+unrecognized_domain_proxy   non_cbrs_signed_device         non_cbrs_root_signed_sas     non_cbrs_signed_domain_proxy
 ```
 
 Refer to the `generate_fake_certs.py` script and `../../cert/openssl.cnf` file
@@ -130,7 +109,6 @@
 * `client_inapplicable.[cert|key]`: leaf CBSD device inapplicable fields certificate
   Used on security test test_WINNF_FT_S_SCS_15.
 
-<<<<<<< HEAD
 * `corrupted_domain_proxy.cert`: corrupted 'domain_proxy.cert' certificate where the 20th character have been changed.
   Used on security test test_WINNF_FT_S_SDS_7.
 
@@ -142,7 +120,7 @@
 
 * `domain_proxy_inapplicable.[cert|key]`: domain_proxy device inapplicable fields certificate
   Used on security test test_WINNF_FT_S_SDS_15.
-=======
+
 * `unrecognized_sas.[cert|key]`: leaf SAS certificate signed by
   `unrecognized_root_ca`, and corresponding trusted client certificates bundle.
   Used on security test test_WINNF_FT_S_SSS_6.
@@ -163,4 +141,3 @@
 
 * `sas_expired.[cert|key]`: leaf SAS expired certificate
   Used on security test test_WINNF_FT_S_SSS_12.
->>>>>>> 0aba3058
