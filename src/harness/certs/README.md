--- conflicted
+++ resolved
@@ -18,13 +18,8 @@
                          sas_ca       cbsd_ca   					   proxy_ca
                          /    |          \              	  			 	\
                         /     |           \              	  				 \
-<<<<<<< HEAD
              admin_client  server  client|device_[a|c]|corrupted_client|wrong_type_client|   	domain_proxy
 				   	               client_expired|client_inapplicable 
-=======
-             admin_client  server  client|device_[a|c]|corrupted_client|wrong_type_client   	domain_proxy
-				   	
->>>>>>> 0f9a089a
    unrecognized_ca              non_cbrs_root_ca
          |                           |
   unrecognized_device        non_cbrs_root_signed_cbsd_ca
@@ -73,7 +68,6 @@
 
 * `unrecognized_root_ca.cert`: root certificate authority to generate unrecognized device
   Self signed.
-<<<<<<< HEAD
   
 * `unrecognized_device.[cert|key]`: leaf CBSD device certificate signed by
   `unrecognized_root_ca`, and corresponding trusted client certificates bundle.
@@ -104,24 +98,4 @@
   Used on security test test_WINNF_FT_S_SCS_12.
 
 * `client_inapplicable.[cert|key]`: leaf CBSD device inapplicable fields certificate
-  Used on security test test_WINNF_FT_S_SCS_15.
-=======
-* `unrecognized_device.[cert|key]`: leaf CBSD device certificate signed by
-  `unrecognized_root_ca`, and corresponding trusted client certificates bundle.
-  Used on security test test_WINNF_FT_S_SCS_6.
-* `corrupted_client.cert`: corrupted 'client.cert' certificate where the 20th character have been changed.
-  Used on security test test_WINNF_FT_S_SCS_7.
-* `self_signed_client.cert`: self signed certificate of client (CBSD) signed by client.key
-  Used on security test test_WINNF_FT_S_SCS_8.
-* `non_cbrs_root_ca.cert`: a root certificate authority that is not approved as a CBRS root CA
-  Self signed.
-  Used on security test test_WINNF_FT_S_SCS_9.
-* `non_cbrs_root_signed_cbsd_ca.cert`: an intermediate CBSD certificate authority for CBSD devices,
-  signed by `non_cbrs_root_ca`.
-  Used on security test test_WINNF_FT_S_SCS_9.
-* `non_cbrs_signed_device.[cert|key]`: leaf CBSD certificate signed by
-  `non_cbrs_root_signed_cbsd_ca`, and corresponding trusted client certificates bundle.
-  Used on security test test_WINNF_FT_S_SCS_9.
-* `wrong_type_client.cert`: leaf CBSD certificate signed using server.csr 
-  Used on security test test_WINNF_FT_S_SCS_10.
->>>>>>> 0f9a089a
+  Used on security test test_WINNF_FT_S_SCS_15.