--- conflicted
+++ resolved
@@ -200,8 +200,6 @@
     -out self_signed_client.cert \
     -req -days 1185
 
-<<<<<<< HEAD
-=======
 #Certificate for test case WINNF.FT.S.SCS.9 - Non-CBRS trust root signed certificate presented during registration
 openssl req -new -x509 -newkey rsa:4096 -sha384 -nodes -days 7300 \
     -extensions root_ca -config ../../../cert/openssl.cnf \
@@ -407,7 +405,6 @@
 #   cat cbsd_ca.cert >> client.cert
 #   cat cbsd_ca.cert >> admin_client.cert
 #   cat sas_ca.cert >>  server.cert
->>>>>>> dd66c95b
 
 # cleanup: remove all files not directly used by the testcases.
 rm -rf private
