--- conflicted
+++ resolved
@@ -31,7 +31,7 @@
   def tearDown(self):
     pass
 
-<<<<<<< HEAD
+
   def generate_FPR_1_default_config(self, filename):
     """ Generates the WinnForum configuration for FPR.1. """
     
@@ -252,8 +252,7 @@
     # Invoke MCP test steps 1 through 22.
     # self.executeMcpTestSteps(config, test_type)
     
-=======
->>>>>>> b381b0a3
+
   def generate_FPR_2_default_config(self, filename):
     """Generates the WinnForum configuration for FPR.2."""
 
@@ -514,7 +513,7 @@
     # test_type= enum (MCP, FSS)
     # Invoke MCP test steps 1 through 22.
     # self.executeMcpTestSteps(config, test_type)
-<<<<<<< HEAD
+
     
       
   def generate_FPR_3_default_config(self, filename):
@@ -713,8 +712,7 @@
     # test_type= enum (MCP, XPR)
     # Invoke MCP test steps 1 through 22.
     # self.executeMcpTestSteps(config, test_type)
-=======
->>>>>>> b381b0a3
+
 
   def generate_FPR_4_default_config(self, filename):
     """Generates the WinnForum configuration for FPR.4."""
