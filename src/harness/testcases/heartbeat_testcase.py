#    Copyright 2016 SAS Project Authors. All Rights Reserved.
#
#    Licensed under the Apache License, Version 2.0 (the "License");
#    you may not use this file except in compliance with the License.
#    You may obtain a copy of the License at
#
#        http://www.apache.org/licenses/LICENSE-2.0
#
#    Unless required by applicable law or agreed to in writing, software
#    distributed under the License is distributed on an "AS IS" BASIS,
#    WITHOUT WARRANTIES OR CONDITIONS OF ANY KIND, either express or implied.
#    See the License for the specific language governing permissions and
#    limitations under the License.
from datetime import datetime
import time
import json
import os
import unittest
import logging
import sas
from util import winnforum_testcase


class HeartbeatTestcase(unittest.TestCase):

  def setUp(self):
    self._sas, self._sas_admin = sas.GetTestingSas()
    self._sas_admin.Reset()

  def tearDown(self):
    pass

  @winnforum_testcase
  def test_10_9_4_1_1_1(self):
    """Heartbeat request immediately after CBSD moves into Granted State.

    The response should be SUCCESS.
    """

    # Register the device
    device_a = json.load(
        open(os.path.join('testcases', 'testdata', 'device_a.json')))
    self._sas_admin.InjectFccId({'fccId': device_a['fccId']})
    request = {'registrationRequest': [device_a]}
    response = self._sas.Registration(request)['registrationResponse'][0]
    # Check registration response
    self.assertEqual(response['response']['responseCode'], 0)
    cbsd_id = response['cbsdId']
    del request, response

    # Request grant
    grant_0 = json.load(
        open(os.path.join('testcases', 'testdata', 'grant_0.json')))
    grant_0['cbsdId'] = cbsd_id
    request = {'grantRequest': [grant_0]}
    # Check grant response
    response = self._sas.Grant(request)['grantResponse'][0]
    self.assertEqual(response['cbsdId'], cbsd_id)
    self.assertTrue(response['grantId'])
    self.assertEqual(response['response']['responseCode'], 0)
    grant_id = response['grantId']
    del request, response

    # Heartbeat
    request = {
        'heartbeatRequest': [{
            'cbsdId': cbsd_id,
            'grantId': grant_id,
            'operationState': 'GRANTED'
        }]
    }
    response = self._sas.Heartbeat(request)['heartbeatResponse'][0]
    # Check the heartbeat response
    self.assertEqual(response['cbsdId'], cbsd_id)
    self.assertEqual(response['grantId'], grant_id)
    self.assertLess(datetime.utcnow(),
                    datetime.strptime(response['transmitExpireTime'],
                                      '%Y-%m-%dT%H:%M:%SZ'))
    self.assertEqual(response['response']['responseCode'], 0)

  @winnforum_testcase
  def test_WINNF_FT_S_HBT_2(self):
    """Multiple heartbeat requests after moving to Granted/Heartbeating state.

    Returns response code 0 (NO_ERROR) for all requests
    """
    # Register three devices
    device_a = json.load(
        open(os.path.join('testcases', 'testdata', 'device_a.json')))
    self._sas_admin.InjectFccId({'fccId': device_a['fccId']})
    device_b = json.load(
        open(os.path.join('testcases', 'testdata', 'device_b.json')))
    self._sas_admin.InjectFccId({'fccId': device_b['fccId']})
    device_c = json.load(
        open(os.path.join('testcases', 'testdata', 'device_c.json')))
    self._sas_admin.InjectFccId({'fccId': device_c['fccId']})
    request = {'registrationRequest': [device_a, device_b, device_c]}
    response = self._sas.Registration(request)['registrationResponse']
    cbsd_ids = []
    for resp in response:
        self.assertEqual(resp['response']['responseCode'], 0)
        cbsd_ids.append(resp['cbsdId'])
    del request, response

    # Create and send grant requests
    grant_0 = json.load(
        open(os.path.join('testcases', 'testdata', 'grant_0.json')))
    grant_0['cbsdId'] = cbsd_ids[0]
    grant_1 = json.load(
        open(os.path.join('testcases', 'testdata', 'grant_0.json')))
    grant_1['cbsdId'] = cbsd_ids[1]
    grant_2 = json.load(
        open(os.path.join('testcases', 'testdata', 'grant_0.json')))
    grant_2['cbsdId'] = cbsd_ids[2]
    request = {'grantRequest': [grant_0, grant_1, grant_2]}
    # Check grant response
    response = self._sas.Grant(request)['grantResponse']
    self.assertEqual(len(response), 3)
    grant_ids = []
    grant_expire_times = []
    for response_num, resp in enumerate(response):
        self.assertEqual(resp['cbsdId'], cbsd_ids[response_num])
        self.assertEqual(resp['response']['responseCode'], 0)
        grant_ids.append(resp['grantId'])
        grant_expire_time.append(
            datetime.strptime(resp['grantExpireTime'], '%Y-%m-%dT%H:%M:%SZ'))
    del request, response

    # Heartbeat the devices
    heartbeat_request = []
    for cbsd_id, grant_id in zip(cbsd_ids, grant_ids):
        heartbeat_request.append({
            'cbsdId': cbsd_id,
            'grantId': grant_id,
            'operationState': 'GRANTED'
        })
    request = {'heartbeatRequest': heartbeat_request}
    response = self._sas.Heartbeat(request)['heartbeatResponse']
    # Check the heartbeat response
    self.assertEqual(len(response), 3)
    for response_num, resp in enumerate(response):
        self.assertEqual(resp['cbsdId'], cbsd_ids[response_num])
        self.assertEqual(resp['grantId'], grant_ids[response_num])
        transmit_expire_time = datetime.strptime(resp['transmitExpireTime'],
                                                 '%Y-%m-%dT%H:%M:%SZ')
        self.assertLess(datetime.utcnow(), transmit_expire_time)
        self.assertLessEqual(
            (transmit_expire_time - datetime.utcnow()).total_seconds(), 240)
        self.assertLessEqual(transmit_expire_time,
                             grant_expire_times[response_num])
        self.assertEqual(resp['response']['responseCode'], 0)

  @winnforum_testcase
  def test_WINNF_FT_S_HBT_3(self):
    """Request grant renewal from heartbeat request.

    Returns response code 0 (NO_ERROR)
    """
    # Register the device
    device_a = json.load(
        open(os.path.join('testcases', 'testdata', 'device_a.json')))
    self._sas_admin.InjectFccId({'fccId': device_a['fccId']})
    request = {'registrationRequest': [device_a]}
    response = self._sas.Registration(request)['registrationResponse'][0]
    # Check registration response
    self.assertEqual(response['response']['responseCode'], 0)
    cbsd_id = response['cbsdId']
    del request, response

    # Request grant
    grant_0 = json.load(
        open(os.path.join('testcases', 'testdata', 'grant_0.json')))
    grant_0['cbsdId'] = cbsd_id
    request = {'grantRequest': [grant_0]}
    # Check grant response
    response = self._sas.Grant(request)['grantResponse'][0]
    self.assertEqual(response['cbsdId'], cbsd_id)
    grant_id = response['grantId']
    self.assertEqual(response['response']['responseCode'], 0)
    grant_expire_time = datetime.strptime(response['grantExpireTime'],
                                          '%Y-%m-%dT%H:%M:%SZ')
    del request, response

    # First successful Heartbeat
    request = {
        'heartbeatRequest': [{
            'cbsdId': cbsd_id,
            'grantId': grant_id,
            'operationState': 'GRANTED',
            'grantRenew': True
        }]
    }
    response = self._sas.Heartbeat(request)['heartbeatResponse'][0]
    # Check the heartbeat response
    self.assertEqual(response['cbsdId'], cbsd_id)
    self.assertEqual(response['grantId'], grant_id)
    transmit_expire_time = datetime.strptime(response['transmitExpireTime'],
                                             '%Y-%m-%dT%H:%M:%SZ')
    self.assertLess(datetime.utcnow(), transmit_expire_time)
    self.assertLessEqual(
        (transmit_expire_time - datetime.utcnow()).total_seconds(), 240)
    self.assertLessEqual(transmit_expire_time, grant_expire_time)
    self.assertLess(datetime.utcnow(), grant_expire_time)
    self.assertEqual(response['response']['responseCode'], 0)

  @winnforum_testcase
  def test_WINNF_FT_S_HBT_4(self):
    """Request grant renewal from heartbeat request (3 devices).

    Returns response code 0 (NO_ERROR)
    """
    # Register the devices
    registration_request = []
    for device_filename in ('device_a.json', 'device_b.json', 'device_c.json'):
        device = json.load(
            open(os.path.join('testcases', 'testdata', device_filename)))
        self._sas_admin.InjectFccId({'fccId': device['fccId']})
        registration_request.append(device)
    request = {'registrationRequest': registration_request}
    response = self._sas.Registration(request)['registrationResponse']
    # Check registration response
    cbsd_ids = []
    for resp in response:
        self.assertEqual(resp['response']['responseCode'], 0)
        cbsd_ids.append(resp['cbsdId'])
    del request, response

    # Request grant
    grant_request = []
    for grant_filename, cbsd_id in zip(
          ['grant_0.json', 'grant_0.json', 'grant_0.json'], cbsd_ids):
        grant = json.load(
            open(os.path.join('testcases', 'testdata', grant_filename)))
        grant['cbsdId'] = cbsd_id
        grant_request.append(grant)
    request = {'grantRequest': grant_request}
    # Check grant response
    response = self._sas.Grant(request)['grantResponse']
    grant_ids = []
    grant_expire_times = []
    for response_num, resp in enumerate(response):
        self.assertEqual(resp['cbsdId'], cbsd_ids[response_num])
        self.assertGreater(len(resp['grantId']), 0)
        self.assertEqual(resp['response']['responseCode'], 0)
        grant_ids.append(resp['grantId'])
        grant_expire_times.append(
            datetime.strptime(resp['grantExpireTime'], '%Y-%m-%dT%H:%M:%SZ'))
    del request, response

    # Heartbeat requests with grantRenew set to True
    heartbeat_request = []
    for cbsd_id, grant_id in zip(cbsd_ids, grant_ids):
        heartbeat_request.append({
            'cbsdId': cbsd_id,
            'grantId': grant_id,
            'operationState': 'GRANTED',
            'grantRenew': True
        })
    request = {'heartbeatRequest': heartbeat_request}
    response = self._sas.Heartbeat(request)['heartbeatResponse']
    # Check the heartbeat response
    for response_num, resp in enumerate(response):
        transmit_expire_time = datetime.strptime(resp['transmitExpireTime'],
                                                 '%Y-%m-%dT%H:%M:%SZ')
        self.assertEqual(resp['cbsdId'], cbsd_ids[response_num])
        self.assertEqual(resp['grantId'], grant_ids[response_num])
        self.assertLess(datetime.utcnow(), transmit_expire_time)
        self.assertLessEqual(
            (transmit_expire_time - datetime.utcnow()).total_seconds(), 240)
        self.assertLessEqual(transmit_expire_time,
                             grant_expire_times[response_num])
        self.assertLess(datetime.utcnow(), grant_expire_times[response_num])
        self.assertEqual(resp['response']['responseCode'], 0)

  @winnforum_testcase
  def test_WINNF_FT_S_HBT_5(self):
    """SAS has requested CBSD to perform measurement through measReportConfig 
    in the initial Grant response, or through a subsequent Heartbeat Response.

    The response should be SUCCESS.
    """

    # Register the device
    device_a = json.load(
        open(os.path.join('testcases', 'testdata', 'device_e.json')))
    self._sas_admin.InjectFccId({'fccId': device_a['fccId']})
    device_a['measCapability'] = ['EUTRA_CARRIER_RSSI_ALWAYS']
    request = {'registrationRequest': [device_a]}
    response = self._sas.Registration(request)['registrationResponse'][0]
    # Check registration response
    self.assertEqual(response['response']['responseCode'], 0)
    cbsd_id = response['cbsdId']
    del request, response

    # Request grant
    grant_0 = json.load(
        open(os.path.join('testcases', 'testdata', 'grant_0.json')))
    grant_0['cbsdId'] = cbsd_id
    request = {'grantRequest': [grant_0]}
    # Check grant response
    response = self._sas.Grant(request)['grantResponse'][0]
    self.assertEqual(response['cbsdId'], cbsd_id)
    self.assertTrue(response['grantId'])
    self.assertEqual(response['response']['responseCode'], 0)
    self.assertTrue(response['measReportConfig'])
    grant_id = response['grantId']
    grant_expire_time = datetime.strptime(response['grantExpireTime'],
                                          '%Y-%m-%dT%H:%M:%SZ')
    del request, response

<<<<<<< HEAD
    # Heartbeat
=======
    # Trigger to request measurement report for all subsequent heartbeat request
    self._sas_admin.TriggerMeasurementReportHeartbeat({'meas_report_config':
                                                       ['EUTRA_CARRIER_RSSI_ALWAYS']})
    # First Heartbeat Request to Authorize Device
>>>>>>> 3d23aaf3
    request = {
        'heartbeatRequest': [{
            'cbsdId': cbsd_id,
            'grantId': grant_id,
            'operationState': 'GRANTED'
        }]
    }
    response = self._sas.Heartbeat(request)['heartbeatResponse'][0]
<<<<<<< HEAD
=======

    # Check the heartbeat response
    self.assertTrue(response['measReportConfig'])
    self.assertEqual(response['cbsdId'], cbsd_id)
    self.assertEqual(response['grantId'], grant_id)
    transmit_expire_time = datetime.strptime(
      response['transmitExpireTime'], '%Y-%m-%dT%H:%M:%SZ')
    self.assertLess(datetime.utcnow(), transmit_expire_time)
    self.assertLessEqual(
      (transmit_expire_time - datetime.utcnow()).total_seconds(), 240)
    self.assertLessEqual(transmit_expire_time, grant_expire_time)
    self.assertEqual(response['response']['responseCode'], 0)
    del request, response

    # Get measReport
    meas_report = json.load(
        open(os.path.join('testcases', 'testdata', 'meas_report_0.json')))

    # Second Heartbeat Request with measReport
    request = {
      'heartbeatRequest': [{
        'cbsdId': cbsd_id,
        'grantId': grant_id,
        'operationState': 'GRANTED',
        'measReport': meas_report
      }]
    }
    response = self._sas.Heartbeat(request)['heartbeatResponse'][0]

>>>>>>> 3d23aaf3
    # Check the heartbeat response
    self.assertTrue(response['measReportConfig'])
    self.assertEqual(response['cbsdId'], cbsd_id)
    self.assertEqual(response['grantId'], grant_id)
    transmit_expire_time = datetime.strptime(response['transmitExpireTime'],
                                             '%Y-%m-%dT%H:%M:%SZ')
    self.assertLess(datetime.utcnow(), transmit_expire_time)
    self.assertLessEqual(transmit_expire_time, grant_expire_time)
<<<<<<< HEAD
=======
    self.assertLessEqual(
      (transmit_expire_time - datetime.utcnow()).total_seconds(), 240)
>>>>>>> 3d23aaf3
    self.assertEqual(response['response']['responseCode'], 0)

  @winnforum_testcase
  def test_WINNF_FT_S_HBT_6(self):
    """Array request: SAS-directed Heartbeat Req: SAS has requested CBSD to 
    perform measurement through measReportConfig in Grant response or a 
    previous Heartbeat Response.

    The response should be SUCCESS.
    """

    # Register the device
    device_a = json.load(
        open(os.path.join('testcases', 'testdata', 'device_e.json')))
    device_b = json.load(
        open(os.path.join('testcases', 'testdata', 'device_f.json')))
    devices = [device_a, device_b]
    for device in devices:
        self._sas_admin.InjectFccId({'fccId': device['fccId']})
    device_a['measCapability'] = ['EUTRA_CARRIER_RSSI_ALWAYS']
    request = {'registrationRequest': devices}
    response = self._sas.Registration(request)['registrationResponse']
    # Check registration response
    cbsd_ids = []
    self.assertEqual(len(response), len(devices))
    for resp in response:
        self.assertEqual(resp['response']['responseCode'], 0)
        cbsd_ids.append(resp['cbsdId'])
    del request, response

    # Request grant
    grant_0 = json.load(
        open(os.path.join('testcases', 'testdata', 'grant_0.json')))
    grant_0['cbsdId'] = cbsd_ids[0]
    grant_1 = json.load(
        open(os.path.join('testcases', 'testdata', 'grant_0.json')))
    grant_1['cbsdId'] = cbsd_ids[1]
    request = {'grantRequest': [grant_0, grant_1]}
    # Check grant response
    response = self._sas.Grant(request)['grantResponse']
    self.assertEqual(len(response), len(cbsd_ids))
    grant_expire_times = []
    grant_ids = []
    for resp_number, resp in enumerate(response):
        self.assertEqual(resp['cbsdId'], cbsd_ids[resp_number])
        self.assertTrue(resp['grantId'])
        self.assertEqual(resp['response']['responseCode'], 0)
        grant_ids.append(resp['grantId'])
        grant_expire_times.append(
            datetime.strptime(resp['grantExpireTime'],
                              '%Y-%m-%dT%H:%M:%SZ'))
<<<<<<< HEAD
    self.assertTrue(response[0]['measReportConfig'])
    del request, response

    # Heartbeat
=======
    del request, response

    # Trigger to request measurement report for all subsequent heartbeat request
    self._sas_admin.TriggerMeasurementReportHeartbeat({'meas_report_config':
                                                       ['EUTRA_CARRIER_RSSI_ALWAYS']})
    # First Heartbeat Request to Authorize the Device
>>>>>>> 3d23aaf3
    heartbeat_request = [{
        'cbsdId': cbsd_ids[0],
        'grantId': grant_ids[0],
        'operationState': 'GRANTED'
    }, {
        'cbsdId': cbsd_ids[1],
        'grantId': grant_ids[1],
        'operationState': 'GRANTED'
    }]
    request = {'heartbeatRequest': heartbeat_request}
    response = self._sas.Heartbeat(request)['heartbeatResponse']
<<<<<<< HEAD
=======

>>>>>>> 3d23aaf3
    # Check the heartbeat response
    for resp_number, resp in enumerate(response):
        self.assertEqual(resp['cbsdId'], cbsd_ids[resp_number])
        self.assertEqual(resp['grantId'], grant_ids[resp_number])
        transmit_expire_time = datetime.strptime(resp['transmitExpireTime'],
                                                 '%Y-%m-%dT%H:%M:%SZ')
        self.assertLess(datetime.utcnow(), transmit_expire_time)
<<<<<<< HEAD
        self.assertLessEqual(transmit_expire_time, grant_expire_times[resp_number])
        self.assertEqual(resp['response']['responseCode'], 0)
    self.assertTrue(response[0]['measReportConfig'])
=======
        self.assertLessEqual(
          (transmit_expire_time - datetime.utcnow()).total_seconds(), 240)
        self.assertLessEqual(transmit_expire_time, grant_expire_times[resp_number])
        self.assertEqual(resp['response']['responseCode'], 0)
    self.assertTrue(response[0]['measReportConfig'])
    del request, response

    # Get measReport
    meas_report = json.load(
      open(os.path.join('testcases', 'testdata', 'meas_report_0.json')))

    # Heartbeat Request
    heartbeat_request = [{
      'cbsdId': cbsd_ids[0],
      'grantId': grant_ids[0],
      'operationState': 'GRANTED',
      'measReport': meas_report
    }, {
      'cbsdId': cbsd_ids[1],
      'grantId': grant_ids[1],
      'operationState': 'GRANTED'
    }]
    request = {'heartbeatRequest': heartbeat_request}
    response = self._sas.Heartbeat(request)['heartbeatResponse']

    # Check the heartbeat response
    for resp_number, resp in enumerate(response):
      self.assertEqual(resp['cbsdId'], cbsd_ids[resp_number])
      self.assertEqual(resp['grantId'], grant_ids[resp_number])
      transmit_expire_time = datetime.strptime(resp['transmitExpireTime'],
                                               '%Y-%m-%dT%H:%M:%SZ')
      self.assertLess(datetime.utcnow(), transmit_expire_time)
      self.assertLessEqual(
        (transmit_expire_time - datetime.utcnow()).total_seconds(), 240)
      self.assertLessEqual(transmit_expire_time, grant_expire_times[resp_number])
      self.assertEqual(resp['response']['responseCode'], 0)
    self.assertTrue(response[0]['measReportConfig'])
>>>>>>> 3d23aaf3

  @winnforum_testcase
  def test_WINNF_FT_S_HBT_9(self):
    """Initial Heartbeat Request (immediately after CBSD moves
    into Granted State) is from a CBSD with an unsupported protocol
    version by SAS.

    The response should be FAIL, code 100.
    """

    # Register the device
    device_a = json.load(
        open(os.path.join('testcases', 'testdata', 'device_a.json')))
    self._sas_admin.InjectFccId({'fccId': device_a['fccId']})
    request = {'registrationRequest': [device_a]}
    response = self._sas.Registration(request)['registrationResponse'][0]
    # Check registration response
    self.assertEqual(response['response']['responseCode'], 0)
    cbsd_id = response['cbsdId']
    del request, response

    # Request grant
    grant_0 = json.load(
        open(os.path.join('testcases', 'testdata', 'grant_0.json')))
    grant_0['cbsdId'] = cbsd_id
    request = {'grantRequest': [grant_0]}
    # Check grant response
    response = self._sas.Grant(request)['grantResponse'][0]
    self.assertEqual(response['cbsdId'], cbsd_id)
    self.assertTrue(response['grantId'])
    self.assertEqual(response['response']['responseCode'], 0)
    grant_id = response['grantId']
    del request, response

    # Save SAS version
    version = self._sas._sas_version
    # Use higher than supported version
    self._sas._sas_version = 'v2.0'

    # First Heartbeat with unsupported SAS-CBSD protocol version
    request = {
        'heartbeatRequest': [{
            'cbsdId': cbsd_id,
            'grantId': grant_id,
            'operationState': 'GRANTED'
        }]
    }
    try:
        response = self._sas.Heartbeat(request)['heartbeatResponse'][0]
        # Check the heartbeat response
        self.assertEqual(response['response']['responseCode'], 100)
    except AssertionError as e:
        # Allow HTTP status 404
        self.assertEqual(e.args[0], 404)
    finally:
        # Put SAS version back
        self._sas._sas_version = version

  @winnforum_testcase
  def test_10_9_4_2_3_1_1(self):
    """CBSD heartbeat request with missing cbsdId parameter.

    Heartbeat request immediately after CBSD moves into Granted State. The
    cbsdId is missing in heartbeat request. The response should be FAIL.
    """

    # Register the device
    device_a = json.load(
        open(os.path.join('testcases', 'testdata', 'device_a.json')))
    self._sas_admin.InjectFccId({'fccId': device_a['fccId']})
    request = {'registrationRequest': [device_a]}
    response = self._sas.Registration(request)['registrationResponse'][0]
    # Check registration response
    self.assertEqual(response['response']['responseCode'], 0)
    cbsd_id = response['cbsdId']
    del request, response

    # Request grant
    grant_0 = json.load(
        open(os.path.join('testcases', 'testdata', 'grant_0.json')))
    grant_0['cbsdId'] = cbsd_id
    request = {'grantRequest': [grant_0]}
    # Check grant response
    response = self._sas.Grant(request)['grantResponse'][0]
    self.assertEqual(response['cbsdId'], cbsd_id)
    self.assertTrue(response['grantId'])
    self.assertEqual(response['response']['responseCode'], 0)
    grant_id = response['grantId']
    del request, response

    # First successful Heartbeat
    request = {
        'heartbeatRequest': [{
            'cbsdId': cbsd_id,
            'grantId': grant_id,
            'operationState': 'GRANTED'
        }]
    }
    response = self._sas.Heartbeat(request)['heartbeatResponse'][0]
    # Check the heartbeat response
    self.assertEqual(response['cbsdId'], cbsd_id)
    self.assertEqual(response['grantId'], grant_id)
    self.assertLess(datetime.utcnow(),
                    datetime.strptime(response['transmitExpireTime'],
                                      '%Y-%m-%dT%H:%M:%SZ'))
    self.assertEqual(response['response']['responseCode'], 0)
    del request, response

    # cbsdId is missing
    request = {
        'heartbeatRequest': [{
            'grantId': grant_id,
            'operationState': 'GRANTED'
        }]
    }
    response = self._sas.Heartbeat(request)['heartbeatResponse'][0]
    # Check the heartbeat response
    self.assertEqual(response['response']['responseCode'], 102)

  @winnforum_testcase
  def test_WINNF_FT_S_HBT_10(self):
    """Initial Heartbeat Request (immediately after CBSD moves
    into Granted State) is from three CBSDs with an unsupported
    protocol version by SAS.

    The response should be FAIL, code 100.
    """

    # Register the devices
    device_a = json.load(
        open(os.path.join('testcases', 'testdata', 'device_a.json')))
    self._sas_admin.InjectFccId({'fccId': device_a['fccId']})
    device_b = json.load(
        open(os.path.join('testcases', 'testdata', 'device_e.json')))
    self._sas_admin.InjectFccId({'fccId': device_b['fccId']})
    device_c = json.load(
        open(os.path.join('testcases', 'testdata', 'device_c.json')))
    self._sas_admin.InjectFccId({'fccId': device_c['fccId']})
    request = {'registrationRequest': [device_a, device_b, device_c]}
    response = self._sas.Registration(request)['registrationResponse']
    # Check registration response
    for resp in response:
        self.assertEqual(resp['response']['responseCode'], 0)
    cbsd_ids = [resp['cbsdId'] for resp in response]
    del request, response

    # Request grant
    grant_0 = json.load(
        open(os.path.join('testcases', 'testdata', 'grant_0.json')))
    grant_0['cbsdId'] = cbsd_ids[0]
    grant_1 = json.load(
        open(os.path.join('testcases', 'testdata', 'grant_0.json')))
    grant_1['cbsdId'] = cbsd_ids[1]
    grant_2 = json.load(
        open(os.path.join('testcases', 'testdata', 'grant_0.json')))
    grant_2['cbsdId'] = cbsd_ids[2]
    request = {'grantRequest': [grant_0, grant_1, grant_2]}
    # Check grant response
    response = self._sas.Grant(request)['grantResponse']
    self.assertEqual(len(response), len(cbsd_ids))
    for resp_number, resp in enumerate(response):
        self.assertEqual(resp['cbsdId'], cbsd_ids[resp_number])
        self.assertTrue(resp['grantId'])
        self.assertEqual(resp['response']['responseCode'], 0)
    grant_ids = (response[0]['grantId'], response[1]['grantId'], response[2]['grantId'])
    del request, response

    # Save sas version
    version = self._sas._sas_version
    # Use higher than supported version
    self._sas._sas_version = 'v2.0'

    # First Heartbeat with unsupported SAS-CBSD protocol version
    heartbeat_0 = {
        'cbsdId': cbsd_ids[0],
        'grantId': grant_ids[0],
        'operationState': 'GRANTED'
    }
    heartbeat_1 = {
        'cbsdId': cbsd_ids[1],
        'grantId': grant_ids[1],
        'operationState': 'GRANTED'
    }
    heartbeat_2 = {
        'cbsdId': cbsd_ids[2],
        'grantId': grant_ids[2],
        'operationState': 'GRANTED'
    }
    request = {'heartbeatRequest': [heartbeat_0, heartbeat_1, heartbeat_2]}
    try:
        response = self._sas.Heartbeat(request)['heartbeatResponse']
        self.assertEqual(len(response), len(grant_ids))
        for resp in response:
            # Check the heartbeat response
            self.assertEqual(resp['response']['responseCode'], 100)
    except AssertionError as e:
        # Allow HTTP status 404
        self.assertEqual(e.args[0], 404)
    finally:
        # Put sas version back
        self._sas._sas_version = version

  @winnforum_testcase
  def test_10_9_4_2_3_1_2(self):
    """CBSD heartbeat request with missing grantId parameter.

    Heartbeat request immediately after CBSD moves into Granted State. The
    grantId is missing in heartbeat request. The response should be FAIL.
    """

    # Register the device
    device_a = json.load(
        open(os.path.join('testcases', 'testdata', 'device_a.json')))
    self._sas_admin.InjectFccId({'fccId': device_a['fccId']})
    request = {'registrationRequest': [device_a]}
    response = self._sas.Registration(request)['registrationResponse'][0]
    # Check registration response
    self.assertEqual(response['response']['responseCode'], 0)
    cbsd_id = response['cbsdId']
    del request, response

    # Request grant
    grant_0 = json.load(
        open(os.path.join('testcases', 'testdata', 'grant_0.json')))
    grant_0['cbsdId'] = cbsd_id
    request = {'grantRequest': [grant_0]}
    # Check grant response
    response = self._sas.Grant(request)['grantResponse'][0]
    self.assertEqual(response['cbsdId'], cbsd_id)
    self.assertTrue(response['grantId'])
    self.assertEqual(response['response']['responseCode'], 0)
    grant_id = response['grantId']
    del request, response

    # First successful Heartbeat
    request = {
        'heartbeatRequest': [{
            'cbsdId': cbsd_id,
            'grantId': grant_id,
            'operationState': 'GRANTED'
        }]
    }
    response = self._sas.Heartbeat(request)['heartbeatResponse'][0]
    # Check the heartbeat response
    self.assertEqual(response['cbsdId'], cbsd_id)
    self.assertEqual(response['grantId'], grant_id)
    self.assertLess(datetime.utcnow(),
                    datetime.strptime(response['transmitExpireTime'],
                                      '%Y-%m-%dT%H:%M:%SZ'))
    self.assertEqual(response['response']['responseCode'], 0)
    del request, response

    # grantId is missing
    request = {
        'heartbeatRequest': [{
            'cbsdId': cbsd_id,
            'operationState': 'GRANTED'
        }]
    }
    response = self._sas.Heartbeat(request)['heartbeatResponse'][0]
    # Check the heartbeat response
    self.assertEqual(response['response']['responseCode'], 102)

  @winnforum_testcase
  def test_10_9_4_2_3_1_3(self):
    """CBSD heartbeat request with missing operationState parameter.

    Heartbeat request immediately after CBSD moves into Granted State. The
    operationState is missing in heartbeat request. The response should be FAIL.
    """

    # Register the device
    device_a = json.load(
        open(os.path.join('testcases', 'testdata', 'device_a.json')))
    self._sas_admin.InjectFccId({'fccId': device_a['fccId']})
    request = {'registrationRequest': [device_a]}
    response = self._sas.Registration(request)['registrationResponse'][0]
    # Check registration response
    self.assertEqual(response['response']['responseCode'], 0)
    cbsd_id = response['cbsdId']
    del request, response

    # Request grant
    grant_0 = json.load(
        open(os.path.join('testcases', 'testdata', 'grant_0.json')))
    grant_0['cbsdId'] = cbsd_id
    request = {'grantRequest': [grant_0]}
    # Check grant response
    response = self._sas.Grant(request)['grantResponse'][0]
    self.assertEqual(response['cbsdId'], cbsd_id)
    self.assertTrue(response['grantId'])
    self.assertEqual(response['response']['responseCode'], 0)
    grant_id = response['grantId']
    del request, response

    # First successful Heartbeat
    request = {
        'heartbeatRequest': [{
            'cbsdId': cbsd_id,
            'grantId': grant_id,
            'operationState': 'GRANTED'
        }]
    }
    response = self._sas.Heartbeat(request)['heartbeatResponse'][0]
    # Check the heartbeat response
    self.assertEqual(response['cbsdId'], cbsd_id)
    self.assertEqual(response['grantId'], grant_id)
    self.assertLess(datetime.utcnow(),
                    datetime.strptime(response['transmitExpireTime'],
                                      '%Y-%m-%dT%H:%M:%SZ'))
    self.assertEqual(response['response']['responseCode'], 0)
    del request, response

    # operationState is missing
    request = {
        'heartbeatRequest': [{
            'cbsdId': cbsd_id,
            'grantId': grant_id
        }]
    }
    response = self._sas.Heartbeat(request)['heartbeatResponse'][0]
    # Check the heartbeat response
    self.assertEqual(response['response']['responseCode'], 102)

  @winnforum_testcase
  def test_WINNF_FT_S_HBT_14(self):
    """CBSD heartbeat requests with various missing parameter.

    Heartbeat request immediately after CBSD moves into Granted State.
    Three requests out of the four have some needed parameter missing.
    The response should be FAIL.
    """

    # Register the devices
    registration_request = []
    for device_filename in ('device_a.json', 'device_b.json', 'device_c.json',
                            'device_d.json'):
      device = json.load(
          open(os.path.join('testcases', 'testdata', device_filename)))
      self._sas_admin.InjectFccId({'fccId': device['fccId']})
      registration_request.append(device)
    request = {'registrationRequest': registration_request}
    response = self._sas.Registration(request)['registrationResponse']
    # Check registration response
    cbsd_ids = []
    for resp in response:
      self.assertEqual(resp['response']['responseCode'], 0)
      cbsd_ids.append(resp['cbsdId'])
    del request, response

    # Request grant
    grant_request = []
    for cbsd_id in cbsd_ids:
      grant = json.load(
          open(os.path.join('testcases', 'testdata', 'grant_0.json')))
      grant['cbsdId'] = cbsd_id
      grant_request.append(grant)
    request = {'grantRequest': grant_request}
    # Check grant response
    response = self._sas.Grant(request)['grantResponse']
    grant_ids = []
    grant_expire_times = []
    for response_num, resp in enumerate(response):
      self.assertEqual(resp['cbsdId'], cbsd_ids[response_num])
      self.assertEqual(resp['response']['responseCode'], 0)
      grant_ids.append(resp['grantId'])
      grant_expire_times.append(
          datetime.strptime(resp['grantExpireTime'],
                            '%Y-%m-%dT%H:%M:%SZ'))
    del request, response

    # Prepare Heartbeats (these are first heartbeats)
    # 1. valid, 2. no cbsd_id, 3. no grantId, 4. no operationState
    heartbeat_request = [{
        'cbsdId': cbsd_ids[0],
        'grantId': grant_ids[0],
        'operationState': 'GRANTED'
    }, {
        'grantId': grant_ids[1],
        'operationState': 'GRANTED'
    }, {
        'cbsdId': cbsd_ids[2],
        'operationState': 'GRANTED'
    }, {
        'cbsdId': cbsd_ids[3],
        'grantId': grant_ids[3],
    }]
    request = {'heartbeatRequest': heartbeat_request}
    response = self._sas.Heartbeat(request)['heartbeatResponse']

    # Check the heartbeat response
    self.assertEqual(len(response), 4)
    # check the cbsdId and grantId where the request message had accurate values
    for response_num in (0, 3):
      self.assertEqual(response[response_num]['cbsdId'], cbsd_ids[response_num])
      self.assertEqual(response[response_num]['grantId'],
                       grant_ids[response_num])
    self.assertEqual(response[0]['response']['responseCode'], 0)
    transmit_expire_time = datetime.strptime(response[0]['transmitExpireTime'],
                                             '%Y-%m-%dT%H:%M:%SZ')
    self.assertLess(datetime.utcnow(), transmit_expire_time)
    self.assertLessEqual(
        (transmit_expire_time - datetime.utcnow()).total_seconds(), 240)
    self.assertLess(transmit_expire_time, grant_expire_times[0])
    self.assertTrue(response[1]['response']['responseCode'] in (102, 105))
    for response_num in (2, 3):
      self.assertEqual(response[response_num]['response']['responseCode'], 102)

  @winnforum_testcase
  def test_WINNF_FT_S_HBT_15(self):
    """CBSD heartbeat request with invalid grantId parameter.

    Heartbeat request immediately after CBSD moves into Granted State. The
    grantId is invalid in heartbeat request. The response should be FAIL.
    """

    # Register the device
    device_a = json.load(
        open(os.path.join('testcases', 'testdata', 'device_a.json')))
    self._sas_admin.InjectFccId({'fccId': device_a['fccId']})
    request = {'registrationRequest': [device_a]}
    response = self._sas.Registration(request)['registrationResponse'][0]
    # Check registration response
    self.assertEqual(response['response']['responseCode'], 0)
    cbsd_id = response['cbsdId']
    del request, response

    # Request grant
    grant_0 = json.load(
        open(os.path.join('testcases', 'testdata', 'grant_0.json')))
    grant_0['cbsdId'] = cbsd_id
    request = {'grantRequest': [grant_0]}
    # Check grant response
    response = self._sas.Grant(request)['grantResponse'][0]
    self.assertEqual(response['cbsdId'], cbsd_id)
    self.assertEqual(response['response']['responseCode'], 0)
    grant_id = response['grantId']
    del request, response

    # First successful Heartbeat
    request = {
        'heartbeatRequest': [{
            'cbsdId': cbsd_id,
            'grantId': grant_id,
            'operationState': 'GRANTED'
        }]
    }
    response = self._sas.Heartbeat(request)['heartbeatResponse'][0]
    # Check the heartbeat response
    self.assertEqual(response['cbsdId'], cbsd_id)
    self.assertEqual(response['grantId'], grant_id)
    transmit_expire_time_1 = datetime.strptime(response['transmitExpireTime'],
                                               '%Y-%m-%dT%H:%M:%SZ')
    self.assertEqual(response['response']['responseCode'], 0)
    del request, response

    # Send second heartbeat request with an invalid grantId
    request = {
        'heartbeatRequest': [{
            'cbsdId': cbsd_id,
            'grantId': grant_id + '-changed',
            'operationState': 'GRANTED'
        }]
    }
    response = self._sas.Heartbeat(request)['heartbeatResponse'][0]
    # Check the heartbeat response
    self.assertEqual(response['cbsdId'], cbsd_id)
    self.assertTrue(response['response']['responseCode'] in (103, 105))
    self.assertLessEqual(
        datetime.strptime(response['transmitExpireTime'], '%Y-%m-%dT%H:%M:%SZ'),
        transmit_expire_time_1)

  @winnforum_testcase
  def test_WINNF_FT_S_HBT_17(self):
    """Heartbeat Request from CBSD in Registered state (immediately after CBSD's grant is expired)

    Response Code should  be 103 or 500"""

    # Register the device
    device_a = json.load(
      open(os.path.join('testcases', 'testdata', 'device_a.json')))
    self._sas_admin.InjectFccId({'fccId': device_a['fccId']})
    request = {'registrationRequest': [device_a]}
    response = self._sas.Registration(request)['registrationResponse'][0]

    # Check registration response
    self.assertEqual(response['response']['responseCode'], 0)
    cbsd_id = response['cbsdId']
    del request, response

    # Request grant
    grant_0 = json.load(open(os.path.join('testcases', 'testdata', 'grant_0.json')))
    grant_0['cbsdId'] = cbsd_id
    request = {'grantRequest': [grant_0]}

    # Check grant response
    response = self._sas.Grant(request)['grantResponse'][0]
    self.assertEqual(response['cbsdId'], cbsd_id)
    self.assertEqual(response['response']['responseCode'], 0)
    grant_id = response['grantId']
    grant_expire_time = datetime.strptime(response['grantExpireTime'], '%Y-%m-%dT%H:%M:%SZ')
    del request, response

    # Calculate the Difference Between Current Time and the GrantExpireTime
    difference_time = (grant_expire_time - datetime.utcnow()).total_seconds()
    logging.debug('Difference between grantExpireTime and CurrentTime (in seconds) ', difference_time)
    self.assertGreaterEqual(grant_expire_time, datetime.utcnow())
    time.sleep(difference_time + 1)

    # Request Heartbeat
    request = {
      'heartbeatRequest': [{
        'cbsdId': cbsd_id,
        'grantId': grant_id,
        'operationState': 'GRANTED'
      }]
    }

    response = self._sas.Heartbeat(request)['heartbeatResponse'][0]
    # Check the heartbeat response
    self.assertEqual(response['cbsdId'], cbsd_id)
    # Response Should fail with Code 103 or 500
    self.assertTrue(response['response']['responseCode'] in (103, 500))

  @winnforum_testcase
  def test_WINNF_FT_S_HBT_18(self):
    """CBSD heartbeat requests with invalid parameter(s).

    Heartbeat request immediately after CBSD moves into Granted State.
    The requests have some parameter with invalid value
    The response should be FAIL.
    """

    # Register the devices
    registration_request = []
    for device_filename in ('device_a.json', 'device_b.json', 'device_c.json'):
      device = json.load(
          open(os.path.join('testcases', 'testdata', device_filename)))
      self._sas_admin.InjectFccId({'fccId': device['fccId']})
      registration_request.append(device)
    request = {'registrationRequest': registration_request}
    response = self._sas.Registration(request)['registrationResponse']
    # Check registration response
    cbsd_ids = []
    for resp in response:
      self.assertEqual(resp['response']['responseCode'], 0)
      cbsd_ids.append(resp['cbsdId'])
    del request, response

    # Request grant
    grant_request = []
    for cbsd_id in cbsd_ids:
      grant = json.load(
          open(os.path.join('testcases', 'testdata', 'grant_0.json')))
      grant['cbsdId'] = cbsd_id
      grant_request.append(grant)
    request = {'grantRequest': grant_request}
    # Check grant response
    response = self._sas.Grant(request)['grantResponse']
    grant_ids = []
    grant_expire_times = []
    for response_num, resp in enumerate(response):
      self.assertEqual(resp['cbsdId'], cbsd_ids[response_num])
      self.assertEqual(resp['response']['responseCode'], 0)
      grant_ids.append(resp['grantId'])
      grant_expire_times.append(
          datetime.strptime(resp['grantExpireTime'], '%Y-%m-%dT%H:%M:%SZ'))
    del request, response

    # Prepare Heartbeats
    # No. 1,2 - valid requests, No. 3 - invalid grantId in request
    heartbeat_request = [{
        'cbsdId': cbsd_ids[0],
        'grantId': grant_ids[0],
        'operationState': 'GRANTED'
    }, {
        'cbsdId': cbsd_ids[1],
        'grantId': grant_ids[1],
        'operationState': 'GRANTED'
    }, {
        'cbsdId': cbsd_ids[2],
        'grantId': grant_ids[2] + '-changed',
        'operationState': 'GRANTED'
    }]
    request = {'heartbeatRequest': heartbeat_request}
    response = self._sas.Heartbeat(request)['heartbeatResponse']
    # Check heartbeat response
    self.assertEqual(len(response), 3)
    for response_num in (0, 1):
      self.assertEqual(response[response_num]['cbsdId'], cbsd_ids[response_num])
      self.assertEqual(response[response_num]['grantId'],
                       grant_ids[response_num])
    self.assertEqual(response[2]['cbsdId'], cbsd_ids[2])
    self.assertFalse('grantId' in response[2])
    for response_num in (0, 1):
      self.assertEqual(response[response_num]['response']['responseCode'], 0)
      transmit_expire_time = datetime.strptime(
          response[response_num]['transmitExpireTime'], '%Y-%m-%dT%H:%M:%SZ')
      self.assertLess(datetime.utcnow(), transmit_expire_time)
      self.assertLessEqual(
          (transmit_expire_time - datetime.utcnow()).total_seconds(), 240)
      self.assertLessEqual(transmit_expire_time,
                           grant_expire_times[response_num])
    self.assertEqual(response[2]['response']['responseCode'], 103)
    # No need to check transmitExpireTime because this is the first heartbeat<|MERGE_RESOLUTION|>--- conflicted
+++ resolved
@@ -308,14 +308,10 @@
                                           '%Y-%m-%dT%H:%M:%SZ')
     del request, response
 
-<<<<<<< HEAD
-    # Heartbeat
-=======
     # Trigger to request measurement report for all subsequent heartbeat request
     self._sas_admin.TriggerMeasurementReportHeartbeat({'meas_report_config':
                                                        ['EUTRA_CARRIER_RSSI_ALWAYS']})
     # First Heartbeat Request to Authorize Device
->>>>>>> 3d23aaf3
     request = {
         'heartbeatRequest': [{
             'cbsdId': cbsd_id,
@@ -324,8 +320,6 @@
         }]
     }
     response = self._sas.Heartbeat(request)['heartbeatResponse'][0]
-<<<<<<< HEAD
-=======
 
     # Check the heartbeat response
     self.assertTrue(response['measReportConfig'])
@@ -355,7 +349,6 @@
     }
     response = self._sas.Heartbeat(request)['heartbeatResponse'][0]
 
->>>>>>> 3d23aaf3
     # Check the heartbeat response
     self.assertTrue(response['measReportConfig'])
     self.assertEqual(response['cbsdId'], cbsd_id)
@@ -364,11 +357,8 @@
                                              '%Y-%m-%dT%H:%M:%SZ')
     self.assertLess(datetime.utcnow(), transmit_expire_time)
     self.assertLessEqual(transmit_expire_time, grant_expire_time)
-<<<<<<< HEAD
-=======
     self.assertLessEqual(
       (transmit_expire_time - datetime.utcnow()).total_seconds(), 240)
->>>>>>> 3d23aaf3
     self.assertEqual(response['response']['responseCode'], 0)
 
   @winnforum_testcase
@@ -420,19 +410,12 @@
         grant_expire_times.append(
             datetime.strptime(resp['grantExpireTime'],
                               '%Y-%m-%dT%H:%M:%SZ'))
-<<<<<<< HEAD
-    self.assertTrue(response[0]['measReportConfig'])
-    del request, response
-
-    # Heartbeat
-=======
     del request, response
 
     # Trigger to request measurement report for all subsequent heartbeat request
     self._sas_admin.TriggerMeasurementReportHeartbeat({'meas_report_config':
                                                        ['EUTRA_CARRIER_RSSI_ALWAYS']})
     # First Heartbeat Request to Authorize the Device
->>>>>>> 3d23aaf3
     heartbeat_request = [{
         'cbsdId': cbsd_ids[0],
         'grantId': grant_ids[0],
@@ -444,10 +427,7 @@
     }]
     request = {'heartbeatRequest': heartbeat_request}
     response = self._sas.Heartbeat(request)['heartbeatResponse']
-<<<<<<< HEAD
-=======
-
->>>>>>> 3d23aaf3
+
     # Check the heartbeat response
     for resp_number, resp in enumerate(response):
         self.assertEqual(resp['cbsdId'], cbsd_ids[resp_number])
@@ -455,11 +435,6 @@
         transmit_expire_time = datetime.strptime(resp['transmitExpireTime'],
                                                  '%Y-%m-%dT%H:%M:%SZ')
         self.assertLess(datetime.utcnow(), transmit_expire_time)
-<<<<<<< HEAD
-        self.assertLessEqual(transmit_expire_time, grant_expire_times[resp_number])
-        self.assertEqual(resp['response']['responseCode'], 0)
-    self.assertTrue(response[0]['measReportConfig'])
-=======
         self.assertLessEqual(
           (transmit_expire_time - datetime.utcnow()).total_seconds(), 240)
         self.assertLessEqual(transmit_expire_time, grant_expire_times[resp_number])
@@ -497,7 +472,6 @@
       self.assertLessEqual(transmit_expire_time, grant_expire_times[resp_number])
       self.assertEqual(resp['response']['responseCode'], 0)
     self.assertTrue(response[0]['measReportConfig'])
->>>>>>> 3d23aaf3
 
   @winnforum_testcase
   def test_WINNF_FT_S_HBT_9(self):
