#    Copyright 2016 SAS Project Authors. All Rights Reserved.
#
#    Licensed under the Apache License, Version 2.0 (the "License");
#    you may not use this file except in compliance with the License.
#    You may obtain a copy of the License at
#
#        http://www.apache.org/licenses/LICENSE-2.0
#
#    Unless required by applicable law or agreed to in writing, software
#    distributed under the License is distributed on an "AS IS" BASIS,
#    WITHOUT WARRANTIES OR CONDITIONS OF ANY KIND, either express or implied.
#    See the License for the specific language governing permissions and
#    limitations under the License.
from datetime import datetime
import time
import json
import os
import unittest
import logging
import sas
from util import winnforum_testcase


class HeartbeatTestcase(unittest.TestCase):

  def setUp(self):
    self._sas, self._sas_admin = sas.GetTestingSas()
    self._sas_admin.Reset()

  def tearDown(self):
    pass

  @winnforum_testcase
  def test_WINNF_FT_S_HBT_1(self):
    """Heartbeat request immediately after CBSD moves into Granted State.

    The response should be SUCCESS.
    """

    # Register the device
    device_a = json.load(
        open(os.path.join('testcases', 'testdata', 'device_a.json')))
    self._sas_admin.InjectFccId({'fccId': device_a['fccId']})
    request = {'registrationRequest': [device_a]}
    response = self._sas.Registration(request)['registrationResponse'][0]
    # Check registration response
    self.assertEqual(response['response']['responseCode'], 0)
    cbsd_id = response['cbsdId']
    del request, response

    # Request grant
    grant_0 = json.load(
        open(os.path.join('testcases', 'testdata', 'grant_0.json')))
    grant_0['cbsdId'] = cbsd_id
    request = {'grantRequest': [grant_0]}
    # Check grant response
    response = self._sas.Grant(request)['grantResponse'][0]
    self.assertEqual(response['cbsdId'], cbsd_id)
    self.assertTrue(response['grantId'])
    grant_expire_time = datetime.strptime(response['grantExpireTime'], '%Y-%m-%dT%H:%M:%SZ')
    self.assertEqual(response['response']['responseCode'], 0)
    grant_id = response['grantId']
    del request, response

    # Heartbeat
    request = {
        'heartbeatRequest': [{
            'cbsdId': cbsd_id,
            'grantId': grant_id,
            'operationState': 'GRANTED'
        }]
    }
    response = self._sas.Heartbeat(request)['heartbeatResponse'][0]
    # Check the heartbeat response
    self.assertEqual(response['cbsdId'], cbsd_id)
    self.assertEqual(response['grantId'], grant_id)
    transmit_expire_time = datetime.strptime(response['transmitExpireTime'],
                                             '%Y-%m-%dT%H:%M:%SZ')
    self.assertLess(datetime.utcnow(), transmit_expire_time)
    self.assertLessEqual(
      (transmit_expire_time - datetime.utcnow()).total_seconds(), 240)
    self.assertLessEqual(transmit_expire_time, grant_expire_time)
    self.assertEqual(response['response']['responseCode'], 0)

  @winnforum_testcase
  def test_WINNF_FT_S_HBT_2(self):
    """Multiple heartbeat requests after moving to Granted/Heartbeating state.

    Returns response code 0 (NO_ERROR) for all requests
    """
    # Register three devices
    device_a = json.load(
        open(os.path.join('testcases', 'testdata', 'device_a.json')))
    self._sas_admin.InjectFccId({'fccId': device_a['fccId']})
    device_c = json.load(
        open(os.path.join('testcases', 'testdata', 'device_c.json')))
    self._sas_admin.InjectFccId({'fccId': device_c['fccId']})
    device_e = json.load(
        open(os.path.join('testcases', 'testdata', 'device_e.json')))
    self._sas_admin.InjectFccId({'fccId': device_e['fccId']})
    request = {'registrationRequest': [device_a, device_c, device_e]}
    response = self._sas.Registration(request)['registrationResponse']
    cbsd_ids = []
    for resp in response:
        self.assertEqual(resp['response']['responseCode'], 0)
        cbsd_ids.append(resp['cbsdId'])
    del request, response

    # Create and send grant requests
    grant_0 = json.load(
        open(os.path.join('testcases', 'testdata', 'grant_0.json')))
    grant_0['cbsdId'] = cbsd_ids[0]
    grant_1 = json.load(
        open(os.path.join('testcases', 'testdata', 'grant_0.json')))
    grant_1['cbsdId'] = cbsd_ids[1]
    grant_2 = json.load(
        open(os.path.join('testcases', 'testdata', 'grant_0.json')))
    grant_2['cbsdId'] = cbsd_ids[2]
    request = {'grantRequest': [grant_0, grant_1, grant_2]}
    # Check grant response
    response = self._sas.Grant(request)['grantResponse']
    self.assertEqual(len(response), 3)
    grant_ids = []
    grant_expire_times = []
    for response_num, resp in enumerate(response):
        self.assertEqual(resp['cbsdId'], cbsd_ids[response_num])
        self.assertEqual(resp['response']['responseCode'], 0)
        grant_ids.append(resp['grantId'])
        grant_expire_times.append(
            datetime.strptime(resp['grantExpireTime'], '%Y-%m-%dT%H:%M:%SZ'))
    del request, response

    # Heartbeat the devices
    heartbeat_request = []
    for cbsd_id, grant_id in zip(cbsd_ids, grant_ids):
        heartbeat_request.append({
            'cbsdId': cbsd_id,
            'grantId': grant_id,
            'operationState': 'GRANTED'
        })
    request = {'heartbeatRequest': heartbeat_request}
    response = self._sas.Heartbeat(request)['heartbeatResponse']
    # Check the heartbeat response
    self.assertEqual(len(response), 3)
    for response_num, resp in enumerate(response):
        self.assertEqual(resp['cbsdId'], cbsd_ids[response_num])
        self.assertEqual(resp['grantId'], grant_ids[response_num])
        transmit_expire_time = datetime.strptime(resp['transmitExpireTime'],
                                                 '%Y-%m-%dT%H:%M:%SZ')
        self.assertLess(datetime.utcnow(), transmit_expire_time)
        self.assertLessEqual(
            (transmit_expire_time - datetime.utcnow()).total_seconds(), 240)
        self.assertLessEqual(transmit_expire_time,
                             grant_expire_times[response_num])
        self.assertEqual(resp['response']['responseCode'], 0)

  @winnforum_testcase
  def test_WINNF_FT_S_HBT_3(self):
    """Request grant renewal from heartbeat request.

    Returns response code 0 (NO_ERROR)
    """
    # Register the device
    device_a = json.load(
        open(os.path.join('testcases', 'testdata', 'device_a.json')))
    self._sas_admin.InjectFccId({'fccId': device_a['fccId']})
    request = {'registrationRequest': [device_a]}
    response = self._sas.Registration(request)['registrationResponse'][0]
    # Check registration response
    self.assertEqual(response['response']['responseCode'], 0)
    cbsd_id = response['cbsdId']
    del request, response

    # Request grant
    grant_0 = json.load(
        open(os.path.join('testcases', 'testdata', 'grant_0.json')))
    grant_0['cbsdId'] = cbsd_id
    request = {'grantRequest': [grant_0]}
    # Check grant response
    response = self._sas.Grant(request)['grantResponse'][0]
    self.assertEqual(response['cbsdId'], cbsd_id)
    grant_id = response['grantId']
    self.assertEqual(response['response']['responseCode'], 0)
    grant_expire_time = datetime.strptime(response['grantExpireTime'],
                                          '%Y-%m-%dT%H:%M:%SZ')
    del request, response

    # First successful Heartbeat
    request = {
        'heartbeatRequest': [{
            'cbsdId': cbsd_id,
            'grantId': grant_id,
            'operationState': 'GRANTED',
            'grantRenew': True
        }]
    }
    response = self._sas.Heartbeat(request)['heartbeatResponse'][0]
    # Check the heartbeat response
    self.assertEqual(response['cbsdId'], cbsd_id)
    self.assertEqual(response['grantId'], grant_id)
    transmit_expire_time = datetime.strptime(response['transmitExpireTime'],
                                             '%Y-%m-%dT%H:%M:%SZ')
    self.assertLess(datetime.utcnow(), transmit_expire_time)
    self.assertLessEqual(
        (transmit_expire_time - datetime.utcnow()).total_seconds(), 240)
    self.assertLessEqual(transmit_expire_time, grant_expire_time)
    self.assertLess(datetime.utcnow(), grant_expire_time)
    self.assertEqual(response['response']['responseCode'], 0)

  @winnforum_testcase
  def test_WINNF_FT_S_HBT_4(self):
    """Request grant renewal from heartbeat request (3 devices).

    Returns response code 0 (NO_ERROR)
    """
    # Register the devices
    registration_request = []
    for device_filename in ('device_a.json', 'device_c.json', 'device_e.json'):
        device = json.load(
            open(os.path.join('testcases', 'testdata', device_filename)))
        self._sas_admin.InjectFccId({'fccId': device['fccId']})
        registration_request.append(device)
    request = {'registrationRequest': registration_request}
    response = self._sas.Registration(request)['registrationResponse']
    # Check registration response
    cbsd_ids = []
    for resp in response:
        self.assertEqual(resp['response']['responseCode'], 0)
        cbsd_ids.append(resp['cbsdId'])
    del request, response

    # Request grant
    grant_request = []
    for grant_filename, cbsd_id in zip(
          ['grant_0.json', 'grant_0.json', 'grant_0.json'], cbsd_ids):
        grant = json.load(
            open(os.path.join('testcases', 'testdata', grant_filename)))
        grant['cbsdId'] = cbsd_id
        grant_request.append(grant)
    request = {'grantRequest': grant_request}
    # Check grant response
    response = self._sas.Grant(request)['grantResponse']
    grant_ids = []
    grant_expire_times = []
    for response_num, resp in enumerate(response):
        self.assertEqual(resp['cbsdId'], cbsd_ids[response_num])
        self.assertGreater(len(resp['grantId']), 0)
        self.assertEqual(resp['response']['responseCode'], 0)
        grant_ids.append(resp['grantId'])
        grant_expire_times.append(
            datetime.strptime(resp['grantExpireTime'], '%Y-%m-%dT%H:%M:%SZ'))
    del request, response

    # Heartbeat requests with grantRenew set to True
    heartbeat_request = []
    for cbsd_id, grant_id in zip(cbsd_ids, grant_ids):
        heartbeat_request.append({
            'cbsdId': cbsd_id,
            'grantId': grant_id,
            'operationState': 'GRANTED',
            'grantRenew': True
        })
    request = {'heartbeatRequest': heartbeat_request}
    response = self._sas.Heartbeat(request)['heartbeatResponse']
    # Check the heartbeat response
    for response_num, resp in enumerate(response):
        transmit_expire_time = datetime.strptime(resp['transmitExpireTime'],
                                                 '%Y-%m-%dT%H:%M:%SZ')
        self.assertEqual(resp['cbsdId'], cbsd_ids[response_num])
        self.assertEqual(resp['grantId'], grant_ids[response_num])
        self.assertLess(datetime.utcnow(), transmit_expire_time)
        self.assertLessEqual(
            (transmit_expire_time - datetime.utcnow()).total_seconds(), 240)
        self.assertLessEqual(transmit_expire_time,
                             grant_expire_times[response_num])
        self.assertLess(datetime.utcnow(), grant_expire_times[response_num])
        self.assertEqual(resp['response']['responseCode'], 0)

  @winnforum_testcase
  def test_WINNF_FT_S_HBT_5(self):
    """SAS has requested CBSD to perform measurement through measReportConfig 
    in the initial Grant response, or through a subsequent Heartbeat Response.

    The response should be SUCCESS.
    """

    # Register the device
    device_a = json.load(
        open(os.path.join('testcases', 'testdata', 'device_a.json')))
    self._sas_admin.InjectFccId({'fccId': device_a['fccId']})

    device_a['measCapability'] = ['EUTRA_CARRIER_RSSI_ALWAYS']
    request = {'registrationRequest': [device_a]}
    response = self._sas.Registration(request)['registrationResponse'][0]
    # Check registration response
    self.assertEqual(response['response']['responseCode'], 0)
    cbsd_id = response['cbsdId']
    del request, response

    # Request grant
    grant_0 = json.load(
        open(os.path.join('testcases', 'testdata', 'grant_0.json')))
    grant_0['cbsdId'] = cbsd_id
    request = {'grantRequest': [grant_0]}
    # Check grant response
    response = self._sas.Grant(request)['grantResponse'][0]
    self.assertEqual(response['cbsdId'], cbsd_id)
    self.assertTrue(response['grantId'])
    self.assertEqual(response['response']['responseCode'], 0)
    grant_id = response['grantId']
    grant_expire_time = datetime.strptime(response['grantExpireTime'],
                                          '%Y-%m-%dT%H:%M:%SZ')
    del request, response

    # Trigger to request measurement report for all subsequent heartbeat request
    self._sas_admin.TriggerMeasurementReportHeartbeat({'measReportConfig':
                                                       ['EUTRA_CARRIER_RSSI_ALWAYS']})
    # First Heartbeat Request to Authorize Device
    request = {
        'heartbeatRequest': [{
            'cbsdId': cbsd_id,
            'grantId': grant_id,
            'operationState': 'GRANTED'
        }]
    }
    response = self._sas.Heartbeat(request)['heartbeatResponse'][0]

    # Check the heartbeat response
    self.assertTrue('EUTRA_CARRIER_RSSI_ALWAYS' in response['measReportConfig'])
    self.assertEqual(response['cbsdId'], cbsd_id)
    self.assertEqual(response['grantId'], grant_id)
    transmit_expire_time = datetime.strptime(
      response['transmitExpireTime'], '%Y-%m-%dT%H:%M:%SZ')
    self.assertLess(datetime.utcnow(), transmit_expire_time)
    self.assertLessEqual(
      (transmit_expire_time - datetime.utcnow()).total_seconds(), 240)
    self.assertLessEqual(transmit_expire_time, grant_expire_time)
    self.assertEqual(response['response']['responseCode'], 0)
    del request, response

    # Get measReport
    meas_report = json.load(
        open(os.path.join('testcases', 'testdata', 'meas_report_0.json')))

    # Second Heartbeat Request with measReport
    request = {
      'heartbeatRequest': [{
        'cbsdId': cbsd_id,
        'grantId': grant_id,
        'operationState': 'GRANTED',
        'measReport': meas_report
      }]
    }
    response = self._sas.Heartbeat(request)['heartbeatResponse'][0]

    # Check the heartbeat response
    self.assertEqual(response['cbsdId'], cbsd_id)
    self.assertEqual(response['grantId'], grant_id)
    transmit_expire_time = datetime.strptime(response['transmitExpireTime'],
                                             '%Y-%m-%dT%H:%M:%SZ')
    self.assertLess(datetime.utcnow(), transmit_expire_time)
    self.assertLessEqual(transmit_expire_time, grant_expire_time)
    self.assertLessEqual(
      (transmit_expire_time - datetime.utcnow()).total_seconds(), 240)
    self.assertEqual(response['response']['responseCode'], 0)

  @winnforum_testcase
  def test_WINNF_FT_S_HBT_6(self):
    """Array request: SAS-directed Heartbeat Req: SAS has requested CBSD to 
    perform measurement through measReportConfig in Grant response or a 
    previous Heartbeat Response.

    The response should be SUCCESS.
    """

    # Register the device
    device_a = json.load(
        open(os.path.join('testcases', 'testdata', 'device_a.json')))
    device_c = json.load(
        open(os.path.join('testcases', 'testdata', 'device_c.json')))
    devices = [device_a, device_c]
    for device in devices:
        self._sas_admin.InjectFccId({'fccId': device['fccId']})
    device_a['measCapability'] = ['EUTRA_CARRIER_RSSI_ALWAYS']
    request = {'registrationRequest': devices}
    response = self._sas.Registration(request)['registrationResponse']
    # Check registration response
    cbsd_ids = []
    self.assertEqual(len(response), len(devices))
    for resp in response:
        self.assertEqual(resp['response']['responseCode'], 0)
        cbsd_ids.append(resp['cbsdId'])
    del request, response

    # Request grant
    grant_0 = json.load(
        open(os.path.join('testcases', 'testdata', 'grant_0.json')))
    grant_0['cbsdId'] = cbsd_ids[0]
    grant_1 = json.load(
        open(os.path.join('testcases', 'testdata', 'grant_0.json')))
    grant_1['cbsdId'] = cbsd_ids[1]
    request = {'grantRequest': [grant_0, grant_1]}
    # Check grant response
    response = self._sas.Grant(request)['grantResponse']
    self.assertEqual(len(response), len(cbsd_ids))
    grant_expire_times = []
    grant_ids = []
    for resp_number, resp in enumerate(response):
        self.assertEqual(resp['cbsdId'], cbsd_ids[resp_number])
        self.assertTrue(resp['grantId'])
        self.assertEqual(resp['response']['responseCode'], 0)
        grant_ids.append(resp['grantId'])
        grant_expire_times.append(
            datetime.strptime(resp['grantExpireTime'],
                              '%Y-%m-%dT%H:%M:%SZ'))
    del request, response

    # Trigger to request measurement report for all subsequent heartbeat request
    self._sas_admin.TriggerMeasurementReportHeartbeat({'measReportConfig':
                                                       ['EUTRA_CARRIER_RSSI_ALWAYS']})
    # First Heartbeat Request to Authorize the Device
    heartbeat_request = [{
        'cbsdId': cbsd_ids[0],
        'grantId': grant_ids[0],
        'operationState': 'GRANTED'
    }, {
        'cbsdId': cbsd_ids[1],
        'grantId': grant_ids[1],
        'operationState': 'GRANTED'
    }]
    request = {'heartbeatRequest': heartbeat_request}
    response = self._sas.Heartbeat(request)['heartbeatResponse']

    # Check the heartbeat response
    for resp_number, resp in enumerate(response):
        self.assertEqual(resp['cbsdId'], cbsd_ids[resp_number])
        self.assertEqual(resp['grantId'], grant_ids[resp_number])
        transmit_expire_time = datetime.strptime(resp['transmitExpireTime'],
                                                 '%Y-%m-%dT%H:%M:%SZ')
        self.assertLess(datetime.utcnow(), transmit_expire_time)
        self.assertLessEqual(
          (transmit_expire_time - datetime.utcnow()).total_seconds(), 240)
        self.assertLessEqual(transmit_expire_time, grant_expire_times[resp_number])
        self.assertEqual(resp['response']['responseCode'], 0)
    self.assertTrue('EUTRA_CARRIER_RSSI_ALWAYS' in response[0]['measReportConfig'])
    del request, response

    # Get measReport
    meas_report = json.load(
      open(os.path.join('testcases', 'testdata', 'meas_report_0.json')))

    # Heartbeat Request
    heartbeat_request = [{
      'cbsdId': cbsd_ids[0],
      'grantId': grant_ids[0],
      'operationState': 'GRANTED',
      'measReport': meas_report
    }, {
      'cbsdId': cbsd_ids[1],
      'grantId': grant_ids[1],
      'operationState': 'GRANTED'
    }]
    request = {'heartbeatRequest': heartbeat_request}
    response = self._sas.Heartbeat(request)['heartbeatResponse']

    # Check the heartbeat response
    for resp_number, resp in enumerate(response):
      self.assertEqual(resp['cbsdId'], cbsd_ids[resp_number])
      self.assertEqual(resp['grantId'], grant_ids[resp_number])
      transmit_expire_time = datetime.strptime(resp['transmitExpireTime'],
                                               '%Y-%m-%dT%H:%M:%SZ')
      self.assertLess(datetime.utcnow(), transmit_expire_time)
      self.assertLessEqual(
        (transmit_expire_time - datetime.utcnow()).total_seconds(), 240)
      self.assertLessEqual(transmit_expire_time, grant_expire_times[resp_number])
      self.assertEqual(resp['response']['responseCode'], 0)

  @winnforum_testcase
  def test_WINNF_FT_S_HBT_9(self):
    """Initial Heartbeat Request (immediately after CBSD moves
    into Granted State) is from a CBSD with an unsupported protocol
    version by SAS.

    The response should be FAIL, code 100.
    """

    # Register the device
    device_a = json.load(
        open(os.path.join('testcases', 'testdata', 'device_a.json')))
    self._sas_admin.InjectFccId({'fccId': device_a['fccId']})
    request = {'registrationRequest': [device_a]}
    response = self._sas.Registration(request)['registrationResponse'][0]
    # Check registration response
    self.assertEqual(response['response']['responseCode'], 0)
    cbsd_id = response['cbsdId']
    del request, response

    # Request grant
    grant_0 = json.load(
        open(os.path.join('testcases', 'testdata', 'grant_0.json')))
    grant_0['cbsdId'] = cbsd_id
    request = {'grantRequest': [grant_0]}
    # Check grant response
    response = self._sas.Grant(request)['grantResponse'][0]
    self.assertEqual(response['cbsdId'], cbsd_id)
    self.assertTrue(response['grantId'])
    self.assertEqual(response['response']['responseCode'], 0)
    grant_id = response['grantId']
    del request, response

    # Save SAS version
    version = self._sas._sas_version
    # Use higher than supported version
    self._sas._sas_version = 'v2.0'

    # First Heartbeat with unsupported SAS-CBSD protocol version
    request = {
        'heartbeatRequest': [{
            'cbsdId': cbsd_id,
            'grantId': grant_id,
            'operationState': 'GRANTED'
        }]
    }
    try:
        response = self._sas.Heartbeat(request)['heartbeatResponse'][0]
        # Check the heartbeat response
        self.assertEqual(response['response']['responseCode'], 100)
        self.assertLess(datetime.utcnow(),
                        datetime.strptime(response['transmitExpireTime'],
                                          '%Y-%m-%dT%H:%M:%SZ'))
    except AssertionError as e:
        # Allow HTTP status 404
        self.assertEqual(e.args[0], 404)
    finally:
        # Put SAS version back
        self._sas._sas_version = version

  @winnforum_testcase
  def test_WINNF_FT_S_HBT_10(self):
    """Initial Heartbeat Request (immediately after CBSD moves
    into Granted State) is from three CBSDs with an unsupported
    protocol version by SAS.

    The response should be FAIL, code 100.
    """

    # Register the devices
    device_a = json.load(
        open(os.path.join('testcases', 'testdata', 'device_a.json')))
    self._sas_admin.InjectFccId({'fccId': device_a['fccId']})
    device_c = json.load(
      open(os.path.join('testcases', 'testdata', 'device_c.json')))
    self._sas_admin.InjectFccId({'fccId': device_c['fccId']})
    device_e = json.load(
        open(os.path.join('testcases', 'testdata', 'device_e.json')))
    self._sas_admin.InjectFccId({'fccId': device_e['fccId']})

    request = {'registrationRequest': [device_a, device_c, device_e]}
    response = self._sas.Registration(request)['registrationResponse']
    # Check registration response
    for resp in response:
        self.assertEqual(resp['response']['responseCode'], 0)
    cbsd_ids = [resp['cbsdId'] for resp in response]
    del request, response

    # Request grant
    grant_0 = json.load(
        open(os.path.join('testcases', 'testdata', 'grant_0.json')))
    grant_0['cbsdId'] = cbsd_ids[0]
    grant_1 = json.load(
        open(os.path.join('testcases', 'testdata', 'grant_0.json')))
    grant_1['cbsdId'] = cbsd_ids[1]
    grant_2 = json.load(
        open(os.path.join('testcases', 'testdata', 'grant_0.json')))
    grant_2['cbsdId'] = cbsd_ids[2]
    request = {'grantRequest': [grant_0, grant_1, grant_2]}
    # Check grant response
    response = self._sas.Grant(request)['grantResponse']
    self.assertEqual(len(response), len(cbsd_ids))
    for resp_number, resp in enumerate(response):
        self.assertEqual(resp['cbsdId'], cbsd_ids[resp_number])
        self.assertTrue(resp['grantId'])
        self.assertEqual(resp['response']['responseCode'], 0)
    grant_ids = (response[0]['grantId'], response[1]['grantId'], response[2]['grantId'])
    del request, response

    # Save sas version
    version = self._sas._sas_version
    # Use higher than supported version
    self._sas._sas_version = 'v2.0'

    # First Heartbeat with unsupported SAS-CBSD protocol version
    heartbeat_0 = {
        'cbsdId': cbsd_ids[0],
        'grantId': grant_ids[0],
        'operationState': 'GRANTED'
    }
    heartbeat_1 = {
        'cbsdId': cbsd_ids[1],
        'grantId': grant_ids[1],
        'operationState': 'GRANTED'
    }
    heartbeat_2 = {
        'cbsdId': cbsd_ids[2],
        'grantId': grant_ids[2],
        'operationState': 'GRANTED'
    }
    request = {'heartbeatRequest': [heartbeat_0, heartbeat_1, heartbeat_2]}
    try:
        response = self._sas.Heartbeat(request)['heartbeatResponse']
        self.assertEqual(len(response), len(grant_ids))
        for resp in response:
            # Check the heartbeat response
            self.assertEqual(resp['response']['responseCode'], 100)
            self.assertLess(datetime.utcnow(),
                            datetime.strptime(resp['transmitExpireTime'],
                                              '%Y-%m-%dT%H:%M:%SZ'))

    except AssertionError as e:
        # Allow HTTP status 404
        self.assertEqual(e.args[0], 404)
    finally:
        # Put sas version back
        self._sas._sas_version = version

  @winnforum_testcase
  def test_WINNF_FT_S_HBT_11(self):
    """CBSD heartbeat request with missing cbsdId parameter.

    Heartbeat request immediately after CBSD moves into Granted State. The
    cbsdId is missing in heartbeat request. The response should be FAIL.
    """

    # Register the device
    device_a = json.load(
        open(os.path.join('testcases', 'testdata', 'device_a.json')))
    self._sas_admin.InjectFccId({'fccId': device_a['fccId']})
    request = {'registrationRequest': [device_a]}
    response = self._sas.Registration(request)['registrationResponse'][0]
    # Check registration response
    self.assertEqual(response['response']['responseCode'], 0)
    cbsd_id = response['cbsdId']
    del request, response

    # Request grant
    grant_0 = json.load(
        open(os.path.join('testcases', 'testdata', 'grant_0.json')))
    grant_0['cbsdId'] = cbsd_id
    request = {'grantRequest': [grant_0]}
    # Check grant response
    response = self._sas.Grant(request)['grantResponse'][0]
    self.assertEqual(response['cbsdId'], cbsd_id)
    self.assertTrue(response['grantId'])
    self.assertEqual(response['response']['responseCode'], 0)
    grant_id = response['grantId']
    del request, response

    # First successful Heartbeat
    request = {
        'heartbeatRequest': [{
            'cbsdId': cbsd_id,
            'grantId': grant_id,
            'operationState': 'GRANTED'
        }]
    }
    response = self._sas.Heartbeat(request)['heartbeatResponse'][0]
    # Check the heartbeat response
    self.assertEqual(response['cbsdId'], cbsd_id)
    self.assertEqual(response['grantId'], grant_id)
    transmit_expire_time = datetime.strptime(response['transmitExpireTime'],
                                             '%Y-%m-%dT%H:%M:%SZ')
    self.assertLess(datetime.utcnow(), transmit_expire_time)
    self.assertEqual(response['response']['responseCode'], 0)
    del request, response

    # cbsdId is missing
    request = {
        'heartbeatRequest': [{
            'grantId': grant_id,
            'operationState': 'GRANTED'
        }]
    }
    response = self._sas.Heartbeat(request)['heartbeatResponse'][0]
    # Check the heartbeat response
    self.assertEqual(response['response']['responseCode'], 102)
    self.assertLessEqual(
      datetime.strptime(response['transmitExpireTime'], '%Y-%m-%dT%H:%M:%SZ'),
      transmit_expire_time)

  @winnforum_testcase
  def test_WINNF_FT_S_HBT_12(self):
    """CBSD heartbeat request with missing grantId parameter.

    Heartbeat request immediately after CBSD moves into Granted State. The
    grantId is missing in heartbeat request. The response should be FAIL.
    """

    # Register the device
    device_a = json.load(
        open(os.path.join('testcases', 'testdata', 'device_a.json')))
    self._sas_admin.InjectFccId({'fccId': device_a['fccId']})
    request = {'registrationRequest': [device_a]}
    response = self._sas.Registration(request)['registrationResponse'][0]
    # Check registration response
    self.assertEqual(response['response']['responseCode'], 0)
    cbsd_id = response['cbsdId']
    del request, response

    # Request grant
    grant_0 = json.load(
        open(os.path.join('testcases', 'testdata', 'grant_0.json')))
    grant_0['cbsdId'] = cbsd_id
    request = {'grantRequest': [grant_0]}
    # Check grant response
    response = self._sas.Grant(request)['grantResponse'][0]
    self.assertEqual(response['cbsdId'], cbsd_id)
    self.assertTrue(response['grantId'])
    self.assertEqual(response['response']['responseCode'], 0)
    grant_id = response['grantId']
    del request, response

    # First successful Heartbeat
    request = {
        'heartbeatRequest': [{
            'cbsdId': cbsd_id,
            'grantId': grant_id,
            'operationState': 'GRANTED'
        }]
    }
    response = self._sas.Heartbeat(request)['heartbeatResponse'][0]
    # Check the heartbeat response
    self.assertEqual(response['cbsdId'], cbsd_id)
    self.assertEqual(response['grantId'], grant_id)
    transmit_expire_time = datetime.strptime(response['transmitExpireTime'],
                                             '%Y-%m-%dT%H:%M:%SZ')
    self.assertLess(datetime.utcnow(), transmit_expire_time)
    self.assertEqual(response['response']['responseCode'], 0)
    del request, response

    # grantId is missing
    request = {
        'heartbeatRequest': [{
            'cbsdId': cbsd_id,
            'operationState': 'GRANTED'
        }]
    }
    response = self._sas.Heartbeat(request)['heartbeatResponse'][0]
    # Check the heartbeat response
    self.assertEqual(response['response']['responseCode'], 102)
    self.assertLessEqual(
      datetime.strptime(response['transmitExpireTime'], '%Y-%m-%dT%H:%M:%SZ'),
      transmit_expire_time)

  @winnforum_testcase
  def test_WINNF_FT_S_HBT_13(self):
    """CBSD heartbeat request with missing operationState parameter.

    Heartbeat request immediately after CBSD moves into Granted State. The
    operationState is missing in heartbeat request. The response should be FAIL.
    """

    # Register the device
    device_a = json.load(
        open(os.path.join('testcases', 'testdata', 'device_a.json')))
    self._sas_admin.InjectFccId({'fccId': device_a['fccId']})
    request = {'registrationRequest': [device_a]}
    response = self._sas.Registration(request)['registrationResponse'][0]
    # Check registration response
    self.assertEqual(response['response']['responseCode'], 0)
    cbsd_id = response['cbsdId']
    del request, response

    # Request grant
    grant_0 = json.load(
        open(os.path.join('testcases', 'testdata', 'grant_0.json')))
    grant_0['cbsdId'] = cbsd_id
    request = {'grantRequest': [grant_0]}
    # Check grant response
    response = self._sas.Grant(request)['grantResponse'][0]
    self.assertEqual(response['cbsdId'], cbsd_id)
    self.assertTrue(response['grantId'])
    self.assertEqual(response['response']['responseCode'], 0)
    grant_id = response['grantId']
    del request, response

    # First successful Heartbeat
    request = {
        'heartbeatRequest': [{
            'cbsdId': cbsd_id,
            'grantId': grant_id,
            'operationState': 'GRANTED'
        }]
    }
    response = self._sas.Heartbeat(request)['heartbeatResponse'][0]
    # Check the heartbeat response
    self.assertEqual(response['cbsdId'], cbsd_id)
    self.assertEqual(response['grantId'], grant_id)
    transmit_expire_time = datetime.strptime(response['transmitExpireTime'],
                                             '%Y-%m-%dT%H:%M:%SZ')
    self.assertLess(datetime.utcnow(), transmit_expire_time)
    self.assertEqual(response['response']['responseCode'], 0)
    del request, response

    # operationState is missing
    request = {
        'heartbeatRequest': [{
            'cbsdId': cbsd_id,
            'grantId': grant_id
        }]
    }
    response = self._sas.Heartbeat(request)['heartbeatResponse'][0]
    # Check the heartbeat response
    self.assertEqual(response['response']['responseCode'], 102)
    self.assertLessEqual(
      datetime.strptime(response['transmitExpireTime'], '%Y-%m-%dT%H:%M:%SZ'),
      transmit_expire_time)

  @winnforum_testcase
  def test_WINNF_FT_S_HBT_14(self):
    """CBSD heartbeat requests with various missing parameter.

    Heartbeat request immediately after CBSD moves into Granted State.
    Three requests out of the four have some needed parameter missing.
    The response should be FAIL.
    """

    # Register the devices
    registration_request = []
    for device_filename in ('device_a.json', 'device_c.json', 'device_e.json',
                            'device_f.json'):
      device = json.load(
          open(os.path.join('testcases', 'testdata', device_filename)))
      self._sas_admin.InjectFccId({'fccId': device['fccId']})
      registration_request.append(device)
    request = {'registrationRequest': registration_request}
    response = self._sas.Registration(request)['registrationResponse']
    # Check registration response
    cbsd_ids = []
    for resp in response:
      self.assertEqual(resp['response']['responseCode'], 0)
      cbsd_ids.append(resp['cbsdId'])
    del request, response

    # Request grant
    grant_request = []
    for cbsd_id in cbsd_ids:
      grant = json.load(
          open(os.path.join('testcases', 'testdata', 'grant_0.json')))
      grant['cbsdId'] = cbsd_id
      grant_request.append(grant)
    request = {'grantRequest': grant_request}
    # Check grant response
    response = self._sas.Grant(request)['grantResponse']
    grant_ids = []
    grant_expire_times = []
    for response_num, resp in enumerate(response):
      self.assertEqual(resp['cbsdId'], cbsd_ids[response_num])
      self.assertEqual(resp['response']['responseCode'], 0)
      grant_ids.append(resp['grantId'])
      grant_expire_times.append(
          datetime.strptime(resp['grantExpireTime'],
                            '%Y-%m-%dT%H:%M:%SZ'))
    del request, response

    # Prepare Heartbeats (these are first heartbeats)
    # 1. valid, 2. no cbsd_id, 3. no grantId, 4. no operationState
    heartbeat_request = [{
        'cbsdId': cbsd_ids[0],
        'grantId': grant_ids[0],
        'operationState': 'GRANTED'
    }, {
        'grantId': grant_ids[1],
        'operationState': 'GRANTED'
    }, {
        'cbsdId': cbsd_ids[2],
        'operationState': 'GRANTED'
    }, {
        'cbsdId': cbsd_ids[3],
        'grantId': grant_ids[3],
    }]
    request = {'heartbeatRequest': heartbeat_request}
    response = self._sas.Heartbeat(request)['heartbeatResponse']

    # Check the heartbeat response
    self.assertEqual(len(response), 4)
    # check the cbsdId and grantId where the request message had accurate values
    for response_num in (0, 3):
      self.assertEqual(response[response_num]['cbsdId'], cbsd_ids[response_num])
      self.assertEqual(response[response_num]['grantId'],
                       grant_ids[response_num])
    self.assertEqual(response[0]['response']['responseCode'], 0)
    transmit_expire_time = datetime.strptime(response[0]['transmitExpireTime'],
                                             '%Y-%m-%dT%H:%M:%SZ')
    self.assertLess(datetime.utcnow(), transmit_expire_time)
    self.assertLessEqual(
        (transmit_expire_time - datetime.utcnow()).total_seconds(), 240)
    self.assertLess(transmit_expire_time, grant_expire_times[0])
    self.assertTrue('transmitExpireTime' in response[1])
    self.assertTrue(response[1]['response']['responseCode'] in (102, 105))
    for response_num in (2, 3):
      self.assertEqual(response[response_num]['response']['responseCode'], 102)
      self.assertTrue('transmitExpireTime' in response[response_num])

  @winnforum_testcase
  def test_WINNF_FT_S_HBT_15(self):
    """CBSD heartbeat request with invalid grantId parameter.

    Heartbeat request immediately after CBSD moves into Granted State. The
    grantId is invalid in heartbeat request. The response should be FAIL.
    """

    # Register the device
    device_a = json.load(
        open(os.path.join('testcases', 'testdata', 'device_a.json')))
    self._sas_admin.InjectFccId({'fccId': device_a['fccId']})
    request = {'registrationRequest': [device_a]}
    response = self._sas.Registration(request)['registrationResponse'][0]
    # Check registration response
    self.assertEqual(response['response']['responseCode'], 0)
    cbsd_id = response['cbsdId']
    del request, response

    # Request grant
    grant_0 = json.load(
        open(os.path.join('testcases', 'testdata', 'grant_0.json')))
    grant_0['cbsdId'] = cbsd_id
    request = {'grantRequest': [grant_0]}
    # Check grant response
    response = self._sas.Grant(request)['grantResponse'][0]
    self.assertEqual(response['cbsdId'], cbsd_id)
    self.assertEqual(response['response']['responseCode'], 0)
    grant_id = response['grantId']
    del request, response

    # First successful Heartbeat
    request = {
        'heartbeatRequest': [{
            'cbsdId': cbsd_id,
            'grantId': grant_id,
            'operationState': 'GRANTED'
        }]
    }
    response = self._sas.Heartbeat(request)['heartbeatResponse'][0]
    # Check the heartbeat response
    self.assertEqual(response['cbsdId'], cbsd_id)
    self.assertEqual(response['grantId'], grant_id)
    transmit_expire_time_1 = datetime.strptime(response['transmitExpireTime'],
                                               '%Y-%m-%dT%H:%M:%SZ')
    self.assertEqual(response['response']['responseCode'], 0)
    del request, response

    # Send second heartbeat request with an invalid grantId
    request = {
        'heartbeatRequest': [{
            'cbsdId': cbsd_id,
            'grantId': grant_id + '-changed',
            'operationState': 'GRANTED'
        }]
    }
    response = self._sas.Heartbeat(request)['heartbeatResponse'][0]
    # Check the heartbeat response
    self.assertEqual(response['cbsdId'], cbsd_id)
    self.assertTrue(response['response']['responseCode'] in (103, 105))
    self.assertLessEqual(
        datetime.strptime(response['transmitExpireTime'], '%Y-%m-%dT%H:%M:%SZ'),
        transmit_expire_time_1)

  @winnforum_testcase
  def test_WINNF_FT_S_HBT_16(self):
    """CBSD heartbeat request after grant is terminated.

    Heartbeat request immediately after CBSD moves out of Granted State. The
    grantId is invalid in heartbeat request. The response should be FAIL.
    """

    # Register the device
    device_a = json.load(
        open(os.path.join('testcases', 'testdata', 'device_a.json')))
    self._sas_admin.InjectFccId({'fccId': device_a['fccId']})
    request = {'registrationRequest': [device_a]}
    response = self._sas.Registration(request)['registrationResponse'][0]
    # Check registration response
    self.assertEqual(response['response']['responseCode'], 0)
    cbsd_id = response['cbsdId']
    del request, response

    # Request grant
    grant_0 = json.load(
        open(os.path.join('testcases', 'testdata', 'grant_0.json')))
    grant_0['cbsdId'] = cbsd_id
    request = {'grantRequest': [grant_0]}
    # Check grant response
    response = self._sas.Grant(request)['grantResponse'][0]
    self.assertEqual(response['cbsdId'], cbsd_id)
    self.assertEqual(response['response']['responseCode'], 0)
    grant_id = response['grantId']
    grant_expire_time = datetime.strptime(response['grantExpireTime'],
                                          '%Y-%m-%dT%H:%M:%SZ')
    del request, response

    # First successful Heartbeat
    request = {
        'heartbeatRequest': [{
            'cbsdId': cbsd_id,
            'grantId': grant_id,
            'operationState': 'GRANTED'
        }]
    }
    response = self._sas.Heartbeat(request)['heartbeatResponse'][0]
    # Check the heartbeat response
    self.assertEqual(response['cbsdId'], cbsd_id)
    self.assertEqual(response['grantId'], grant_id)
    self.assertEqual(response['response']['responseCode'], 0)

    # Enter the Authorized state
    request['heartbeatRequest'][0]['operationState'] = 'AUTHORIZED'
    response = self._sas.Heartbeat(request)['heartbeatResponse'][0]
    # Verify successful response
    transmit_expire_time = datetime.strptime(response['transmitExpireTime'],
                                             '%Y-%m-%dT%H:%M:%SZ')
    self.assertEqual(response['cbsdId'], cbsd_id)
    self.assertEqual(response['grantId'], grant_id)
    self.assertLess(datetime.utcnow(), transmit_expire_time)
    self.assertEqual(response['response']['responseCode'], 0)
    del request, response

    # Relinquish the grant
    # Note: The Testcase requires grant to be terminated at this point, but
    # here the grant is being relinquished. The test case document will be
    # updated later to use this method
    request = {
        'relinquishmentRequest': [{
            'cbsdId': cbsd_id,
            'grantId': grant_id
        }]
    }
    response = self._sas.Relinquishment(request)['relinquishmentResponse'][0]
    # Check the relinquishment response
    self.assertEqual(response['cbsdId'], cbsd_id)
    self.assertEqual(response['grantId'], grant_id)
    self.assertEqual(response['response']['responseCode'], 0)

    # use relinquished grantId in new heartbeat request after transmitExpireTime
    # is passed, but before the grant expiry
    request = {
        'heartbeatRequest': [{
            'cbsdId': cbsd_id,
            'grantId': grant_id,
            'operationState': 'GRANTED'
        }]
    }
    transmit_expiry_wait_time = (
        transmit_expire_time - datetime.utcnow()).total_seconds()
    time.sleep(transmit_expiry_wait_time + 1)
    self.assertGreater(datetime.utcnow(), transmit_expire_time)
    self.assertLess(datetime.utcnow(), grant_expire_time)
    response = self._sas.Heartbeat(request)['heartbeatResponse'][0]
    # Check the heartbeat response
    self.assertEqual(response['cbsdId'], cbsd_id)
    self.assertTrue(response['response']['responseCode'] in (103, 500))
    self.assertLessEqual(
        datetime.strptime(response['transmitExpireTime'], '%Y-%m-%dT%H:%M:%SZ'),
        transmit_expire_time)

  @winnforum_testcase
  def test_WINNF_FT_S_HBT_17(self):
    """Heartbeat Request from CBSD in Registered state (immediately after CBSD's grant is expired)

    Response Code should  be 103 or 500"""

    # Register the device
    device_a = json.load(
      open(os.path.join('testcases', 'testdata', 'device_a.json')))
    self._sas_admin.InjectFccId({'fccId': device_a['fccId']})
    request = {'registrationRequest': [device_a]}
    response = self._sas.Registration(request)['registrationResponse'][0]

    # Check registration response
    self.assertEqual(response['response']['responseCode'], 0)
    cbsd_id = response['cbsdId']
    del request, response

    # Request grant
    grant_0 = json.load(open(os.path.join('testcases', 'testdata', 'grant_0.json')))
    grant_0['cbsdId'] = cbsd_id
    request = {'grantRequest': [grant_0]}

    # Check grant response
    response = self._sas.Grant(request)['grantResponse'][0]
    self.assertEqual(response['cbsdId'], cbsd_id)
    self.assertEqual(response['response']['responseCode'], 0)
    grant_id = response['grantId']
    grant_expire_time = datetime.strptime(response['grantExpireTime'], '%Y-%m-%dT%H:%M:%SZ')
    del request, response

    # Calculate the Difference Between Current Time and the GrantExpireTime
    difference_time = (grant_expire_time - datetime.utcnow()).total_seconds()
    logging.debug('Difference between grantExpireTime and CurrentTime (in seconds) ', difference_time)
    self.assertGreaterEqual(grant_expire_time, datetime.utcnow())
    time.sleep(difference_time + 1)

    # Request Heartbeat
    request = {
      'heartbeatRequest': [{
        'cbsdId': cbsd_id,
        'grantId': grant_id,
        'operationState': 'GRANTED'
      }]
    }

    response = self._sas.Heartbeat(request)['heartbeatResponse'][0]
    # Check the heartbeat response
    self.assertEqual(response['cbsdId'], cbsd_id)
    # Response Should fail with Code 103 or 500
    self.assertTrue(response['response']['responseCode'] in (103, 500))
    self.assertTrue('transmitExpireTime' in response)

  @winnforum_testcase
  def test_WINNF_FT_S_HBT_18(self):
    """CBSD heartbeat requests with invalid parameter(s).

    Heartbeat request immediately after CBSD moves into Granted State.
    The requests have some parameter with invalid value
    The response should be FAIL.
    """

    # Register the devices
    registration_request = []
    for device_filename in ('device_a.json', 'device_c.json', 'device_e.json'):
      device = json.load(
          open(os.path.join('testcases', 'testdata', device_filename)))
      self._sas_admin.InjectFccId({'fccId': device['fccId']})
      registration_request.append(device)
    request = {'registrationRequest': registration_request}
    response = self._sas.Registration(request)['registrationResponse']
    # Check registration response
    cbsd_ids = []
    for resp in response:
      self.assertEqual(resp['response']['responseCode'], 0)
      cbsd_ids.append(resp['cbsdId'])
    del request, response

    # Request grant
    grant_request = []
    for cbsd_id in cbsd_ids:
      grant = json.load(
          open(os.path.join('testcases', 'testdata', 'grant_0.json')))
      grant['cbsdId'] = cbsd_id
      grant_request.append(grant)
    request = {'grantRequest': grant_request}
    # Check grant response
    response = self._sas.Grant(request)['grantResponse']
    grant_ids = []
    grant_expire_times = []
    for response_num, resp in enumerate(response):
      self.assertEqual(resp['cbsdId'], cbsd_ids[response_num])
      self.assertEqual(resp['response']['responseCode'], 0)
      grant_ids.append(resp['grantId'])
      grant_expire_times.append(
          datetime.strptime(resp['grantExpireTime'], '%Y-%m-%dT%H:%M:%SZ'))
    del request, response

    # Prepare Heartbeats
    # No. 1,2 - valid requests, No. 3 - invalid grantId in request
    heartbeat_request = [{
        'cbsdId': cbsd_ids[0],
        'grantId': grant_ids[0],
        'operationState': 'GRANTED'
    }, {
        'cbsdId': cbsd_ids[1],
        'grantId': grant_ids[1],
        'operationState': 'GRANTED'
    }, {
        'cbsdId': cbsd_ids[2],
        'grantId': grant_ids[2] + '-changed',
        'operationState': 'GRANTED'
    }]
    request = {'heartbeatRequest': heartbeat_request}
    response = self._sas.Heartbeat(request)['heartbeatResponse']
    # Check heartbeat response
    self.assertEqual(len(response), 3)
    for response_num in (0, 1):
      self.assertEqual(response[response_num]['cbsdId'], cbsd_ids[response_num])
      self.assertEqual(response[response_num]['grantId'],
                       grant_ids[response_num])
    self.assertEqual(response[2]['cbsdId'], cbsd_ids[2])
    self.assertFalse('grantId' in response[2])
    for response_num in (0, 1):
      self.assertEqual(response[response_num]['response']['responseCode'], 0)
      transmit_expire_time = datetime.strptime(
          response[response_num]['transmitExpireTime'], '%Y-%m-%dT%H:%M:%SZ')
      self.assertLess(datetime.utcnow(), transmit_expire_time)
      self.assertLessEqual(
          (transmit_expire_time - datetime.utcnow()).total_seconds(), 240)
      self.assertLessEqual(transmit_expire_time,
                           grant_expire_times[response_num])
    self.assertEqual(response[2]['response']['responseCode'], 103)
<<<<<<< HEAD
    self.assertTrue('transmitExpireTime' in response[2])
=======
    # No need to check transmitExpireTime because this is the first heartbeat

  @winnforum_testcase
  def test_WINNF_FT_S_HBT_19(self):
    """Heartbeat Request from CBSD in Granted or Authorized state 
    (immediately after CBSD moves into Granted State or following
     a Heartbeat Response) requires CBSD to de-register. 

    The response should be FAIL, code 105."""

    # Register the device
    device_a = json.load(open(os.path.join('testcases', 'testdata', 'device_a.json')))
    self._sas_admin.InjectFccId({'fccId': device_a['fccId']})

    request = {'registrationRequest': [device_a]}
    response = self._sas.Registration(request)['registrationResponse'][0]
    # Check registration response
    self.assertEqual(response['response']['responseCode'], 0)
    cbsd_id = response['cbsdId']
    del request, response

    # Request grant
    grant_0 = json.load(open(os.path.join('testcases', 'testdata', 'grant_0.json')))
    grant_0['cbsdId'] = cbsd_id
    request = {'grantRequest': [grant_0]}
    # Check grant response
    response = self._sas.Grant(request)['grantResponse'][0]
    self.assertEqual(response['cbsdId'], cbsd_id)
    self.assertTrue(response['grantId'])
    self.assertEqual(response['response']['responseCode'], 0)
    grant_id = response['grantId']
    del request, response

    # Inject Device into Blacklist
    self._sas_admin.BlacklistByFccId({'fccId': device_a['fccId']})

    # Request Heartbeat
    request = {
        'heartbeatRequest': [{
            'cbsdId': cbsd_id,
            'grantId': grant_id,
            'operationState': 'GRANTED'
        }]
    }
    response = self._sas.Heartbeat(request)['heartbeatResponse'][0]
    # Check the first heartbeat response
    self.assertEqual(response['cbsdId'], cbsd_id)
    self.assertEqual(response['grantId'], grant_id)
    self.assertTrue('transmitExpireTime' in response)
    self.assertEqual(response['response']['responseCode'], 105)

  @winnforum_testcase
  def test_WINNF_FT_S_HBT_20(self):
    """Heartbeat Request from CBSDs in Granted or Authorized state 
    (immediately after CBSDs moves into Granted State or following
     a Heartbeat Response) requires CBSDs to de-register. 

    The response should be FAIL, code 105.
    """
    # Register the devices
    registration_request = []
    fcc_ids = []
    for device_filename in ('device_a.json', 'device_c.json', 'device_e.json'):
      device = json.load(
        open(os.path.join('testcases', 'testdata', device_filename)))
      fcc_ids.append(device['fccId'])
      self._sas_admin.InjectFccId({'fccId': device['fccId']})
      registration_request.append(device)

    request = {'registrationRequest': registration_request}
    response = self._sas.Registration(request)['registrationResponse']
    # Check registration response
    for resp in response:
      self.assertEqual(resp['response']['responseCode'], 0)
    cbsd_ids = [resp['cbsdId'] for resp in response]
    del request, response

    # Request grant
    grant_request = []
    for cbsd_id in cbsd_ids:
      grant = json.load(open(os.path.join('testcases', 'testdata', 'grant_0.json')))
      grant['cbsdId'] = cbsd_id
      grant_request.append(grant)
    request = {'grantRequest': grant_request}

    # Check grant response
    response = self._sas.Grant(request)['grantResponse']
    self.assertEqual(len(response), len(cbsd_ids))
    grant_expire_time = []
    for resp_number, resp in enumerate(response):
      self.assertEqual(resp['cbsdId'], cbsd_ids[resp_number])
      self.assertTrue(resp['grantId'])
      self.assertEqual(resp['response']['responseCode'], 0)
      grant_expire_time.append(
        datetime.strptime(resp['grantExpireTime'], '%Y-%m-%dT%H:%M:%SZ'))

    grant_ids = [resp['grantId'] for resp in response]
    del request, response

    # Inject Third Device into Blacklist
    self._sas_admin.BlacklistByFccId({'fccId': fcc_ids[2]})

    # First Heartbeat Request
    heartbeat_request = []
    for cbsd_id, grant_id in zip(cbsd_ids, grant_ids):
      heartbeat_request.append({
          'cbsdId': cbsd_id,
          'grantId': grant_id,
          'operationState': 'GRANTED'
      })

    request = {'heartbeatRequest': heartbeat_request}
    response = self._sas.Heartbeat(request)['heartbeatResponse']
    self.assertEqual(len(response), len(grant_ids))

    # Check the heartbeat response
    # First two devices are not in Blacklist must have Response Code 0
    for index, resp in enumerate(response[:2]):
      self.assertEqual(resp['cbsdId'], cbsd_ids[index])
      self.assertEqual(resp['grantId'], grant_ids[index])
      transmit_expire_time = datetime.strptime(resp['transmitExpireTime'],
                                               '%Y-%m-%dT%H:%M:%SZ')
      self.assertLess(datetime.utcnow(), transmit_expire_time)
      self.assertLessEqual(
        (transmit_expire_time - datetime.utcnow()).total_seconds(), 240)
      self.assertLessEqual(transmit_expire_time,
                           grant_expire_time[index])
      self.assertEqual(resp['response']['responseCode'], 0)

    # Last Device in Blacklist must have Response Code 105
    self.assertEqual(response[2]['cbsdId'], cbsd_ids[2])
    self.assertEqual(response[2]['grantId'], grant_ids[2])
    self.assertTrue('transmitExpireTime' in response[2])
    self.assertEqual(response[2]['response']['responseCode'], 105)
>>>>>>> 157ae61e
<|MERGE_RESOLUTION|>--- conflicted
+++ resolved
@@ -1195,10 +1195,7 @@
       self.assertLessEqual(transmit_expire_time,
                            grant_expire_times[response_num])
     self.assertEqual(response[2]['response']['responseCode'], 103)
-<<<<<<< HEAD
     self.assertTrue('transmitExpireTime' in response[2])
-=======
-    # No need to check transmitExpireTime because this is the first heartbeat
 
   @winnforum_testcase
   def test_WINNF_FT_S_HBT_19(self):
@@ -1331,5 +1328,4 @@
     self.assertEqual(response[2]['cbsdId'], cbsd_ids[2])
     self.assertEqual(response[2]['grantId'], grant_ids[2])
     self.assertTrue('transmitExpireTime' in response[2])
-    self.assertEqual(response[2]['response']['responseCode'], 105)
->>>>>>> 157ae61e
+    self.assertEqual(response[2]['response']['responseCode'], 105)