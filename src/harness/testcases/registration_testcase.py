#    Copyright 2016 SAS Project Authors. All Rights Reserved.
#
#    Licensed under the Apache License, Version 2.0 (the "License");
#    you may not use this file except in compliance with the License.
#    You may obtain a copy of the License at
#
#        http://www.apache.org/licenses/LICENSE-2.0
#
#    Unless required by applicable law or agreed to in writing, software
#    distributed under the License is distributed on an "AS IS" BASIS,
#    WITHOUT WARRANTIES OR CONDITIONS OF ANY KIND, either express or implied.
#    See the License for the specific language governing permissions and
#    limitations under the License.
import json
import os
import unittest

import sas
from util import winnforum_testcase


class RegistrationTestcase(unittest.TestCase):

  def setUp(self):
    self._sas, self._sas_admin = sas.GetTestingSas()
    self._sas_admin.Reset()

  def tearDown(self):
    pass

  @winnforum_testcase
  def test_WINNF_FT_S_REG_1(self):
    """New Multi-Step registration for CBSD Cat A (No existing CBSD ID).

    The response should be SUCCESS.
    """

    # Pre-load conditional parameters
    device_a = json.load(
        open(os.path.join('testcases', 'testdata', 'device_a.json')))
    conditionals = {'registrationData': [
        {'cbsdCategory': 'A',
         'fccId': device_a['fccId'],
         'cbsdSerialNumber': device_a['cbsdSerialNumber'],
         'airInterface': device_a['airInterface'], 
         'installationParam': device_a['installationParam']}
    ]}
    self._sas_admin.InjectFccId({'fccId': device_a['fccId']})
    self._sas_admin.PreloadRegistrationData(conditionals)
    # Register the device
    del device_a['cbsdCategory']
    del device_a['airInterface']
    del device_a['installationParam']
    request = {'registrationRequest': [device_a]}
    response = self._sas.Registration(request)['registrationResponse'][0]
    
    # Check registration response
    self.assertTrue('cbsdId' in response)
    self.assertFalse('measReportConfig' in response)
    self.assertEqual(response['response']['responseCode'], 0)

  @winnforum_testcase
  def test_WINNF_FT_S_REG_2(self):
    """New Multi-Step registration for CBSD Cat B (No existing CBSD ID).

    The response should be SUCCESS.
    """

    # Pre-load conditional parameters
    device_b = json.load(
        open(os.path.join('testcases', 'testdata', 'device_b.json')))
    conditionals = {'registrationData': [
        {'cbsdCategory': 'B', 'fccId': device_b['fccId'],
         'cbsdSerialNumber': device_b['cbsdSerialNumber'],
         'airInterface': device_b['airInterface'], 
         'installationParam': device_b['installationParam']}
    ]}
    self._sas_admin.InjectFccId({'fccId': device_b['fccId']})
    self._sas_admin.PreloadRegistrationData(conditionals)
    # Register the device
    del device_b['cbsdCategory']
    del device_b['airInterface']
    del device_b['installationParam']
    request = {'registrationRequest': [device_b]}
    response = self._sas.Registration(request)['registrationResponse'][0]
    # Check registration response
    self.assertTrue('cbsdId' in response)
    self.assertFalse('measReportConfig' in response)
    self.assertEqual(response['response']['responseCode'], 0)

  @winnforum_testcase
  def test_WINNF_FT_S_REG_3(self):
    """Array Multi-Step registration for CBSD Cat A&B (No existing CBSD ID)

    The response should be SUCCESS.
    """

    # Pre-load conditional parameters
    device_a = json.load(
        open(os.path.join('testcases', 'testdata', 'device_a.json')))
    device_b = json.load(
        open(os.path.join('testcases', 'testdata', 'device_b.json')))
    device_c = json.load(
        open(os.path.join('testcases', 'testdata', 'device_c.json')))
    conditionals_a = {'registrationData': [
        {'cbsdCategory': device_a['cbsdCategory'], 
         'fccId': device_a['fccId'],
         'cbsdSerialNumber': device_a['cbsdSerialNumber'],
         'airInterface': device_a['airInterface'], 
         'installationParam': device_a['installationParam']}
    ]}
    conditionals_b = {'registrationData': [
        {'cbsdCategory': device_b['cbsdCategory'],
         'fccId': device_b['fccId'],
         'cbsdSerialNumber': device_b['cbsdSerialNumber'],
         'airInterface': device_b['airInterface'], 
         'installationParam': device_b['installationParam']}
    ]}
    conditionals_c = {'registrationData': [
        {'cbsdCategory': device_c['cbsdCategory'], 
         'fccId': device_c['fccId'],
         'cbsdSerialNumber': device_c['cbsdSerialNumber'],
         'airInterface': device_c['airInterface'], 
         'installationParam': device_c['installationParam']}
    ]}
    conditionals = [conditionals_a, conditionals_b, conditionals_c];
    self._sas_admin.PreloadRegistrationData(conditionals)

    # Inject FCC IDs
    self._sas_admin.InjectFccId({'fccId': device_a['fccId']})
    self._sas_admin.InjectFccId({'fccId': device_b['fccId']})
    self._sas_admin.InjectFccId({'fccId': device_c['fccId']})

    # Remove conditionals from registration
    del device_a['cbsdCategory']
    del device_a['airInterface']
    del device_a['installationParam']
    del device_b['cbsdCategory']
    del device_b['airInterface']
    del device_b['installationParam']
    del device_c['cbsdCategory']
    del device_c['airInterface']
    del device_c['installationParam']

    # Register the devices
    devices = [device_a, device_b, device_c]
    request = {'registrationRequest': devices}
    response = self._sas.Registration(request)
    # Check registration response
    for x in range (0, 3):
        self.assertTrue('cbsdId' in response['registrationResponse'][x])
        self.assertFalse('measReportConfig' in response['registrationResponse'][x])
        self.assertEqual(response['registrationResponse'][x]['response']['responseCode'], 0)

  @winnforum_testcase
  def test_WINNF_FT_S_REG_6(self):
    """ Single-Step registration (Cat A CBSD with no existing CBSD ID)

    The response should be SUCCESS.
    """

    # Register the device
    device_a = json.load(
        open(os.path.join('testcases', 'testdata', 'device_a.json')))
    device_a['measCapability'] = []
    self._sas_admin.InjectFccId({'fccId': device_a['fccId']})
    request = {'registrationRequest': [device_a]}
    response = self._sas.Registration(request)['registrationResponse'][0]
    # Check registration response
    self.assertTrue('cbsdId' in response)
    self.assertFalse('measReportConfig' in response)
    self.assertEqual(response['response']['responseCode'], 0)

  @winnforum_testcase
<<<<<<< HEAD
  def test_WINFF_FT_S_REG_7(self):
    """ Array Single-Step registration (Cat A CBSD with no existing CBSD ID)
=======
  def test_WINNF_FT_S_REG_8(self):
    """ Re-registration of Single-step-registered CBSD (CBSD ID exists)
>>>>>>> 0bcb644b

    The response should be SUCCESS.
    """

<<<<<<< HEAD
    # Load the devices
    device_a = json.load(
        open(os.path.join('testcases', 'testdata', 'device_a.json')))
    device_c = json.load(
        open(os.path.join('testcases', 'testdata', 'device_c.json')))
    device_e = json.load(
        open(os.path.join('testcases', 'testdata', 'device_e.json')))
    
    # The measCapability contains no value for all array elements
    device_a['measCapability'] = []
    device_c['measCapability'] = []
    device_e['measCapability'] = []
    
    # Inject FCC IDs
    self._sas_admin.InjectFccId({'fccId': device_a['fccId']})
    self._sas_admin.InjectFccId({'fccId': device_c['fccId']})
    self._sas_admin.InjectFccId({'fccId': device_e['fccId']})
    
    # Register the devices
    devices = [device_a, device_c, device_e]
    request = {'registrationRequest': devices}
    response = self._sas.Registration(request)
    # Check registration response
    for x in range(0, 3):
        self.assertTrue('cbsdId' in response['registrationResponse'][x])
        self.assertFalse('measReportConfig' in response['registrationResponse'][x])
        self.assertEqual(response['registrationResponse'][x]['response']['responseCode'], 0)

  @winnforum_testcase
  def test_10_3_4_2_1(self):
=======
    # Register the device
    device_a = json.load(
        open(os.path.join('testcases', 'testdata', 'device_a.json')))
    device_a['measCapability'] = []
    self._sas_admin.InjectFccId({'fccId': device_a['fccId']})
    request = {'registrationRequest': [device_a]}
    response = self._sas.Registration(request)['registrationResponse'][0]
    # Check registration response
    self.assertTrue('cbsdId' in response)
    self.assertEqual(response['response']['responseCode'], 0)

    del response

    # Re-register the device
    response = self._sas.Registration(request)['registrationResponse'][0]

    self.assertTrue('cbsdId' in response)
    self.assertFalse('measReportConfig' in response)
    self.assertEqual(response['response']['responseCode'], 0)

  def test_WINNF_FT_S_REG_9(self):
    """ Array Re-registration of Single-step-registered CBSD (CBSD ID exists)

    The response should be SUCCESS.
    """

    # Register the device
    device_a = json.load(
        open(os.path.join('testcases', 'testdata', 'device_a.json')))
    device_b = json.load(
        open(os.path.join('testcases', 'testdata', 'device_b.json')))
    device_c = json.load(
        open(os.path.join('testcases', 'testdata', 'device_c.json')))

    # Inject FCC IDs
    self._sas_admin.InjectFccId({'fccId': device_a['fccId']})
    self._sas_admin.InjectFccId({'fccId': device_b['fccId']})
    self._sas_admin.InjectFccId({'fccId': device_c['fccId']})

    # Make sure measCapability contains no value for all array elements
    device_a['measCapability'] = []
    device_b['measCapability'] = []
    device_c['measCapability'] = []

    # Register two devices
    request = {'registrationRequest': [device_a, device_b]}
    response = self._sas.Registration(request)
    
    # Check registration response
    self.assertEqual(len(response['registrationResponse']), 2)
    for resp in response['registrationResponse']:
        self.assertTrue('cbsdId' in resp)
        self.assertEqual(resp['response']['responseCode'], 0)

    del request, response

    # Re-register two devices, register third device
    devices = [device_a, device_b, device_c]
    request = {'registrationRequest': devices}
    response = self._sas.Registration(request)

    # Check registration response
    self.assertEqual(len(response['registrationResponse']), len(devices))
    for resp in response['registrationResponse']:
        self.assertTrue('cbsdId' in resp)
        self.assertFalse('measReportConfig' in resp)
        self.assertEqual(resp['response']['responseCode'], 0)

  @winnforum_testcase
  def test_WINNF_FT_S_REG_10(self):
>>>>>>> 0bcb644b
    """CBSD registration request with missing required parameter.

    The required parameter 'userId' is missing in a registration request,
    the response should be FAIL.
    """

    # Register the device, make sure at least one required parameter is missing
    device_a = json.load(
        open(os.path.join('testcases', 'testdata', 'device_a.json')))
    self._sas_admin.InjectFccId({'fccId': device_a['fccId']})
    del device_a['userId']
    request = {'registrationRequest': [device_a]}
    response = self._sas.Registration(request)['registrationResponse'][0]
    # Check registration response
    self.assertEqual(response['response']['responseCode'], 102)

  @winnforum_testcase
  def test_WINNF_FT_S_REG_11(self):
    """Missing Required parameters in Array request (responseCode 102)

    The response should be MISSING_PARAM 102.
    """

    # Load devices
    device_a = json.load(
        open(os.path.join('testcases', 'testdata', 'device_a.json')))
    device_b = json.load(
        open(os.path.join('testcases', 'testdata', 'device_b.json')))
    device_c = json.load(
        open(os.path.join('testcases', 'testdata', 'device_c.json')))
    device_d = json.load(
        open(os.path.join('testcases', 'testdata', 'device_d.json')))

    # Inject FCC IDs
    self._sas_admin.InjectFccId({'fccId': device_a['fccId']})
    self._sas_admin.InjectFccId({'fccId': device_b['fccId']})
    self._sas_admin.InjectFccId({'fccId': device_c['fccId']})
    self._sas_admin.InjectFccId({'fccId': device_d['fccId']})

    # Pre-load conditionals
    conditionals_a = {'registrationData': [
        {'cbsdCategory': device_a['cbsdCategory'], 
         'fccId': device_a['fccId'],
         'cbsdSerialNumber': device_a['cbsdSerialNumber'],
         'airInterface': device_a['airInterface'], 
         'installationParam': device_a['installationParam']}
    ]}
    conditionals_b = {'registrationData': [
        {'cbsdCategory': device_b['cbsdCategory'], 
         'fccId': device_b['fccId'],
         'cbsdSerialNumber': device_b['cbsdSerialNumber'],
         'airInterface': device_b['airInterface'], 
         'installationParam': device_b['installationParam']}
    ]}
    conditionals_c = {'registrationData': [
        {'cbsdCategory': device_c['cbsdCategory'], 
         'fccId': device_c['fccId'],
         'cbsdSerialNumber': device_c['cbsdSerialNumber'],
         'airInterface': device_c['airInterface'], 
         'installationParam': device_c['installationParam']}
    ]}
    conditionals_d = {'registrationData': [
        {'cbsdCategory': device_d['cbsdCategory'], 
         'fccId': device_d['fccId'],
         'cbsdSerialNumber': device_d['cbsdSerialNumber'],
         'airInterface': device_d['airInterface'], 
         'installationParam': device_d['installationParam']}
    ]}
    conditionals = [conditionals_a, conditionals_b, conditionals_c, conditionals_d];
    self._sas_admin.PreloadRegistrationData(conditionals)
    
    # Device 2 missing cbsdSerialNumber
    del device_b['cbsdSerialNumber']
    
    # Device 3 missing fccId
    del device_c['fccId']
    
    # Device 4 missing userId
    del device_d['userId']
    
    # Register devices
    devices = [device_a, device_b, device_c, device_d]
    request = {'registrationRequest': devices}
    response = self._sas.Registration(request)
    # Check registration response
    self.assertTrue('cbsdId' in response['registrationResponse'][0])
    self.assertEqual(response['registrationResponse'][0]['response']['responseCode'], 0)
    for x in range(0, 4):
        self.assertFalse('measReportConfig' in response['registrationResponse'][x])
    for x in range(1, 4):
        self.assertEqual(response['registrationResponse'][x]['response']['responseCode'], 102)

  @winnforum_testcase
  def test_WINNF_FT_S_REG_12(self):
    """Pending registration for Cat A CBSD (responseCode 200)

    The response should be FAILURE.
    """

    # Register the device
    device_a = json.load(
        open(os.path.join('testcases', 'testdata', 'device_a.json')))
    self._sas_admin.InjectFccId({'fccId': device_a['fccId']})
    # Make sure one conditional parameter is missing
    del device_a['installationParam']['heightType']
    request = {'registrationRequest': [device_a]}
    response = self._sas.Registration(request)['registrationResponse'][0]
    # Check registration response
    self.assertFalse('cbsdId' in response)
    self.assertEqual(response['response']['responseCode'], 200)

    self._sas_admin.InjectFccId({'fccId': device_a['fccId']})
    device_a['airInterface']['radioTechnology'] = 'invalid value'
    request = {'registrationRequest': [device_a]}
    response = self._sas.Registration(request)['registrationResponse'][0]
    # Check registration response
    self.assertFalse('cbsdId' in response)
    self.assertEqual(response['response']['responseCode'], 103)

  @winnforum_testcase
  def test_WINFF_FT_S_REG_19(self):
    """Unsupported SAS protocol version (responseCode 100 or HTTP status 404)

    The response should be FAILURE.
    """

    # Save sas version
    version = self._sas._sas_version
    # Use higher than supported version
    self._sas._sas_version = 'v2.0'

    # Register the device
    device_a = json.load(
        open(os.path.join('testcases', 'testdata', 'device_a.json')))
    self._sas_admin.InjectFccId({'fccId': device_a['fccId']})
    request = {'registrationRequest': [device_a]}
    try:
        # Register
        response = self._sas.Registration(request)['registrationResponse'][0]
        # Check registration response
        self.assertEqual(response['response']['responseCode'], 100)
        self.assertFalse('cbsdId' in response)
    except AssertionError as e:
        # Allow HTTP status 404
        self.assertEqual(e.args[0], 404)
    finally:
        # Put sas version back
        self._sas._sas_version = version

  @winnforum_testcase
  def test_WINNF_FT_S_REG_26(self):
    """Category Error in Array request (responseCode 202)

    The response should be SUCCESS for the first CBSD,
    CATEGORY_ERROR for the second, third, and fourth CBSDs.
    """

    device_1 = json.load(
        open(os.path.join('testcases', 'testdata', 'device_a.json')))
    device_2 = json.load(
        open(os.path.join('testcases', 'testdata', 'device_c.json')))
    device_3 = json.load(
        open(os.path.join('testcases', 'testdata', 'device_e.json')))
    device_4 = json.load(
        open(os.path.join('testcases', 'testdata', 'device_b.json')))

    # Device A category A
    self.assertEqual(device_1['cbsdCategory'], 'A')
    
    # Device 2 category A
    device_2['installationParam']['latitude'] = 38.882162
    device_2['installationParam']['longitude'] = 77.113755
    device_2['installationParam']['height'] = 8
    device_2['installationParam']['heightType'] = 'AGL'
    device_2['installationParam']['indoorDeployment'] = False
    self.assertEqual(device_2['cbsdCategory'], 'A')

    # Device 3 category A eirpCapability > 30 dBm/10MHz
    device_3['installationParam']['eirpCapability'] = 31
    self.assertEqual(device_3['cbsdCategory'], 'A')

    # Device 4 category B indoorDeployment true
    device_4['installationParam']['indoorDeployment'] = True
    self.assertEqual(device_4['cbsdCategory'], 'B')

    # Pre-load conditionals for Device 4
    conditionals_4 = {'registrationData': [
        {'cbsdCategory': device_4['cbsdCategory'], 
         'fccId': device_4['fccId'],
         'cbsdSerialNumber': device_4['cbsdSerialNumber'],
         'airInterface': device_4['airInterface'], 
         'installationParam': device_4['installationParam']}
    ]}
    self._sas_admin.PreloadRegistrationData([conditionals_4])

    # Inject FCC IDs
    self._sas_admin.InjectFccId({'fccId': device_1['fccId']})
    self._sas_admin.InjectFccId({'fccId': device_2['fccId']})
    self._sas_admin.InjectFccId({'fccId': device_3['fccId']})
    self._sas_admin.InjectFccId({'fccId': device_4['fccId']})
    devices = [device_1, device_2, device_3, device_4]
    request = {'registrationRequest': devices}
    # Register devices
    response = self._sas.Registration(request)

    # First device success
    self.assertTrue('cbsdId' in response['registrationResponse'][0])
    self.assertFalse('measReportConfig' in response['registrationResponse'][0])
    self.assertEqual(response['registrationResponse'][0]['response']['responseCode'], 0)

    # Second, third, fourth devices failure 202
    for x in range (1,4):
        self.assertEqual(response['registrationResponse'][x]['response']['responseCode'], 202)<|MERGE_RESOLUTION|>--- conflicted
+++ resolved
@@ -170,20 +170,13 @@
     self.assertTrue('cbsdId' in response)
     self.assertFalse('measReportConfig' in response)
     self.assertEqual(response['response']['responseCode'], 0)
-
-  @winnforum_testcase
-<<<<<<< HEAD
+    
+  @winnforum_testcase
   def test_WINFF_FT_S_REG_7(self):
     """ Array Single-Step registration (Cat A CBSD with no existing CBSD ID)
-=======
-  def test_WINNF_FT_S_REG_8(self):
-    """ Re-registration of Single-step-registered CBSD (CBSD ID exists)
->>>>>>> 0bcb644b
-
-    The response should be SUCCESS.
-    """
-
-<<<<<<< HEAD
+    The response should be SUCCESS.
+    """
+
     # Load the devices
     device_a = json.load(
         open(os.path.join('testcases', 'testdata', 'device_a.json')))
@@ -213,8 +206,12 @@
         self.assertEqual(response['registrationResponse'][x]['response']['responseCode'], 0)
 
   @winnforum_testcase
-  def test_10_3_4_2_1(self):
-=======
+  def test_WINNF_FT_S_REG_8(self):
+    """ Re-registration of Single-step-registered CBSD (CBSD ID exists)
+
+    The response should be SUCCESS.
+    """
+
     # Register the device
     device_a = json.load(
         open(os.path.join('testcases', 'testdata', 'device_a.json')))
@@ -285,7 +282,6 @@
 
   @winnforum_testcase
   def test_WINNF_FT_S_REG_10(self):
->>>>>>> 0bcb644b
     """CBSD registration request with missing required parameter.
 
     The required parameter 'userId' is missing in a registration request,
