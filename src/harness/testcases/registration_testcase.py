#    Copyright 2016 SAS Project Authors. All Rights Reserved.
#
#    Licensed under the Apache License, Version 2.0 (the "License");
#    you may not use this file except in compliance with the License.
#    You may obtain a copy of the License at
#
#        http://www.apache.org/licenses/LICENSE-2.0
#
#    Unless required by applicable law or agreed to in writing, software
#    distributed under the License is distributed on an "AS IS" BASIS,
#    WITHOUT WARRANTIES OR CONDITIONS OF ANY KIND, either express or implied.
#    See the License for the specific language governing permissions and
#    limitations under the License.
import json
import os
import unittest

import sas
from util import winnforum_testcase


class RegistrationTestcase(unittest.TestCase):

  def setUp(self):
    self._sas, self._sas_admin = sas.GetTestingSas()
    self._sas_admin.Reset()

  def tearDown(self):
    pass

  @winnforum_testcase
  def test_WINNF_FT_S_REG_1(self):
    """New Multi-Step registration for CBSD Cat A (No existing CBSD ID).

    The response should be SUCCESS.
    """

    # Pre-load conditional parameters
    device_a = json.load(
        open(os.path.join('testcases', 'testdata', 'device_a.json')))
    conditionals = {'registrationData': [
        {'cbsdCategory': 'A',
         'fccId': device_a['fccId'],
         'cbsdSerialNumber': device_a['cbsdSerialNumber'],
         'airInterface': device_a['airInterface'], 
         'installationParam': device_a['installationParam']}
    ]}
    self._sas_admin.InjectFccId({'fccId': device_a['fccId']})
    self._sas_admin.PreloadRegistrationData(conditionals)
    # Register the device
    del device_a['cbsdCategory']
    del device_a['airInterface']
    del device_a['installationParam']
    request = {'registrationRequest': [device_a]}
    response = self._sas.Registration(request)['registrationResponse'][0]
    
    # Check registration response
    self.assertTrue('cbsdId' in response)
    self.assertFalse('measReportConfig' in response)
    self.assertEqual(response['response']['responseCode'], 0)

  @winnforum_testcase
  def test_WINNF_FT_S_REG_2(self):
    """New Multi-Step registration for CBSD Cat B (No existing CBSD ID).

    The response should be SUCCESS.
    """

    # Pre-load conditional parameters
    device_b = json.load(
        open(os.path.join('testcases', 'testdata', 'device_b.json')))
    conditionals = {'registrationData': [
        {'cbsdCategory': 'B', 'fccId': device_b['fccId'],
         'cbsdSerialNumber': device_b['cbsdSerialNumber'],
         'airInterface': device_b['airInterface'], 
         'installationParam': device_b['installationParam']}
    ]}
    self._sas_admin.InjectFccId({'fccId': device_b['fccId']})
    self._sas_admin.PreloadRegistrationData(conditionals)
    # Register the device
    del device_b['cbsdCategory']
    del device_b['airInterface']
    del device_b['installationParam']
    request = {'registrationRequest': [device_b]}
    response = self._sas.Registration(request)['registrationResponse'][0]
    # Check registration response
    self.assertTrue('cbsdId' in response)
    self.assertFalse('measReportConfig' in response)
    self.assertEqual(response['response']['responseCode'], 0)

  @winnforum_testcase
  def test_WINNF_FT_S_REG_3(self):
    """Array Multi-Step registration for CBSD Cat A&B (No existing CBSD ID)

    The response should be SUCCESS.
    """

    # Pre-load conditional parameters
    device_a = json.load(
        open(os.path.join('testcases', 'testdata', 'device_a.json')))
    device_b = json.load(
        open(os.path.join('testcases', 'testdata', 'device_b.json')))
    device_c = json.load(
        open(os.path.join('testcases', 'testdata', 'device_c.json')))
    conditionals_a = {'registrationData': [
        {'cbsdCategory': device_a['cbsdCategory'], 
         'fccId': device_a['fccId'],
         'cbsdSerialNumber': device_a['cbsdSerialNumber'],
         'airInterface': device_a['airInterface'], 
         'installationParam': device_a['installationParam']}
    ]}
    conditionals_b = {'registrationData': [
        {'cbsdCategory': device_b['cbsdCategory'],
         'fccId': device_b['fccId'],
         'cbsdSerialNumber': device_b['cbsdSerialNumber'],
         'airInterface': device_b['airInterface'], 
         'installationParam': device_b['installationParam']}
    ]}
    conditionals_c = {'registrationData': [
        {'cbsdCategory': device_c['cbsdCategory'], 
         'fccId': device_c['fccId'],
         'cbsdSerialNumber': device_c['cbsdSerialNumber'],
         'airInterface': device_c['airInterface'], 
         'installationParam': device_c['installationParam']}
    ]}
    conditionals = [conditionals_a, conditionals_b, conditionals_c];
    self._sas_admin.PreloadRegistrationData(conditionals)

    # Inject FCC IDs
    self._sas_admin.InjectFccId({'fccId': device_a['fccId']})
    self._sas_admin.InjectFccId({'fccId': device_b['fccId']})
    self._sas_admin.InjectFccId({'fccId': device_c['fccId']})

    # Remove conditionals from registration
    del device_a['cbsdCategory']
    del device_a['airInterface']
    del device_a['installationParam']
    del device_b['cbsdCategory']
    del device_b['airInterface']
    del device_b['installationParam']
    del device_c['cbsdCategory']
    del device_c['airInterface']
    del device_c['installationParam']

    # Register the devices
    devices = [device_a, device_b, device_c]
    request = {'registrationRequest': devices}
    response = self._sas.Registration(request)
    # Check registration response
    for x in range (0, 3):
        self.assertTrue('cbsdId' in response['registrationResponse'][x])
        self.assertFalse('measReportConfig' in response['registrationResponse'][x])
        self.assertEqual(response['registrationResponse'][x]['response']['responseCode'], 0)

  @winnforum_testcase
  def test_WINFF_FT_S_REG_4(self):
    """Re-registration of Multi-step-registered CBSD (CBSD ID exists)
    The response should be SUCCESS.
    """

    # Pre-load conditional parameters
    device_b = json.load(
        open(os.path.join('testcases', 'testdata', 'device_b.json')))
    conditionals = {'registrationData': [
        {'cbsdCategory': device_b['cbsdCategory'], 
         'fccId': device_b['fccId'],
         'cbsdSerialNumber': device_b['cbsdSerialNumber'],
         'airInterface': device_b['airInterface'], 
         'installationParam': device_b['installationParam']}
    ]}
    self._sas_admin.PreloadRegistrationData(conditionals)
    
    # Inject FCC ID
    self._sas_admin.InjectFccId({'fccId': device_b['fccId']})
    
    # Remove conditionals from registration
    del device_b['cbsdCategory']
    del device_b['airInterface']
    del device_b['installationParam']
    
    # Register the device
    request = {'registrationRequest': [device_b]}
    response = self._sas.Registration(request)['registrationResponse'][0]
    # Check registration response
    self.assertTrue('cbsdId' in response)
    self.assertFalse('measReportConfig' in response)
    self.assertEqual(response['response']['responseCode'], 0)

    cbsdId = response['cbsdId']
    del request, response

    # Re-register the device
    request = {'registrationRequest': [device_b]}
    response = self._sas.Registration(request)['registrationResponse'][0]
    # Check registration response
    self.assertTrue('cbsdId' in response)
    self.assertFalse('measReportConfig' in response)
    self.assertEqual(response['response']['responseCode'], 0)
    self.assertTrue(cbsdId == response['cbsdId'])

  @winnforum_testcase
  def test_WINNF_FT_S_REG_6(self):
    """ Single-Step registration (Cat A CBSD with no existing CBSD ID)

    The response should be SUCCESS.
    """

    # Register the device
    device_a = json.load(
        open(os.path.join('testcases', 'testdata', 'device_a.json')))
    device_a['measCapability'] = []
    self._sas_admin.InjectFccId({'fccId': device_a['fccId']})
    request = {'registrationRequest': [device_a]}
    response = self._sas.Registration(request)['registrationResponse'][0]
    # Check registration response
    self.assertTrue('cbsdId' in response)
    self.assertFalse('measReportConfig' in response)
    self.assertEqual(response['response']['responseCode'], 0)
    
  @winnforum_testcase
  def test_WINFF_FT_S_REG_7(self):
    """ Array Single-Step registration (Cat A CBSD with no existing CBSD ID)
    The response should be SUCCESS.
    """

    # Load the devices
    device_a = json.load(
        open(os.path.join('testcases', 'testdata', 'device_a.json')))
    device_c = json.load(
        open(os.path.join('testcases', 'testdata', 'device_c.json')))
    device_e = json.load(
        open(os.path.join('testcases', 'testdata', 'device_e.json')))
    
    # The measCapability contains no value for all array elements
    device_a['measCapability'] = []
    device_c['measCapability'] = []
    device_e['measCapability'] = []
    
    # Inject FCC IDs
    self._sas_admin.InjectFccId({'fccId': device_a['fccId']})
    self._sas_admin.InjectFccId({'fccId': device_c['fccId']})
    self._sas_admin.InjectFccId({'fccId': device_e['fccId']})
    
    # Register the devices
    devices = [device_a, device_c, device_e]
    request = {'registrationRequest': devices}
    response = self._sas.Registration(request)
    # Check registration response
    for x in range(0, 3):
        self.assertTrue('cbsdId' in response['registrationResponse'][x])
        self.assertFalse('measReportConfig' in response['registrationResponse'][x])
        self.assertEqual(response['registrationResponse'][x]['response']['responseCode'], 0)

  @winnforum_testcase
  def test_WINNF_FT_S_REG_8(self):
    """ Re-registration of Single-step-registered CBSD (CBSD ID exists)

    The response should be SUCCESS.
    """

    # Register the device
    device_a = json.load(
        open(os.path.join('testcases', 'testdata', 'device_a.json')))
    device_a['measCapability'] = []
    self._sas_admin.InjectFccId({'fccId': device_a['fccId']})
    request = {'registrationRequest': [device_a]}
    response = self._sas.Registration(request)['registrationResponse'][0]
    # Check registration response
    self.assertTrue('cbsdId' in response)
    self.assertEqual(response['response']['responseCode'], 0)

    del response

    # Re-register the device
    response = self._sas.Registration(request)['registrationResponse'][0]

    self.assertTrue('cbsdId' in response)
    self.assertFalse('measReportConfig' in response)
    self.assertEqual(response['response']['responseCode'], 0)

  def test_WINNF_FT_S_REG_9(self):
    """ Array Re-registration of Single-step-registered CBSD (CBSD ID exists)

    The response should be SUCCESS.
    """

    # Register the device
    device_a = json.load(
        open(os.path.join('testcases', 'testdata', 'device_a.json')))
    device_b = json.load(
        open(os.path.join('testcases', 'testdata', 'device_b.json')))
    device_c = json.load(
        open(os.path.join('testcases', 'testdata', 'device_c.json')))

    # Inject FCC IDs
    self._sas_admin.InjectFccId({'fccId': device_a['fccId']})
    self._sas_admin.InjectFccId({'fccId': device_b['fccId']})
    self._sas_admin.InjectFccId({'fccId': device_c['fccId']})

    # Make sure measCapability contains no value for all array elements
    device_a['measCapability'] = []
    device_b['measCapability'] = []
    device_c['measCapability'] = []

    # Register two devices
    request = {'registrationRequest': [device_a, device_b]}
    response = self._sas.Registration(request)
    
    # Check registration response
    self.assertEqual(len(response['registrationResponse']), 2)
    for resp in response['registrationResponse']:
        self.assertTrue('cbsdId' in resp)
        self.assertEqual(resp['response']['responseCode'], 0)

    del request, response

    # Re-register two devices, register third device
    devices = [device_a, device_b, device_c]
    request = {'registrationRequest': devices}
    response = self._sas.Registration(request)

    # Check registration response
    self.assertEqual(len(response['registrationResponse']), len(devices))
    for resp in response['registrationResponse']:
        self.assertTrue('cbsdId' in resp)
        self.assertFalse('measReportConfig' in resp)
        self.assertEqual(resp['response']['responseCode'], 0)

  @winnforum_testcase
  def test_WINNF_FT_S_REG_10(self):
    """CBSD registration request with missing required parameter.

    The required parameter 'userId' is missing in a registration request,
    the response should be FAIL.
    """

    # Register the device, make sure at least one required parameter is missing
    device_a = json.load(
        open(os.path.join('testcases', 'testdata', 'device_a.json')))
    self._sas_admin.InjectFccId({'fccId': device_a['fccId']})
    del device_a['userId']
    request = {'registrationRequest': [device_a]}
    response = self._sas.Registration(request)['registrationResponse'][0]
    # Check registration response
    self.assertEqual(response['response']['responseCode'], 102)

  @winnforum_testcase
  def test_WINNF_FT_S_REG_11(self):
    """Missing Required parameters in Array request (responseCode 102)

    The response should be MISSING_PARAM 102.
    """

    # Load devices
    device_a = json.load(
        open(os.path.join('testcases', 'testdata', 'device_a.json')))
    device_b = json.load(
        open(os.path.join('testcases', 'testdata', 'device_b.json')))
    device_c = json.load(
        open(os.path.join('testcases', 'testdata', 'device_c.json')))
    device_d = json.load(
        open(os.path.join('testcases', 'testdata', 'device_d.json')))

    # Inject FCC IDs
    self._sas_admin.InjectFccId({'fccId': device_a['fccId']})
    self._sas_admin.InjectFccId({'fccId': device_b['fccId']})
    self._sas_admin.InjectFccId({'fccId': device_c['fccId']})
    self._sas_admin.InjectFccId({'fccId': device_d['fccId']})

    # Pre-load conditionals
    conditionals_a = {'registrationData': [
        {'cbsdCategory': device_a['cbsdCategory'], 
         'fccId': device_a['fccId'],
         'cbsdSerialNumber': device_a['cbsdSerialNumber'],
         'airInterface': device_a['airInterface'], 
         'installationParam': device_a['installationParam']}
    ]}
    conditionals_b = {'registrationData': [
        {'cbsdCategory': device_b['cbsdCategory'], 
         'fccId': device_b['fccId'],
         'cbsdSerialNumber': device_b['cbsdSerialNumber'],
         'airInterface': device_b['airInterface'], 
         'installationParam': device_b['installationParam']}
    ]}
    conditionals_c = {'registrationData': [
        {'cbsdCategory': device_c['cbsdCategory'], 
         'fccId': device_c['fccId'],
         'cbsdSerialNumber': device_c['cbsdSerialNumber'],
         'airInterface': device_c['airInterface'], 
         'installationParam': device_c['installationParam']}
    ]}
    conditionals_d = {'registrationData': [
        {'cbsdCategory': device_d['cbsdCategory'], 
         'fccId': device_d['fccId'],
         'cbsdSerialNumber': device_d['cbsdSerialNumber'],
         'airInterface': device_d['airInterface'], 
         'installationParam': device_d['installationParam']}
    ]}
    conditionals = [conditionals_a, conditionals_b, conditionals_c, conditionals_d];
    self._sas_admin.PreloadRegistrationData(conditionals)
    
    # Device 2 missing cbsdSerialNumber
    del device_b['cbsdSerialNumber']
    
    # Device 3 missing fccId
    del device_c['fccId']
    
    # Device 4 missing userId
    del device_d['userId']
    
    # Register devices
    devices = [device_a, device_b, device_c, device_d]
    request = {'registrationRequest': devices}
    response = self._sas.Registration(request)
    # Check registration response
    self.assertTrue('cbsdId' in response['registrationResponse'][0])
    self.assertEqual(response['registrationResponse'][0]['response']['responseCode'], 0)
    for x in range(0, 4):
        self.assertFalse('measReportConfig' in response['registrationResponse'][x])
    for x in range(1, 4):
        self.assertEqual(response['registrationResponse'][x]['response']['responseCode'], 102)

  @winnforum_testcase
  def test_WINNF_FT_S_REG_12(self):
    """Pending registration for Cat A CBSD (responseCode 200)

    The response should be FAILURE 200.
    """

    # Register the device
    device_a = json.load(
        open(os.path.join('testcases', 'testdata', 'device_a.json')))
    self._sas_admin.InjectFccId({'fccId': device_a['fccId']})
    # Make sure one conditional parameter is missing
    del device_a['installationParam']['heightType']
    request = {'registrationRequest': [device_a]}
    response = self._sas.Registration(request)['registrationResponse'][0]
    # Check registration response
    self.assertFalse('cbsdId' in response)
    self.assertEqual(response['response']['responseCode'], 200)
<<<<<<< HEAD

  @winnforum_testcase
  def test_WINFF_FT_S_REG_13(self):
    """Pending registration for Cat B CBSD (responseCode 200)

    The response should be FAILURE 200.
    """

    # Register the device
    device_b = json.load(
        open(os.path.join('testcases', 'testdata', 'device_b.json')))
    self.assertEqual(device_b['cbsdCategory'], 'B')
    self._sas_admin.InjectFccId({'fccId': device_b['fccId']})
    # Make sure one conditional parameter is missing
    del device_b['installationParam']['antennaDowntilt']
    request = {'registrationRequest': [device_b]}
    response = self._sas.Registration(request)['registrationResponse'][0]
    # Check registration response
    self.assertFalse('cbsdId' in response)
    self.assertEqual(response['response']['responseCode'], 200)
    
  @winnforum_testcase
  def test_10_3_4_2_5_1(self):
    """CBSD registration request with invalid required parameter.
=======
>>>>>>> 0327e471

    self._sas_admin.InjectFccId({'fccId': device_a['fccId']})
    device_a['airInterface']['radioTechnology'] = 'invalid value'
    request = {'registrationRequest': [device_a]}
    response = self._sas.Registration(request)['registrationResponse'][0]
    # Check registration response
    self.assertFalse('cbsdId' in response)
    self.assertEqual(response['response']['responseCode'], 103)

  @winnforum_testcase
  def test_WINFF_FT_S_REG_19(self):
    """Unsupported SAS protocol version (responseCode 100 or HTTP status 404)

    The response should be FAILURE.
    """

    # Save sas version
    version = self._sas._sas_version
    # Use higher than supported version
    self._sas._sas_version = 'v2.0'

    # Register the device
    device_a = json.load(
        open(os.path.join('testcases', 'testdata', 'device_a.json')))
    self._sas_admin.InjectFccId({'fccId': device_a['fccId']})
    request = {'registrationRequest': [device_a]}
    try:
        # Register
        response = self._sas.Registration(request)['registrationResponse'][0]
        # Check registration response
        self.assertEqual(response['response']['responseCode'], 100)
        self.assertFalse('cbsdId' in response)
    except AssertionError as e:
        # Allow HTTP status 404
        self.assertEqual(e.args[0], 404)
    finally:
        # Put sas version back
        self._sas._sas_version = version

  @winnforum_testcase
  def test_WINNF_FT_S_REG_26(self):
    """Category Error in Array request (responseCode 202)

    The response should be SUCCESS for the first CBSD,
    CATEGORY_ERROR for the second, third, and fourth CBSDs.
    """

    device_1 = json.load(
        open(os.path.join('testcases', 'testdata', 'device_a.json')))
    device_2 = json.load(
        open(os.path.join('testcases', 'testdata', 'device_c.json')))
    device_3 = json.load(
        open(os.path.join('testcases', 'testdata', 'device_e.json')))
    device_4 = json.load(
        open(os.path.join('testcases', 'testdata', 'device_b.json')))

    # Device A category A
    self.assertEqual(device_1['cbsdCategory'], 'A')
    
    # Device 2 category A
    device_2['installationParam']['latitude'] = 38.882162
    device_2['installationParam']['longitude'] = 77.113755
    device_2['installationParam']['height'] = 8
    device_2['installationParam']['heightType'] = 'AGL'
    device_2['installationParam']['indoorDeployment'] = False
    self.assertEqual(device_2['cbsdCategory'], 'A')

    # Device 3 category A eirpCapability > 30 dBm/10MHz
    device_3['installationParam']['eirpCapability'] = 31
    self.assertEqual(device_3['cbsdCategory'], 'A')

    # Device 4 category B indoorDeployment true
    device_4['installationParam']['indoorDeployment'] = True
    self.assertEqual(device_4['cbsdCategory'], 'B')

    # Pre-load conditionals for Device 4
    conditionals_4 = {'registrationData': [
        {'cbsdCategory': device_4['cbsdCategory'], 
         'fccId': device_4['fccId'],
         'cbsdSerialNumber': device_4['cbsdSerialNumber'],
         'airInterface': device_4['airInterface'], 
         'installationParam': device_4['installationParam']}
    ]}
    self._sas_admin.PreloadRegistrationData([conditionals_4])

    # Inject FCC IDs
    self._sas_admin.InjectFccId({'fccId': device_1['fccId']})
    self._sas_admin.InjectFccId({'fccId': device_2['fccId']})
    self._sas_admin.InjectFccId({'fccId': device_3['fccId']})
    self._sas_admin.InjectFccId({'fccId': device_4['fccId']})
    devices = [device_1, device_2, device_3, device_4]
    request = {'registrationRequest': devices}
    # Register devices
    response = self._sas.Registration(request)

    # First device success
    self.assertTrue('cbsdId' in response['registrationResponse'][0])
    self.assertFalse('measReportConfig' in response['registrationResponse'][0])
    self.assertEqual(response['registrationResponse'][0]['response']['responseCode'], 0)

    # Second, third, fourth devices failure 202
    for x in range (1,4):
        self.assertEqual(response['registrationResponse'][x]['response']['responseCode'], 202)<|MERGE_RESOLUTION|>--- conflicted
+++ resolved
@@ -199,6 +199,81 @@
     self.assertTrue(cbsdId == response['cbsdId'])
 
   @winnforum_testcase
+  def test_WINFF_FT_S_REG_5(self):
+    """Array Re-registration of Multi-step-registered CBSD (CBSD ID exists)
+    The response should be SUCCESS.
+    """
+
+    # Pre-load conditional parameters
+    device_a = json.load(
+        open(os.path.join('testcases', 'testdata', 'device_a.json')))
+    device_b = json.load(
+        open(os.path.join('testcases', 'testdata', 'device_b.json')))
+    device_c = json.load(
+        open(os.path.join('testcases', 'testdata', 'device_c.json')))
+    conditionals_a = {'registrationData': [
+        {'cbsdCategory': device_a['cbsdCategory'], 
+         'fccId': device_a['fccId'],
+         'cbsdSerialNumber': device_a['cbsdSerialNumber'],
+         'airInterface': device_a['airInterface'], 
+         'installationParam': device_a['installationParam']}
+    ]}
+    conditionals_b = {'registrationData': [
+        {'cbsdCategory': device_b['cbsdCategory'],
+         'fccId': device_b['fccId'],
+         'cbsdSerialNumber': device_b['cbsdSerialNumber'],
+         'airInterface': device_b['airInterface'], 
+         'installationParam': device_b['installationParam']}
+    ]}
+    conditionals_c = {'registrationData': [
+        {'cbsdCategory': device_c['cbsdCategory'], 
+         'fccId': device_c['fccId'],
+         'cbsdSerialNumber': device_c['cbsdSerialNumber'],
+         'airInterface': device_c['airInterface'], 
+         'installationParam': device_c['installationParam']}
+    ]}
+    conditionals = [conditionals_a, conditionals_b, conditionals_c];
+    self._sas_admin.PreloadRegistrationData(conditionals)
+
+    # Inject FCC IDs for first two devices
+    self._sas_admin.InjectFccId({'fccId': device_a['fccId']})
+    self._sas_admin.InjectFccId({'fccId': device_b['fccId']})
+
+    # Remove conditionals from registration
+    del device_a['cbsdCategory']
+    del device_a['airInterface']
+    del device_a['installationParam']
+    del device_b['cbsdCategory']
+    del device_b['airInterface']
+    del device_b['installationParam']
+    del device_c['cbsdCategory']
+    del device_c['airInterface']
+    del device_c['installationParam']
+
+    # Register the devices
+    devices = [device_a, device_b]
+    request = {'registrationRequest': devices}
+    response = self._sas.Registration(request)
+    # Check registration response
+    for x in range(0, 2):
+        self.assertTrue('cbsdId' in response['registrationResponse'][x])
+        self.assertFalse('measReportConfig' in response['registrationResponse'][x])
+        self.assertEqual(response['registrationResponse'][x]['response']['responseCode'], 0)
+    
+    del request, response, devices
+
+    # Register the devices
+    devices = [device_a, device_b, device_c]
+    request = {'registrationRequest': devices}
+    response = self._sas.Registration(request)
+    
+    # Check registration response
+    for x in range(0, 3):
+        self.assertTrue('cbsdId' in response['registrationResponse'][x])
+        self.assertFalse('measReportConfig' in response['registrationResponse'][x])
+        self.assertEqual(response['registrationResponse'][x]['response']['responseCode'], 0)
+
+  @winnforum_testcase
   def test_WINNF_FT_S_REG_6(self):
     """ Single-Step registration (Cat A CBSD with no existing CBSD ID)
 
@@ -438,7 +513,14 @@
     # Check registration response
     self.assertFalse('cbsdId' in response)
     self.assertEqual(response['response']['responseCode'], 200)
-<<<<<<< HEAD
+
+    self._sas_admin.InjectFccId({'fccId': device_a['fccId']})
+    device_a['airInterface']['radioTechnology'] = 'invalid value'
+    request = {'registrationRequest': [device_a]}
+    response = self._sas.Registration(request)['registrationResponse'][0]
+    # Check registration response
+    self.assertFalse('cbsdId' in response)
+    self.assertEqual(response['response']['responseCode'], 103)
 
   @winnforum_testcase
   def test_WINFF_FT_S_REG_13(self):
@@ -459,20 +541,6 @@
     # Check registration response
     self.assertFalse('cbsdId' in response)
     self.assertEqual(response['response']['responseCode'], 200)
-    
-  @winnforum_testcase
-  def test_10_3_4_2_5_1(self):
-    """CBSD registration request with invalid required parameter.
-=======
->>>>>>> 0327e471
-
-    self._sas_admin.InjectFccId({'fccId': device_a['fccId']})
-    device_a['airInterface']['radioTechnology'] = 'invalid value'
-    request = {'registrationRequest': [device_a]}
-    response = self._sas.Registration(request)['registrationResponse'][0]
-    # Check registration response
-    self.assertFalse('cbsdId' in response)
-    self.assertEqual(response['response']['responseCode'], 103)
 
   @winnforum_testcase
   def test_WINFF_FT_S_REG_19(self):
