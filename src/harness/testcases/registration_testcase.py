--- conflicted
+++ resolved
@@ -198,8 +198,73 @@
     self.assertFalse('measReportConfig' in response)
     self.assertEqual(response['response']['responseCode'], 0)
 
-  @winnforum_testcase
-<<<<<<< HEAD
+  def test_WINNF_FT_S_REG_9(self):
+    """ Array Re-registration of Single-step-registered CBSD (CBSD ID exists)
+
+    The response should be SUCCESS.
+    """
+
+    # Register the device
+    device_a = json.load(
+        open(os.path.join('testcases', 'testdata', 'device_a.json')))
+    device_b = json.load(
+        open(os.path.join('testcases', 'testdata', 'device_b.json')))
+    device_c = json.load(
+        open(os.path.join('testcases', 'testdata', 'device_c.json')))
+
+    # Inject FCC IDs
+    self._sas_admin.InjectFccId({'fccId': device_a['fccId']})
+    self._sas_admin.InjectFccId({'fccId': device_b['fccId']})
+    self._sas_admin.InjectFccId({'fccId': device_c['fccId']})
+
+    # Make sure measCapability contains no value for all array elements
+    device_a['measCapability'] = []
+    device_b['measCapability'] = []
+    device_c['measCapability'] = []
+
+    # Register two devices
+    request = {'registrationRequest': [device_a, device_b]}
+    response = self._sas.Registration(request)
+    
+    # Check registration response
+    self.assertEqual(len(response['registrationResponse']), 2)
+    for resp in response['registrationResponse']:
+        self.assertTrue('cbsdId' in resp)
+        self.assertEqual(resp['response']['responseCode'], 0)
+
+    del request, response
+
+    # Re-register two devices, register third device
+    devices = [device_a, device_b, device_c]
+    request = {'registrationRequest': devices}
+    response = self._sas.Registration(request)
+
+    # Check registration response
+    self.assertEqual(len(response['registrationResponse']), len(devices))
+    for resp in response['registrationResponse']:
+        self.assertTrue('cbsdId' in resp)
+        self.assertFalse('measReportConfig' in resp)
+        self.assertEqual(resp['response']['responseCode'], 0)
+
+  @winnforum_testcase
+  def test_WINNF_FT_S_REG_10(self):
+    """CBSD registration request with missing required parameter.
+
+    The required parameter 'userId' is missing in a registration request,
+    the response should be FAIL.
+    """
+
+    # Register the device, make sure at least one required parameter is missing
+    device_a = json.load(
+        open(os.path.join('testcases', 'testdata', 'device_a.json')))
+    self._sas_admin.InjectFccId({'fccId': device_a['fccId']})
+    del device_a['userId']
+    request = {'registrationRequest': [device_a]}
+    response = self._sas.Registration(request)['registrationResponse'][0]
+    # Check registration response
+    self.assertEqual(response['response']['responseCode'], 102)
+
+  @winnforum_testcase
   def test_WINNF_FT_S_REG_11(self):
     """Missing Required parameters in Array request (responseCode 102)
 
@@ -274,77 +339,6 @@
         self.assertFalse('measReportConfig' in response['registrationResponse'][x])
     for x in range(1, 4):
         self.assertEqual(response['registrationResponse'][x]['response']['responseCode'], 102)
-
-  @winnforum_testcase
-  def test_WINFF_FT_S_REG_12(self):
-    """Pending registration for Cat A CBSD (responseCode 200)
-=======
-  def test_WINNF_FT_S_REG_9(self):
-    """ Array Re-registration of Single-step-registered CBSD (CBSD ID exists)
->>>>>>> ae6aba84
-
-    The response should be SUCCESS.
-    """
-
-    # Register the device
-    device_a = json.load(
-        open(os.path.join('testcases', 'testdata', 'device_a.json')))
-    device_b = json.load(
-        open(os.path.join('testcases', 'testdata', 'device_b.json')))
-    device_c = json.load(
-        open(os.path.join('testcases', 'testdata', 'device_c.json')))
-
-    # Inject FCC IDs
-    self._sas_admin.InjectFccId({'fccId': device_a['fccId']})
-    self._sas_admin.InjectFccId({'fccId': device_b['fccId']})
-    self._sas_admin.InjectFccId({'fccId': device_c['fccId']})
-
-    # Make sure measCapability contains no value for all array elements
-    device_a['measCapability'] = []
-    device_b['measCapability'] = []
-    device_c['measCapability'] = []
-
-    # Register two devices
-    request = {'registrationRequest': [device_a, device_b]}
-    response = self._sas.Registration(request)
-    
-    # Check registration response
-    self.assertEqual(len(response['registrationResponse']), 2)
-    for resp in response['registrationResponse']:
-        self.assertTrue('cbsdId' in resp)
-        self.assertEqual(resp['response']['responseCode'], 0)
-
-    del request, response
-
-    # Re-register two devices, register third device
-    devices = [device_a, device_b, device_c]
-    request = {'registrationRequest': devices}
-    response = self._sas.Registration(request)
-
-    # Check registration response
-    self.assertEqual(len(response['registrationResponse']), len(devices))
-    for resp in response['registrationResponse']:
-        self.assertTrue('cbsdId' in resp)
-        self.assertFalse('measReportConfig' in resp)
-        self.assertEqual(resp['response']['responseCode'], 0)
-
-  @winnforum_testcase
-  def test_WINNF_FT_S_REG_10(self):
-    """CBSD registration request with missing required parameter.
-
-    The required parameter 'userId' is missing in a registration request,
-    the response should be FAIL.
-    """
-
-    # Register the device, make sure at least one required parameter is missing
-    device_a = json.load(
-        open(os.path.join('testcases', 'testdata', 'device_a.json')))
-    self._sas_admin.InjectFccId({'fccId': device_a['fccId']})
-    del device_a['userId']
-    request = {'registrationRequest': [device_a]}
-    response = self._sas.Registration(request)['registrationResponse'][0]
-    # Check registration response
-    self.assertEqual(response['response']['responseCode'], 102)
 
   @winnforum_testcase
   def test_WINNF_FT_S_REG_12(self):
