--- conflicted
+++ resolved
@@ -89,7 +89,6 @@
     self.assertEqual(response['response']['responseCode'], 0)
 
   @winnforum_testcase
-<<<<<<< HEAD
   def test_WINFF_FT_S_REG_5(self):
     """Array Re-registration of Multi-step-registered CBSD (CBSD ID exists)
 
@@ -166,10 +165,7 @@
         self.assertEqual(response['registrationResponse'][x]['response']['responseCode'], 0)
 
   @winnforum_testcase
-  def test_WINFF_FT_S_REG_6(self):
-=======
   def test_WINNF_FT_S_REG_6(self):
->>>>>>> 0e955ab5
     """ Single-Step registration (Cat A CBSD with no existing CBSD ID)
 
     The response should be SUCCESS.
