#    Copyright 2016 SAS Project Authors. All Rights Reserved.
#
#    Licensed under the Apache License, Version 2.0 (the "License");
#    you may not use this file except in compliance with the License.
#    You may obtain a copy of the License at
#
#        http://www.apache.org/licenses/LICENSE-2.0
#
#    Unless required by applicable law or agreed to in writing, software
#    distributed under the License is distributed on an "AS IS" BASIS,
#    WITHOUT WARRANTIES OR CONDITIONS OF ANY KIND, either express or implied.
#    See the License for the specific language governing permissions and
#    limitations under the License.
import json
import os
import unittest

import sas
from util import winnforum_testcase


class RegistrationTestcase(unittest.TestCase):

  def setUp(self):
    self._sas, self._sas_admin = sas.GetTestingSas()
    self._sas_admin.Reset()

  def tearDown(self):
    pass

  @winnforum_testcase
  def test_WINNF_FT_S_REG_1(self):
    """New Multi-Step registration for CBSD Cat A (No existing CBSD ID).

    The response should be SUCCESS.
    """

    # Pre-load conditional parameters
    device_a = json.load(
        open(os.path.join('testcases', 'testdata', 'device_a.json')))
    conditionals = {'registrationData': [
        {'cbsdCategory': 'A',
         'fccId': device_a['fccId'],
         'cbsdSerialNumber': device_a['cbsdSerialNumber'],
         'airInterface': device_a['airInterface'], 
         'installationParam': device_a['installationParam']}
    ]}
    self._sas_admin.InjectFccId({'fccId': device_a['fccId']})
    self._sas_admin.PreloadRegistrationData(conditionals)
    # Register the device
    del device_a['cbsdCategory']
    del device_a['airInterface']
    del device_a['installationParam']
    request = {'registrationRequest': [device_a]}
    response = self._sas.Registration(request)['registrationResponse'][0]
    
    # Check registration response
    self.assertTrue('cbsdId' in response)
    self.assertFalse('measReportConfig' in response)
    self.assertEqual(response['response']['responseCode'], 0)

  @winnforum_testcase
  def test_WINNF_FT_S_REG_2(self):
    """New Multi-Step registration for CBSD Cat B (No existing CBSD ID).

    The response should be SUCCESS.
    """

    # Pre-load conditional parameters
    device_b = json.load(
        open(os.path.join('testcases', 'testdata', 'device_b.json')))
    conditionals = {'registrationData': [
        {'cbsdCategory': 'B', 'fccId': device_b['fccId'],
         'cbsdSerialNumber': device_b['cbsdSerialNumber'],
         'airInterface': device_b['airInterface'], 
         'installationParam': device_b['installationParam']}
    ]}
    self._sas_admin.InjectFccId({'fccId': device_b['fccId']})
    self._sas_admin.PreloadRegistrationData(conditionals)
    # Register the device
    del device_b['cbsdCategory']
    del device_b['airInterface']
    del device_b['installationParam']
    request = {'registrationRequest': [device_b]}
    response = self._sas.Registration(request)['registrationResponse'][0]
    # Check registration response
    self.assertTrue('cbsdId' in response)
    self.assertFalse('measReportConfig' in response)
    self.assertEqual(response['response']['responseCode'], 0)

  @winnforum_testcase
  def test_WINNF_FT_S_REG_3(self):
    """Array Multi-Step registration for CBSD Cat A&B (No existing CBSD ID)

    The response should be SUCCESS.
    """

    # Pre-load conditional parameters
    device_a = json.load(
        open(os.path.join('testcases', 'testdata', 'device_a.json')))
    device_b = json.load(
        open(os.path.join('testcases', 'testdata', 'device_b.json')))
    device_c = json.load(
        open(os.path.join('testcases', 'testdata', 'device_c.json')))
    conditionals_a = {'registrationData': [
        {'cbsdCategory': device_a['cbsdCategory'], 
         'fccId': device_a['fccId'],
         'cbsdSerialNumber': device_a['cbsdSerialNumber'],
         'airInterface': device_a['airInterface'], 
         'installationParam': device_a['installationParam']}
    ]}
    conditionals_b = {'registrationData': [
        {'cbsdCategory': device_b['cbsdCategory'],
         'fccId': device_b['fccId'],
         'cbsdSerialNumber': device_b['cbsdSerialNumber'],
         'airInterface': device_b['airInterface'], 
         'installationParam': device_b['installationParam']}
    ]}
    conditionals_c = {'registrationData': [
        {'cbsdCategory': device_c['cbsdCategory'], 
         'fccId': device_c['fccId'],
         'cbsdSerialNumber': device_c['cbsdSerialNumber'],
         'airInterface': device_c['airInterface'], 
         'installationParam': device_c['installationParam']}
    ]}
    conditionals = [conditionals_a, conditionals_b, conditionals_c];
    self._sas_admin.PreloadRegistrationData(conditionals)

    # Inject FCC IDs
    self._sas_admin.InjectFccId({'fccId': device_a['fccId']})
    self._sas_admin.InjectFccId({'fccId': device_b['fccId']})
    self._sas_admin.InjectFccId({'fccId': device_c['fccId']})

    # Remove conditionals from registration
    del device_a['cbsdCategory']
    del device_a['airInterface']
    del device_a['installationParam']
    del device_b['cbsdCategory']
    del device_b['airInterface']
    del device_b['installationParam']
    del device_c['cbsdCategory']
    del device_c['airInterface']
    del device_c['installationParam']

    # Register the devices
    devices = [device_a, device_b, device_c]
    request = {'registrationRequest': devices}
    response = self._sas.Registration(request)
    # Check registration response
    for x in range (0, 3):
        self.assertTrue('cbsdId' in response['registrationResponse'][x])
        self.assertFalse('measReportConfig' in response['registrationResponse'][x])
        self.assertEqual(response['registrationResponse'][x]['response']['responseCode'], 0)

  @winnforum_testcase
  def test_WINNF_FT_S_REG_4(self):
    """Re-registration of Multi-step-registered CBSD (CBSD ID exists)
    The response should be SUCCESS.
    """

    # Pre-load conditional parameters
    device_b = json.load(
        open(os.path.join('testcases', 'testdata', 'device_b.json')))
    conditionals = {'registrationData': [
        {'cbsdCategory': device_b['cbsdCategory'], 
         'fccId': device_b['fccId'],
         'cbsdSerialNumber': device_b['cbsdSerialNumber'],
         'airInterface': device_b['airInterface'], 
         'installationParam': device_b['installationParam']}
    ]}
    self._sas_admin.PreloadRegistrationData(conditionals)
    
    # Inject FCC ID
    self._sas_admin.InjectFccId({'fccId': device_b['fccId']})
    
    # Remove conditionals from registration
    del device_b['cbsdCategory']
    del device_b['airInterface']
    del device_b['installationParam']
    
    # Register the device
    request = {'registrationRequest': [device_b]}
    response = self._sas.Registration(request)['registrationResponse'][0]
    # Check registration response
    self.assertTrue('cbsdId' in response)
    self.assertFalse('measReportConfig' in response)
    self.assertEqual(response['response']['responseCode'], 0)

    cbsdId = response['cbsdId']
    del request, response

    # Re-register the device
    request = {'registrationRequest': [device_b]}
    response = self._sas.Registration(request)['registrationResponse'][0]
    # Check registration response
    self.assertTrue('cbsdId' in response)
    self.assertFalse('measReportConfig' in response)
    self.assertEqual(response['response']['responseCode'], 0)
    self.assertTrue(cbsdId == response['cbsdId'])

  @winnforum_testcase
  def test_WINNF_FT_S_REG_5(self):
    """Array Re-registration of Multi-step-registered CBSD (CBSD ID exists)
    The response should be SUCCESS.
    """

    # Pre-load conditional parameters
    device_a = json.load(
        open(os.path.join('testcases', 'testdata', 'device_a.json')))
    device_b = json.load(
        open(os.path.join('testcases', 'testdata', 'device_b.json')))
    device_c = json.load(
        open(os.path.join('testcases', 'testdata', 'device_c.json')))
    conditionals_a = {'registrationData': [
        {'cbsdCategory': device_a['cbsdCategory'], 
         'fccId': device_a['fccId'],
         'cbsdSerialNumber': device_a['cbsdSerialNumber'],
         'airInterface': device_a['airInterface'], 
         'installationParam': device_a['installationParam']}
    ]}
    conditionals_b = {'registrationData': [
        {'cbsdCategory': device_b['cbsdCategory'],
         'fccId': device_b['fccId'],
         'cbsdSerialNumber': device_b['cbsdSerialNumber'],
         'airInterface': device_b['airInterface'], 
         'installationParam': device_b['installationParam']}
    ]}
    conditionals_c = {'registrationData': [
        {'cbsdCategory': device_c['cbsdCategory'], 
         'fccId': device_c['fccId'],
         'cbsdSerialNumber': device_c['cbsdSerialNumber'],
         'airInterface': device_c['airInterface'], 
         'installationParam': device_c['installationParam']}
    ]}
    conditionals = [conditionals_a, conditionals_b, conditionals_c];
    self._sas_admin.PreloadRegistrationData(conditionals)

    # Inject FCC IDs for first two devices
    self._sas_admin.InjectFccId({'fccId': device_a['fccId']})
    self._sas_admin.InjectFccId({'fccId': device_b['fccId']})

    # Remove conditionals from registration
    del device_a['cbsdCategory']
    del device_a['airInterface']
    del device_a['installationParam']
    del device_b['cbsdCategory']
    del device_b['airInterface']
    del device_b['installationParam']
    del device_c['cbsdCategory']
    del device_c['airInterface']
    del device_c['installationParam']

    # Register the devices
    devices = [device_a, device_b]
    request = {'registrationRequest': devices}
    response = self._sas.Registration(request)
    # Check registration response
    for x in range(0, 2):
        self.assertTrue('cbsdId' in response['registrationResponse'][x])
        self.assertFalse('measReportConfig' in response['registrationResponse'][x])
        self.assertEqual(response['registrationResponse'][x]['response']['responseCode'], 0)
    
    del request, response, devices

    # Register the devices
    devices = [device_a, device_b, device_c]
    request = {'registrationRequest': devices}
    response = self._sas.Registration(request)
    
    # Check registration response
    for x in range(0, 3):
        self.assertTrue('cbsdId' in response['registrationResponse'][x])
        self.assertFalse('measReportConfig' in response['registrationResponse'][x])
        self.assertEqual(response['registrationResponse'][x]['response']['responseCode'], 0)

  @winnforum_testcase
  def test_WINNF_FT_S_REG_6(self):
    """ Single-Step registration (Cat A CBSD with no existing CBSD ID)

    The response should be SUCCESS.
    """

    # Register the device
    device_a = json.load(
        open(os.path.join('testcases', 'testdata', 'device_a.json')))
    device_a['measCapability'] = []
    self._sas_admin.InjectFccId({'fccId': device_a['fccId']})
    request = {'registrationRequest': [device_a]}
    response = self._sas.Registration(request)['registrationResponse'][0]
    # Check registration response
    self.assertTrue('cbsdId' in response)
    self.assertFalse('measReportConfig' in response)
    self.assertEqual(response['response']['responseCode'], 0)
    
  @winnforum_testcase
  def test_WINNF_FT_S_REG_7(self):
    """ Array Single-Step registration (Cat A CBSD with no existing CBSD ID)
    The response should be SUCCESS.
    """

    # Load the devices
    device_a = json.load(
        open(os.path.join('testcases', 'testdata', 'device_a.json')))
    device_c = json.load(
        open(os.path.join('testcases', 'testdata', 'device_c.json')))
    device_e = json.load(
        open(os.path.join('testcases', 'testdata', 'device_e.json')))
    
    # The measCapability contains no value for all array elements
    device_a['measCapability'] = []
    device_c['measCapability'] = []
    device_e['measCapability'] = []
    
    # Inject FCC IDs
    self._sas_admin.InjectFccId({'fccId': device_a['fccId']})
    self._sas_admin.InjectFccId({'fccId': device_c['fccId']})
    self._sas_admin.InjectFccId({'fccId': device_e['fccId']})
    
    # Register the devices
    devices = [device_a, device_c, device_e]
    request = {'registrationRequest': devices}
    response = self._sas.Registration(request)
    # Check registration response
    for x in range(0, 3):
        self.assertTrue('cbsdId' in response['registrationResponse'][x])
        self.assertFalse('measReportConfig' in response['registrationResponse'][x])
        self.assertEqual(response['registrationResponse'][x]['response']['responseCode'], 0)

  @winnforum_testcase
  def test_WINNF_FT_S_REG_8(self):
    """ Re-registration of Single-step-registered CBSD (CBSD ID exists)

    The response should be SUCCESS.
    """

    # Register the device
    device_a = json.load(
        open(os.path.join('testcases', 'testdata', 'device_a.json')))
    device_a['measCapability'] = []
    self._sas_admin.InjectFccId({'fccId': device_a['fccId']})
    request = {'registrationRequest': [device_a]}
    response = self._sas.Registration(request)['registrationResponse'][0]
    # Check registration response
    self.assertTrue('cbsdId' in response)
    self.assertEqual(response['response']['responseCode'], 0)

    del response

    # Re-register the device
    response = self._sas.Registration(request)['registrationResponse'][0]

    self.assertTrue('cbsdId' in response)
    self.assertFalse('measReportConfig' in response)
    self.assertEqual(response['response']['responseCode'], 0)

  def test_WINNF_FT_S_REG_9(self):
    """ Array Re-registration of Single-step-registered CBSD (CBSD ID exists)

    The response should be SUCCESS.
    """

    # Register the device
    device_a = json.load(
        open(os.path.join('testcases', 'testdata', 'device_a.json')))
    device_b = json.load(
        open(os.path.join('testcases', 'testdata', 'device_b.json')))
    device_c = json.load(
        open(os.path.join('testcases', 'testdata', 'device_c.json')))

    # Inject FCC IDs
    self._sas_admin.InjectFccId({'fccId': device_a['fccId']})
    self._sas_admin.InjectFccId({'fccId': device_b['fccId']})
    self._sas_admin.InjectFccId({'fccId': device_c['fccId']})

    # Make sure measCapability contains no value for all array elements
    device_a['measCapability'] = []
    device_b['measCapability'] = []
    device_c['measCapability'] = []

    # Register two devices
    request = {'registrationRequest': [device_a, device_b]}
    response = self._sas.Registration(request)
    
    # Check registration response
    self.assertEqual(len(response['registrationResponse']), 2)
    for resp in response['registrationResponse']:
        self.assertTrue('cbsdId' in resp)
        self.assertEqual(resp['response']['responseCode'], 0)

    del request, response

    # Re-register two devices, register third device
    devices = [device_a, device_b, device_c]
    request = {'registrationRequest': devices}
    response = self._sas.Registration(request)

    # Check registration response
    self.assertEqual(len(response['registrationResponse']), len(devices))
    for resp in response['registrationResponse']:
        self.assertTrue('cbsdId' in resp)
        self.assertFalse('measReportConfig' in resp)
        self.assertEqual(resp['response']['responseCode'], 0)

  @winnforum_testcase
  def test_WINNF_FT_S_REG_10(self):
    """CBSD registration request with missing required parameter.

    The required parameter 'userId' is missing in a registration request,
    the response should be FAIL.
    """

    # Register the device, make sure at least one required parameter is missing
    device_a = json.load(
        open(os.path.join('testcases', 'testdata', 'device_a.json')))
    self._sas_admin.InjectFccId({'fccId': device_a['fccId']})
    del device_a['userId']
    request = {'registrationRequest': [device_a]}
    response = self._sas.Registration(request)['registrationResponse'][0]
    # Check registration response
    self.assertEqual(response['response']['responseCode'], 102)

  @winnforum_testcase
  def test_WINNF_FT_S_REG_11(self):
    """Missing Required parameters in Array request (responseCode 102)

    The response should be MISSING_PARAM 102.
    """

    # Load devices
    device_a = json.load(
        open(os.path.join('testcases', 'testdata', 'device_a.json')))
    device_b = json.load(
        open(os.path.join('testcases', 'testdata', 'device_b.json')))
    device_c = json.load(
        open(os.path.join('testcases', 'testdata', 'device_c.json')))
    device_d = json.load(
        open(os.path.join('testcases', 'testdata', 'device_d.json')))

    # Inject FCC IDs
    self._sas_admin.InjectFccId({'fccId': device_a['fccId']})
    self._sas_admin.InjectFccId({'fccId': device_b['fccId']})
    self._sas_admin.InjectFccId({'fccId': device_c['fccId']})
    self._sas_admin.InjectFccId({'fccId': device_d['fccId']})

    # Pre-load conditionals
    conditionals_a = {'registrationData': [
        {'cbsdCategory': device_a['cbsdCategory'], 
         'fccId': device_a['fccId'],
         'cbsdSerialNumber': device_a['cbsdSerialNumber'],
         'airInterface': device_a['airInterface'], 
         'installationParam': device_a['installationParam']}
    ]}
    conditionals_b = {'registrationData': [
        {'cbsdCategory': device_b['cbsdCategory'], 
         'fccId': device_b['fccId'],
         'cbsdSerialNumber': device_b['cbsdSerialNumber'],
         'airInterface': device_b['airInterface'], 
         'installationParam': device_b['installationParam']}
    ]}
    conditionals_c = {'registrationData': [
        {'cbsdCategory': device_c['cbsdCategory'], 
         'fccId': device_c['fccId'],
         'cbsdSerialNumber': device_c['cbsdSerialNumber'],
         'airInterface': device_c['airInterface'], 
         'installationParam': device_c['installationParam']}
    ]}
    conditionals_d = {'registrationData': [
        {'cbsdCategory': device_d['cbsdCategory'], 
         'fccId': device_d['fccId'],
         'cbsdSerialNumber': device_d['cbsdSerialNumber'],
         'airInterface': device_d['airInterface'], 
         'installationParam': device_d['installationParam']}
    ]}
    conditionals = [conditionals_a, conditionals_b, conditionals_c, conditionals_d];
    self._sas_admin.PreloadRegistrationData(conditionals)
    
    # Device 2 missing cbsdSerialNumber
    del device_b['cbsdSerialNumber']
    
    # Device 3 missing fccId
    del device_c['fccId']
    
    # Device 4 missing userId
    del device_d['userId']
    
    # Register devices
    devices = [device_a, device_b, device_c, device_d]
    request = {'registrationRequest': devices}
    response = self._sas.Registration(request)
    # Check registration response
    self.assertTrue('cbsdId' in response['registrationResponse'][0])
    self.assertEqual(response['registrationResponse'][0]['response']['responseCode'], 0)
    for x in range(0, 4):
        self.assertFalse('measReportConfig' in response['registrationResponse'][x])
    for x in range(1, 4):
        self.assertEqual(response['registrationResponse'][x]['response']['responseCode'], 102)

  @winnforum_testcase
  def test_WINNF_FT_S_REG_12(self):
    """Pending registration for Cat A CBSD (responseCode 200)

    The response should be FAILURE 200.
    """

    # Register the device
    device_a = json.load(
        open(os.path.join('testcases', 'testdata', 'device_a.json')))
    self._sas_admin.InjectFccId({'fccId': device_a['fccId']})
    # Make sure one conditional parameter is missing
    del device_a['installationParam']['heightType']
    request = {'registrationRequest': [device_a]}
    response = self._sas.Registration(request)['registrationResponse'][0]
    # Check registration response
    self.assertFalse('cbsdId' in response)
    self.assertEqual(response['response']['responseCode'], 200)

    self._sas_admin.InjectFccId({'fccId': device_a['fccId']})
    device_a['airInterface']['radioTechnology'] = 'invalid value'
    request = {'registrationRequest': [device_a]}
    response = self._sas.Registration(request)['registrationResponse'][0]
    # Check registration response
    self.assertFalse('cbsdId' in response)
    self.assertEqual(response['response']['responseCode'], 103)

  @winnforum_testcase
  def test_WINNF_FT_S_REG_13(self):
    """Pending registration for Cat B CBSD (responseCode 200)

    The response should be FAILURE 200.
    """

    # Register the device
    device_b = json.load(
        open(os.path.join('testcases', 'testdata', 'device_b.json')))
    self.assertEqual(device_b['cbsdCategory'], 'B')
    self._sas_admin.InjectFccId({'fccId': device_b['fccId']})
    # Make sure one conditional parameter is missing
    del device_b['installationParam']['antennaDowntilt']
    request = {'registrationRequest': [device_b]}
    response = self._sas.Registration(request)['registrationResponse'][0]
    # Check registration response
    self.assertFalse('cbsdId' in response)
    self.assertEqual(response['response']['responseCode'], 200)

  def test_WINNF_FT_S_REG_14(self):
    """Pending registration in Array request (responseCode 200)
    The response should be FAILURE.
    """

    # Register the devices
    device_a = json.load(
        open(os.path.join('testcases', 'testdata', 'device_a.json')))
    device_c = json.load(
        open(os.path.join('testcases', 'testdata', 'device_c.json')))
    device_b = json.load(
        open(os.path.join('testcases', 'testdata', 'device_b.json')))
    device_d = json.load(
        open(os.path.join('testcases', 'testdata', 'device_d.json')))

    # Device #1 is Category A
    self.assertTrue(device_a['cbsdCategory'], 'A')

    # Device #2 is Category A with one conditional parameter missing
    self.assertTrue(device_c['cbsdCategory'], 'A')
    del device_c['installationParam']['indoorDeployment']

    # Device #3 is Category B
    self.assertTrue(device_b['cbsdCategory'], 'B')

    # Device #4 is Category B with one conditional missing and conditionals pre-loaded
    self.assertTrue(device_d['cbsdCategory'], 'B')
    conditionals_d = {'registrationData': [
        {'cbsdCategory': device_d['cbsdCategory'],
         'fccId': device_d['fccId'],
         'cbsdSerialNumber': device_d['cbsdSerialNumber'],
         'airInterface': device_d['airInterface'],
         'installationParam': device_d['installationParam']}
    ]}
    del conditionals_d['registrationData'][0]['installationParam']['antennaBeamwidth']
    self._sas_admin.PreloadRegistrationData([conditionals_d])

    # Inject FCC ID's
    self._sas_admin.InjectFccId({'fccId': device_a['fccId']})
    self._sas_admin.InjectFccId({'fccId': device_c['fccId']})
    self._sas_admin.InjectFccId({'fccId': device_b['fccId']})
    self._sas_admin.InjectFccId({'fccId': device_d['fccId']})

    device_a['measCapability'] = []
    device_c['measCapability'] = []
    device_b['measCapability'] = []
    device_d['measCapability'] = []

    # Register devices
    devices = [device_a, device_c, device_b, device_d]
    request = {'registrationRequest': devices}
    response = self._sas.Registration(request)
    # Check registration response
    self.assertTrue('cbsdId' in response['registrationResponse'][0])
    for resp in response['registrationResponse']:
        self.assertFalse('measReportConfig' in resp)
    self.assertEqual(response['registrationResponse'][0]['response']['responseCode'], 0)
    for resp in response['registrationResponse'][1:]:
        self.assertEqual(resp['response']['responseCode'], 200)

  @winnforum_testcase
  def test_WINNF_FT_S_REG_15(self):
    """Invalid parameters in Array request (responseCode 103)

    The response should be SUCCESS for the first device,
    FAIL for the second, third, fourth, fifth, and sixth devices.
    """

    # Load the devices
    device_a = json.load(
        open(os.path.join('testcases', 'testdata', 'device_a.json')))
    device_c = json.load(
        open(os.path.join('testcases', 'testdata', 'device_c.json')))
    device_e = json.load(
        open(os.path.join('testcases', 'testdata', 'device_e.json')))
    device_f = json.load(
        open(os.path.join('testcases', 'testdata', 'device_f.json')))
    device_g = json.load(
        open(os.path.join('testcases', 'testdata', 'device_g.json')))
    device_b = json.load(
        open(os.path.join('testcases', 'testdata', 'device_b.json')))
    devices = [device_a, device_c, device_e, device_f, device_g, device_b]

    for device in devices:
        # meascapability has no value for all devices
        device['measCapability'] = []
        # Inject FCC IDs
        self._sas_admin.InjectFccId({'fccId': device_a['fccId']})

    # Device 1 Cat A
    self.assertEqual(device_a['cbsdCategory'], 'A')

    # Device 2 Cat A invalid cbsdSerialNumber - above max length of 64 octets
    self.assertEqual(device_c['cbsdCategory'], 'A')
    device_c['cbsdSerialNumber'] = 'a' * 65

    # Device 3 Cat A invalid fccId - above max length of 19 chars
    self.assertEqual(device_e['cbsdCategory'], 'A')
    device_e['fccId'] = 'a' * 20

    # Device 4 Cat A invalid userId - invalid char (RFC-7542 Section 2.2)
    self.assertEqual(device_f['cbsdCategory'], 'A')
    device_f['userId'] = '^'

    # Device 5 Cat A invalid latitude - invalid type
    self.assertEqual(device_g['cbsdCategory'], 'A')
    device_g['installationParam']['latitude'] = 91

    # Device 6 Cat B
    self.assertEqual(device_b['cbsdCategory'], 'B')
    device_b['installationParam']['eirpCapability'] = 48

    # Pre-load conditionals for Device 6
    conditionals_b = {'registrationData': [
        {'cbsdCategory': device_b['cbsdCategory'],
         'fccId': device_b['fccId'],
         'cbsdSerialNumber': device_b['cbsdSerialNumber'],
         'airInterface': device_b['airInterface'],
         'installationParam': device_b['installationParam']}
    ]}
    self._sas_admin.PreloadRegistrationData([conditionals_b])

    # Register devices
    request = {'registrationRequest': devices}
    response = self._sas.Registration(request)
    # Check registration response
    self.assertTrue('cbsdId' in response['registrationResponse'][0])
    self.assertEqual(response['registrationResponse'][0]['response']['responseCode'], 0)
    for resp in response['registrationResponse']:
        self.assertFalse('measReportConfig' in resp)
    for resp in response['registrationResponse'][1:]:
        self.assertEqual(resp['response']['responseCode'], 103)

  @winnforum_testcase
  def test_WINNF_FT_S_REG_16(self):
    """Invalid Conditional parameters in Array request (responseCode 103)

    The response should be SUCCESS for the first CBSD,
    FAILURE 103 for the second and third CBSDs.
    """

    # Load devices
    device_a = json.load(
        open(os.path.join('testcases', 'testdata', 'device_a.json')))
    device_c = json.load(
        open(os.path.join('testcases', 'testdata', 'device_c.json')))
    device_e = json.load(
        open(os.path.join('testcases', 'testdata', 'device_e.json')))

    # Inject FCC IDs
    self._sas_admin.InjectFccId({'fccId': device_a['fccId']})
    self._sas_admin.InjectFccId({'fccId': device_c['fccId']})
    self._sas_admin.InjectFccId({'fccId': device_e['fccId']})

    # Device 1 Cat A all valid conditionals
    self.assertEqual(device_a['cbsdCategory'], 'A')
    conditionals_a = {'registrationData': [
        {'cbsdCategory': device_a['cbsdCategory'],
         'fccId': device_a['fccId'],
         'cbsdSerialNumber': device_a['cbsdSerialNumber'],
         'airInterface': device_a['airInterface'],
         'installationParam': device_a['installationParam']}
    ]}

    # Device 2 Cat A out-of-range or the wrong type azimuth
    self.assertEqual(device_c['cbsdCategory'], 'A')
    conditionals_c = {'registrationData': [
        {'cbsdCategory': device_c['cbsdCategory'],
         'fccId': device_c['fccId'],
         'cbsdSerialNumber': device_c['cbsdSerialNumber'],
         'airInterface': device_c['airInterface'],
         'installationParam': device_c['installationParam']}
    ]}
    conditionals_c['registrationData'][0]['installationParam']['azimuth'] = -1

    # Device 3 Cat A out-of-range, or the wrong Type value for latitude.
    self.assertEqual(device_e['cbsdCategory'], 'A')
    conditionals_e = {'registrationData': [
        {'cbsdCategory': device_e['cbsdCategory'],
         'fccId': device_e['fccId'],
         'cbsdSerialNumber': device_e['cbsdSerialNumber'],
         'airInterface': device_e['airInterface'],
         'installationParam': device_e['installationParam']}
    ]}
    conditionals_e['registrationData'][0]['installationParam']['latitude'] = '91'

    conditionals = [conditionals_a, conditionals_c, conditionals_e];
    self._sas_admin.PreloadRegistrationData(conditionals)

    # Remove conditionals from registration
    devices = [device_a, device_c, device_e]
    for device in devices:
        del device['cbsdCategory']
        del device['airInterface']
        del device['installationParam']

    # Register the devices
    request = {'registrationRequest': devices}
    response = self._sas.Registration(request)
    # Check registration response
    self.assertTrue('cbsdId' in response['registrationResponse'][0])
    for resp in response['registrationResponse']:
        self.assertFalse('measReportConfig' in resp)
    self.assertEqual(response['registrationResponse'][0]['response']['responseCode'], 0)
    for resp in response['registrationResponse'][1:]:
        self.assertEqual(resp['response']['responseCode'], 103)

  @winnforum_testcase
  def test_WINFF_FT_S_REG_19(self):
    """Unsupported SAS protocol version (responseCode 100 or HTTP status 404)

    The response should be FAILURE.
    """

    # Save sas version
    version = self._sas._sas_version
    # Use higher than supported version
    self._sas._sas_version = 'v2.0'

    # Register the device
    device_a = json.load(
        open(os.path.join('testcases', 'testdata', 'device_a.json')))
    self._sas_admin.InjectFccId({'fccId': device_a['fccId']})
    request = {'registrationRequest': [device_a]}
    try:
        # Register
        response = self._sas.Registration(request)['registrationResponse'][0]
        # Check registration response
        self.assertEqual(response['response']['responseCode'], 100)
        self.assertFalse('cbsdId' in response)
    except AssertionError as e:
        # Allow HTTP status 404
        self.assertEqual(e.args[0], 404)
    finally:
        # Put sas version back
        self._sas._sas_version = version

  @winnforum_testcase
<<<<<<< HEAD
  def test_WINNF_FT_S_REG_21(self):
    """Group Error (responseCode 201)
    The response should be FAILURE
    """

    # Load device
    device_a = json.load(
        open(os.path.join('testcases', 'testdata', 'device_a.json')))

    # Create invalid group - only 'INTERFERENCE_COORDINATION' allowed
    device_a['groupingParam'] = [
        {'groupType': 'FAKE_GROUP_TYPE',
         'groupId': '1234'}
    ]

    # Inject FCC ID
    self._sas_admin.InjectFccId({'fccId': device_a['fccId']})

    # Register device
    request = {'registrationRequest': device_a}
    response = self._sas.Registration(request)['registrationResponse'][0]
    # Check response
    self.assertTrue(response['response']['responseCode'] in (103, 201))
    self.assertFalse('cbsdId' in response)

  @winnforum_testcase
  def test_WINNF_FT_S_REG_22(self):
    """Group Error in Array request (responseCode 201)
    The response should be SUCCESS for the first two devices,
    FAILURE for the third device.
    """

=======
  def test_WINNF_FT_S_REG_20(self):
    """Unsupported SAS protocol version in Array request (responseCode 100)
    The response should be FAILURE 100.
    """

    # Save sas version
    version = self._sas._sas_version
    # Use higher than supported version
    self._sas._sas_version = 'v2.0'

    # Register the devices
    device_a = json.load(
        open(os.path.join('testcases', 'testdata', 'device_a.json')))
    device_b = json.load(
        open(os.path.join('testcases', 'testdata', 'device_b.json')))
    device_c = json.load(
        open(os.path.join('testcases', 'testdata', 'device_c.json')))
    devices = [device_a, device_b, device_c]
    for device in devices:
        self._sas_admin.InjectFccId({'fccId': device['fccId']})
    request = {'registrationRequest': devices}
    try:
        response = self._sas.Registration(request)
        # Check response
        for resp in response['registrationResponse']:
            try:
                self.assertEqual(resp['response']['responseCode'], 100)
                self.assertFalse('cbsdId' in resp)
            except AssertionError as e:
                # Allow HTTP status 404
                self.assertEqual(e.args[0], 404)
    finally:
        # Put sas version back
        self._sas._sas_version = version

  @winnforum_testcase
  def test_WINNF_FT_S_REG_21(self):
    """Group Error (responseCode 201)
    The response should be FAILURE
    """

    # Load device
    device_a = json.load(
        open(os.path.join('testcases', 'testdata', 'device_a.json')))

    # Create invalid group - only 'INTERFERENCE_COORDINATION' allowed
    device_a['groupingParam'] = [
        {'groupType': 'FAKE_GROUP_TYPE',
         'groupId': '1234'}
    ]

    # Inject FCC ID
    self._sas_admin.InjectFccId({'fccId': device_a['fccId']})

    # Register device
    request = {'registrationRequest': device_a}
    response = self._sas.Registration(request)['registrationResponse'][0]
    # Check response
    self.assertTrue(response['response']['responseCode'] in (103, 201))
    self.assertFalse('cbsdId' in response)

  @winnforum_testcase
  def test_WINNF_FT_S_REG_22(self):
    """Group Error in Array request (responseCode 201)
    The response should be SUCCESS for the first two devices,
    FAILURE for the third device.
    """

>>>>>>> e7290c0a
    # Register the devices
    device_a = json.load(
        open(os.path.join('testcases', 'testdata', 'device_a.json')))
    device_b = json.load(
        open(os.path.join('testcases', 'testdata', 'device_b.json')))
    device_c = json.load(
        open(os.path.join('testcases', 'testdata', 'device_c.json')))

    # Device #3 invalid group - only 'INTERFERENCE_COORDINATION' allowed
    device_c['groupingParam'] = [
        {'groupType': 'FAKE_GROUP_TYPE',
         'groupId': '1234'}
    ]

    # Inject FCC IDs
    self._sas_admin.InjectFccId({'fccId': device_a['fccId']})
    self._sas_admin.InjectFccId({'fccId': device_b['fccId']})
    self._sas_admin.InjectFccId({'fccId': device_c['fccId']})

    # Register devices
    devices = [device_a, device_b, device_c]
    request = {'registrationRequest': devices}
    response = self._sas.Registration(request)

    # Check response
    for resp in response['registrationResponse'][:2]:
        self.assertEqual(resp['response']['responseCode'], 0)
        self.assertTrue('cbsdId' in resp)
    self.assertTrue(response['registrationResponse'][2]['response']['responseCode'] in (103, 201))
    self.assertFalse('cbsdId' in response['registrationResponse'][2])

  @winnforum_testcase
  def test_WINNF_FT_S_REG_26(self):
    """Category Error in Array request (responseCode 202)

    The response should be SUCCESS for the first CBSD,
    CATEGORY_ERROR for the second, third, and fourth CBSDs.
    """

    device_1 = json.load(
        open(os.path.join('testcases', 'testdata', 'device_a.json')))
    device_2 = json.load(
        open(os.path.join('testcases', 'testdata', 'device_c.json')))
    device_3 = json.load(
        open(os.path.join('testcases', 'testdata', 'device_e.json')))
    device_4 = json.load(
        open(os.path.join('testcases', 'testdata', 'device_b.json')))

    # Device A category A
    self.assertEqual(device_1['cbsdCategory'], 'A')
    
    # Device 2 category A
    device_2['installationParam']['latitude'] = 38.882162
    device_2['installationParam']['longitude'] = 77.113755
    device_2['installationParam']['height'] = 8
    device_2['installationParam']['heightType'] = 'AGL'
    device_2['installationParam']['indoorDeployment'] = False
    self.assertEqual(device_2['cbsdCategory'], 'A')

    # Device 3 category A eirpCapability > 30 dBm/10MHz
    device_3['installationParam']['eirpCapability'] = 31
    self.assertEqual(device_3['cbsdCategory'], 'A')

    # Device 4 category B indoorDeployment true
    device_4['installationParam']['indoorDeployment'] = True
    self.assertEqual(device_4['cbsdCategory'], 'B')

    # Pre-load conditionals for Device 4
    conditionals_4 = {'registrationData': [
        {'cbsdCategory': device_4['cbsdCategory'], 
         'fccId': device_4['fccId'],
         'cbsdSerialNumber': device_4['cbsdSerialNumber'],
         'airInterface': device_4['airInterface'], 
         'installationParam': device_4['installationParam']}
    ]}
    self._sas_admin.PreloadRegistrationData([conditionals_4])

    # Inject FCC IDs
    self._sas_admin.InjectFccId({'fccId': device_1['fccId']})
    self._sas_admin.InjectFccId({'fccId': device_2['fccId']})
    self._sas_admin.InjectFccId({'fccId': device_3['fccId']})
    self._sas_admin.InjectFccId({'fccId': device_4['fccId']})
    devices = [device_1, device_2, device_3, device_4]
    request = {'registrationRequest': devices}
    # Register devices
    response = self._sas.Registration(request)

    # First device success
    self.assertTrue('cbsdId' in response['registrationResponse'][0])
    self.assertFalse('measReportConfig' in response['registrationResponse'][0])
    self.assertEqual(response['registrationResponse'][0]['response']['responseCode'], 0)

    # Second, third, fourth devices failure 202
    for x in range (1,4):
        self.assertEqual(response['registrationResponse'][x]['response']['responseCode'], 202)<|MERGE_RESOLUTION|>--- conflicted
+++ resolved
@@ -780,40 +780,6 @@
         self._sas._sas_version = version
 
   @winnforum_testcase
-<<<<<<< HEAD
-  def test_WINNF_FT_S_REG_21(self):
-    """Group Error (responseCode 201)
-    The response should be FAILURE
-    """
-
-    # Load device
-    device_a = json.load(
-        open(os.path.join('testcases', 'testdata', 'device_a.json')))
-
-    # Create invalid group - only 'INTERFERENCE_COORDINATION' allowed
-    device_a['groupingParam'] = [
-        {'groupType': 'FAKE_GROUP_TYPE',
-         'groupId': '1234'}
-    ]
-
-    # Inject FCC ID
-    self._sas_admin.InjectFccId({'fccId': device_a['fccId']})
-
-    # Register device
-    request = {'registrationRequest': device_a}
-    response = self._sas.Registration(request)['registrationResponse'][0]
-    # Check response
-    self.assertTrue(response['response']['responseCode'] in (103, 201))
-    self.assertFalse('cbsdId' in response)
-
-  @winnforum_testcase
-  def test_WINNF_FT_S_REG_22(self):
-    """Group Error in Array request (responseCode 201)
-    The response should be SUCCESS for the first two devices,
-    FAILURE for the third device.
-    """
-
-=======
   def test_WINNF_FT_S_REG_20(self):
     """Unsupported SAS protocol version in Array request (responseCode 100)
     The response should be FAILURE 100.
@@ -882,7 +848,6 @@
     FAILURE for the third device.
     """
 
->>>>>>> e7290c0a
     # Register the devices
     device_a = json.load(
         open(os.path.join('testcases', 'testdata', 'device_a.json')))
