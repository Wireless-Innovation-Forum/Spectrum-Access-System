#    Copyright 2016 SAS Project Authors. All Rights Reserved.
#
#    Licensed under the Apache License, Version 2.0 (the "License");
#    you may not use this file except in compliance with the License.
#    You may obtain a copy of the License at
#
#        http://www.apache.org/licenses/LICENSE-2.0
#
#    Unless required by applicable law or agreed to in writing, software
#    distributed under the License is distributed on an "AS IS" BASIS,
#    WITHOUT WARRANTIES OR CONDITIONS OF ANY KIND, either express or implied.
#    See the License for the specific language governing permissions and
#    limitations under the License.
import json
import os
import unittest

import sas
from util import winnforum_testcase


class RegistrationTestcase(unittest.TestCase):

  def setUp(self):
    self._sas, self._sas_admin = sas.GetTestingSas()
    self._sas_admin.Reset()

  def tearDown(self):
    pass

  @winnforum_testcase
  def test_WINNF_FT_S_REG_1(self):
    """New Multi-Step registration for CBSD Cat A (No existing CBSD ID).

    The response should be SUCCESS.
    """

    # Pre-load conditional parameters
    device_a = json.load(
        open(os.path.join('testcases', 'testdata', 'device_a.json')))
    conditionals = {'registrationData': [
        {'cbsdCategory': 'A',
         'fccId': device_a['fccId'],
         'cbsdSerialNumber': device_a['cbsdSerialNumber'],
         'airInterface': device_a['airInterface'], 
         'installationParam': device_a['installationParam']}
    ]}
    self._sas_admin.InjectFccId({'fccId': device_a['fccId']})
    self._sas_admin.PreloadRegistrationData(conditionals)
    # Register the device
    del device_a['cbsdCategory']
    del device_a['airInterface']
    del device_a['installationParam']
    request = {'registrationRequest': [device_a]}
    response = self._sas.Registration(request)['registrationResponse'][0]
    
    # Check registration response
    self.assertTrue('cbsdId' in response)
    self.assertFalse('measReportConfig' in response)
    self.assertEqual(response['response']['responseCode'], 0)

  @winnforum_testcase
  def test_WINNF_FT_S_REG_2(self):
    """New Multi-Step registration for CBSD Cat B (No existing CBSD ID).

    The response should be SUCCESS.
    """

    # Pre-load conditional parameters
    device_b = json.load(
        open(os.path.join('testcases', 'testdata', 'device_b.json')))
    conditionals = {'registrationData': [
        {'cbsdCategory': 'B', 'fccId': device_b['fccId'],
         'cbsdSerialNumber': device_b['cbsdSerialNumber'],
         'airInterface': device_b['airInterface'], 
         'installationParam': device_b['installationParam']}
    ]}
    self._sas_admin.InjectFccId({'fccId': device_b['fccId']})
    self._sas_admin.PreloadRegistrationData(conditionals)
    # Register the device
    del device_b['cbsdCategory']
    del device_b['airInterface']
    del device_b['installationParam']
    request = {'registrationRequest': [device_b]}
    response = self._sas.Registration(request)['registrationResponse'][0]
    # Check registration response
    self.assertTrue('cbsdId' in response)
    self.assertFalse('measReportConfig' in response)
    self.assertEqual(response['response']['responseCode'], 0)

  @winnforum_testcase
<<<<<<< HEAD
  def test_WINNF_FT_S_REG_3(self):
    """Array Multi-Step registration for CBSD Cat A&B (No existing CBSD ID)
=======
  def test_WINFF_FT_S_REG_5(self):
    """Array Re-registration of Multi-step-registered CBSD (CBSD ID exists)
>>>>>>> fe59e68e

    The response should be SUCCESS.
    """

    # Pre-load conditional parameters
    device_a = json.load(
        open(os.path.join('testcases', 'testdata', 'device_a.json')))
    device_b = json.load(
        open(os.path.join('testcases', 'testdata', 'device_b.json')))
    device_c = json.load(
        open(os.path.join('testcases', 'testdata', 'device_c.json')))
    conditionals_a = {'registrationData': [
        {'cbsdCategory': device_a['cbsdCategory'], 
         'fccId': device_a['fccId'],
         'cbsdSerialNumber': device_a['cbsdSerialNumber'],
         'airInterface': device_a['airInterface'], 
         'installationParam': device_a['installationParam']}
    ]}
    conditionals_b = {'registrationData': [
<<<<<<< HEAD
        {'cbsdCategory': device_b['cbsdCategory'], 
=======
        {'cbsdCategory': device_b['cbsdCategory'],
>>>>>>> fe59e68e
         'fccId': device_b['fccId'],
         'cbsdSerialNumber': device_b['cbsdSerialNumber'],
         'airInterface': device_b['airInterface'], 
         'installationParam': device_b['installationParam']}
    ]}
    conditionals_c = {'registrationData': [
        {'cbsdCategory': device_c['cbsdCategory'], 
         'fccId': device_c['fccId'],
         'cbsdSerialNumber': device_c['cbsdSerialNumber'],
         'airInterface': device_c['airInterface'], 
         'installationParam': device_c['installationParam']}
    ]}
    conditionals = [conditionals_a, conditionals_b, conditionals_c];
    self._sas_admin.PreloadRegistrationData(conditionals)

<<<<<<< HEAD
    # Inject FCC IDs
    self._sas_admin.InjectFccId({'fccId': device_a['fccId']})
    self._sas_admin.InjectFccId({'fccId': device_b['fccId']})
    self._sas_admin.InjectFccId({'fccId': device_c['fccId']})
=======
    # Inject FCC IDs for first two devices
    self._sas_admin.InjectFccId({'fccId': device_a['fccId']})
    self._sas_admin.InjectFccId({'fccId': device_b['fccId']})
>>>>>>> fe59e68e

    # Remove conditionals from registration
    del device_a['cbsdCategory']
    del device_a['airInterface']
    del device_a['installationParam']
    del device_b['cbsdCategory']
    del device_b['airInterface']
    del device_b['installationParam']
    del device_c['cbsdCategory']
    del device_c['airInterface']
    del device_c['installationParam']

<<<<<<< HEAD
    # Register the device
    devices = [device_a, device_b, device_c]
    request = {'registrationRequest': devices}
    response = self._sas.Registration(request)
    # Check registration response
    for x in range (0, 3):
=======
    # Register the devices
    devices = [device_a, device_b]
    request = {'registrationRequest': devices}
    response = self._sas.Registration(request)
    # Check registration response
    for x in range(0, 2):
        self.assertTrue('cbsdId' in response['registrationResponse'][x])
        self.assertFalse('measReportConfig' in response['registrationResponse'][x])
        self.assertEqual(response['registrationResponse'][x]['response']['responseCode'], 0)
    
    del request, response, devices

    # Register the devices
    devices = [device_a, device_b, device_c]
    request = {'registrationRequest': devices}
    response = self._sas.Registration(request)
    
    # Check registration response
    for x in range(0, 3):
>>>>>>> fe59e68e
        self.assertTrue('cbsdId' in response['registrationResponse'][x])
        self.assertFalse('measReportConfig' in response['registrationResponse'][x])
        self.assertEqual(response['registrationResponse'][x]['response']['responseCode'], 0)

  @winnforum_testcase
<<<<<<< HEAD
  def test_WINFF_FT_S_REG_6(self):
=======
  def test_WINNF_FT_S_REG_6(self):
>>>>>>> fe59e68e
    """ Single-Step registration (Cat A CBSD with no existing CBSD ID)

    The response should be SUCCESS.
    """

    # Register the device
    device_a = json.load(
        open(os.path.join('testcases', 'testdata', 'device_a.json')))
    device_a['measCapability'] = []
    self._sas_admin.InjectFccId({'fccId': device_a['fccId']})
    request = {'registrationRequest': [device_a]}
    response = self._sas.Registration(request)['registrationResponse'][0]
    # Check registration response
    self.assertTrue('cbsdId' in response)
    self.assertFalse('measReportConfig' in response)
    self.assertEqual(response['response']['responseCode'], 0)

  @winnforum_testcase
  def test_WINNF_FT_S_REG_8(self):
    """ Re-registration of Single-step-registered CBSD (CBSD ID exists)

    The response should be SUCCESS.
    """

    # Register the device
    device_a = json.load(
        open(os.path.join('testcases', 'testdata', 'device_a.json')))
    device_a['measCapability'] = []
    self._sas_admin.InjectFccId({'fccId': device_a['fccId']})
    request = {'registrationRequest': [device_a]}
    response = self._sas.Registration(request)['registrationResponse'][0]
    # Check registration response
    self.assertTrue('cbsdId' in response)
    self.assertEqual(response['response']['responseCode'], 0)

    del response

    # Re-register the device
    response = self._sas.Registration(request)['registrationResponse'][0]

    self.assertTrue('cbsdId' in response)
    self.assertFalse('measReportConfig' in response)
    self.assertEqual(response['response']['responseCode'], 0)

  @winnforum_testcase
  def test_WINNF_FT_S_REG_9(self):
    """ Array Re-registration of Single-step-registered CBSD (CBSD ID exists)

    The response should be SUCCESS.
    """

    # Register the device
    device_a = json.load(
        open(os.path.join('testcases', 'testdata', 'device_a.json')))
    device_b = json.load(
        open(os.path.join('testcases', 'testdata', 'device_b.json')))
    device_c = json.load(
        open(os.path.join('testcases', 'testdata', 'device_c.json')))

    # Inject FCC IDs
    self._sas_admin.InjectFccId({'fccId': device_a['fccId']})
    self._sas_admin.InjectFccId({'fccId': device_b['fccId']})
    self._sas_admin.InjectFccId({'fccId': device_c['fccId']})

    # Make sure measCapability contains no value for all array elements
    device_a['measCapability'] = []
    device_b['measCapability'] = []
    device_c['measCapability'] = []

    # Register two devices
    request = {'registrationRequest': [device_a, device_b]}
    response = self._sas.Registration(request)
    
    # Check registration response
    self.assertEqual(len(response['registrationResponse']), 2)
    for resp in response['registrationResponse']:
        self.assertTrue('cbsdId' in resp)
        self.assertEqual(resp['response']['responseCode'], 0)

    del request, response

    # Re-register two devices, register third device
    devices = [device_a, device_b, device_c]
    request = {'registrationRequest': devices}
    response = self._sas.Registration(request)

    # Check registration response
    self.assertEqual(len(response['registrationResponse']), len(devices))
    for resp in response['registrationResponse']:
        self.assertTrue('cbsdId' in resp)
        self.assertFalse('measReportConfig' in resp)
        self.assertEqual(resp['response']['responseCode'], 0)

  @winnforum_testcase
  def test_WINNF_FT_S_REG_10(self):
    """CBSD registration request with missing required parameter.

    The required parameter 'userId' is missing in a registration request,
    the response should be FAIL.
    """

    # Register the device, make sure at least one required parameter is missing
    device_a = json.load(
        open(os.path.join('testcases', 'testdata', 'device_a.json')))
    self._sas_admin.InjectFccId({'fccId': device_a['fccId']})
    del device_a['userId']
    request = {'registrationRequest': [device_a]}
    response = self._sas.Registration(request)['registrationResponse'][0]
    # Check registration response
    self.assertEqual(response['response']['responseCode'], 102)

  @winnforum_testcase
  def test_WINNF_FT_S_REG_12(self):
    """Pending registration for Cat A CBSD (responseCode 200)

    The response should be FAILURE.
    """

    # Register the device
    device_a = json.load(
        open(os.path.join('testcases', 'testdata', 'device_a.json')))
    self._sas_admin.InjectFccId({'fccId': device_a['fccId']})
    # Make sure one conditional parameter is missing
    del device_a['installationParam']['heightType']
    request = {'registrationRequest': [device_a]}
    response = self._sas.Registration(request)['registrationResponse'][0]
    # Check registration response
    self.assertFalse('cbsdId' in response)
    self.assertEqual(response['response']['responseCode'], 200)

  @winnforum_testcase
  def test_WINNF_FT_S_REG_26(self):
    """Category Error in Array request (responseCode 202)

    The response should be SUCCESS for the first CBSD,
    CATEGORY_ERROR for the second, third, and fourth CBSDs.
    """

    device_1 = json.load(
        open(os.path.join('testcases', 'testdata', 'device_a.json')))
    device_2 = json.load(
        open(os.path.join('testcases', 'testdata', 'device_c.json')))
    device_3 = json.load(
        open(os.path.join('testcases', 'testdata', 'device_e.json')))
    device_4 = json.load(
        open(os.path.join('testcases', 'testdata', 'device_b.json')))

    # Device A category A
    self.assertEqual(device_1['cbsdCategory'], 'A')
    
    # Device 2 category A
    device_2['installationParam']['latitude'] = 38.882162
    device_2['installationParam']['longitude'] = 77.113755
    device_2['installationParam']['height'] = 8
    device_2['installationParam']['heightType'] = 'AGL'
    device_2['installationParam']['indoorDeployment'] = False
    self.assertEqual(device_2['cbsdCategory'], 'A')

    # Device 3 category A eirpCapability > 30 dBm/10MHz
    device_3['installationParam']['eirpCapability'] = 31
    self.assertEqual(device_3['cbsdCategory'], 'A')

    # Device 4 category B indoorDeployment true
    device_4['installationParam']['indoorDeployment'] = True
    self.assertEqual(device_4['cbsdCategory'], 'B')

    # Pre-load conditionals for Device 4
    conditionals_4 = {'registrationData': [
        {'cbsdCategory': device_4['cbsdCategory'], 
         'fccId': device_4['fccId'],
         'cbsdSerialNumber': device_4['cbsdSerialNumber'],
         'airInterface': device_4['airInterface'], 
         'installationParam': device_4['installationParam']}
    ]}
    self._sas_admin.PreloadRegistrationData([conditionals_4])

    # Inject FCC IDs
    self._sas_admin.InjectFccId({'fccId': device_1['fccId']})
    self._sas_admin.InjectFccId({'fccId': device_2['fccId']})
    self._sas_admin.InjectFccId({'fccId': device_3['fccId']})
    self._sas_admin.InjectFccId({'fccId': device_4['fccId']})
    devices = [device_1, device_2, device_3, device_4]
    request = {'registrationRequest': devices}
    # Register devices
    response = self._sas.Registration(request)

    # First device success
    self.assertTrue('cbsdId' in response['registrationResponse'][0])
    self.assertFalse('measReportConfig' in response['registrationResponse'][0])
    self.assertEqual(response['registrationResponse'][0]['response']['responseCode'], 0)

    # Second, third, fourth devices failure 202
    for x in range (1,4):
        self.assertEqual(response['registrationResponse'][x]['response']['responseCode'], 202)

<|MERGE_RESOLUTION|>--- conflicted
+++ resolved
@@ -89,13 +89,8 @@
     self.assertEqual(response['response']['responseCode'], 0)
 
   @winnforum_testcase
-<<<<<<< HEAD
   def test_WINNF_FT_S_REG_3(self):
     """Array Multi-Step registration for CBSD Cat A&B (No existing CBSD ID)
-=======
-  def test_WINFF_FT_S_REG_5(self):
-    """Array Re-registration of Multi-step-registered CBSD (CBSD ID exists)
->>>>>>> fe59e68e
 
     The response should be SUCCESS.
     """
@@ -115,11 +110,7 @@
          'installationParam': device_a['installationParam']}
     ]}
     conditionals_b = {'registrationData': [
-<<<<<<< HEAD
-        {'cbsdCategory': device_b['cbsdCategory'], 
-=======
         {'cbsdCategory': device_b['cbsdCategory'],
->>>>>>> fe59e68e
          'fccId': device_b['fccId'],
          'cbsdSerialNumber': device_b['cbsdSerialNumber'],
          'airInterface': device_b['airInterface'], 
@@ -135,16 +126,10 @@
     conditionals = [conditionals_a, conditionals_b, conditionals_c];
     self._sas_admin.PreloadRegistrationData(conditionals)
 
-<<<<<<< HEAD
     # Inject FCC IDs
     self._sas_admin.InjectFccId({'fccId': device_a['fccId']})
     self._sas_admin.InjectFccId({'fccId': device_b['fccId']})
     self._sas_admin.InjectFccId({'fccId': device_c['fccId']})
-=======
-    # Inject FCC IDs for first two devices
-    self._sas_admin.InjectFccId({'fccId': device_a['fccId']})
-    self._sas_admin.InjectFccId({'fccId': device_b['fccId']})
->>>>>>> fe59e68e
 
     # Remove conditionals from registration
     del device_a['cbsdCategory']
@@ -157,44 +142,18 @@
     del device_c['airInterface']
     del device_c['installationParam']
 
-<<<<<<< HEAD
-    # Register the device
-    devices = [device_a, device_b, device_c]
-    request = {'registrationRequest': devices}
-    response = self._sas.Registration(request)
-    # Check registration response
-    for x in range (0, 3):
-=======
-    # Register the devices
-    devices = [device_a, device_b]
-    request = {'registrationRequest': devices}
-    response = self._sas.Registration(request)
-    # Check registration response
-    for x in range(0, 2):
-        self.assertTrue('cbsdId' in response['registrationResponse'][x])
-        self.assertFalse('measReportConfig' in response['registrationResponse'][x])
-        self.assertEqual(response['registrationResponse'][x]['response']['responseCode'], 0)
-    
-    del request, response, devices
-
     # Register the devices
     devices = [device_a, device_b, device_c]
     request = {'registrationRequest': devices}
     response = self._sas.Registration(request)
-    
-    # Check registration response
-    for x in range(0, 3):
->>>>>>> fe59e68e
+    # Check registration response
+    for x in range (0, 3):
         self.assertTrue('cbsdId' in response['registrationResponse'][x])
         self.assertFalse('measReportConfig' in response['registrationResponse'][x])
         self.assertEqual(response['registrationResponse'][x]['response']['responseCode'], 0)
 
   @winnforum_testcase
-<<<<<<< HEAD
-  def test_WINFF_FT_S_REG_6(self):
-=======
   def test_WINNF_FT_S_REG_6(self):
->>>>>>> fe59e68e
     """ Single-Step registration (Cat A CBSD with no existing CBSD ID)
 
     The response should be SUCCESS.
