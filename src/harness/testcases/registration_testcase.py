--- conflicted
+++ resolved
@@ -706,25 +706,6 @@
         self._sas._sas_version = version
 
   @winnforum_testcase
-<<<<<<< HEAD
-  def test_WINNF_FT_S_REG_22(self):
-    """Group Error in Array request (responseCode 201)
-
-    The response should be SUCCESS for the first two devices,
-    FAILURE for the third device.
-    """
-
-    # Register the devices
-    device_a = json.load(
-        open(os.path.join('testcases', 'testdata', 'device_a.json')))
-    device_b = json.load(
-        open(os.path.join('testcases', 'testdata', 'device_b.json')))
-    device_c = json.load(
-        open(os.path.join('testcases', 'testdata', 'device_c.json')))
-
-    # Device #3 invalid group - only 'INTERFERENCE_COORDINATION' allowed
-    device_c['groupingParam'] = [
-=======
   def test_WINNF_FT_S_REG_21(self):
     """Group Error (responseCode 201)
     The response should be FAILURE
@@ -736,12 +717,41 @@
 
     # Create invalid group - only 'INTERFERENCE_COORDINATION' allowed
     device_a['groupingParam'] = [
->>>>>>> 5dcfd010
         {'groupType': 'FAKE_GROUP_TYPE',
          'groupId': '1234'}
     ]
 
-<<<<<<< HEAD
+    # Inject FCC ID
+    self._sas_admin.InjectFccId({'fccId': device_a['fccId']})
+
+    # Register device
+    request = {'registrationRequest': device_a}
+    response = self._sas.Registration(request)['registrationResponse'][0]
+    # Check response
+    self.assertTrue(response['response']['responseCode'] in (103, 201))
+    self.assertFalse('cbsdId' in response)
+
+  @winnforum_testcase
+  def test_WINNF_FT_S_REG_22(self):
+    """Group Error in Array request (responseCode 201)
+    The response should be SUCCESS for the first two devices,
+    FAILURE for the third device.
+    """
+
+    # Register the devices
+    device_a = json.load(
+        open(os.path.join('testcases', 'testdata', 'device_a.json')))
+    device_b = json.load(
+        open(os.path.join('testcases', 'testdata', 'device_b.json')))
+    device_c = json.load(
+        open(os.path.join('testcases', 'testdata', 'device_c.json')))
+
+    # Device #3 invalid group - only 'INTERFERENCE_COORDINATION' allowed
+    device_c['groupingParam'] = [
+        {'groupType': 'FAKE_GROUP_TYPE',
+         'groupId': '1234'}
+    ]
+
     # Inject FCC IDs
     self._sas_admin.InjectFccId({'fccId': device_a['fccId']})
     self._sas_admin.InjectFccId({'fccId': device_b['fccId']})
@@ -758,17 +768,6 @@
         self.assertTrue('cbsdId' in resp)
     self.assertTrue(response['registrationResponse'][2]['response']['responseCode'] in (103, 201))
     self.assertFalse('cbsdId' in response['registrationResponse'][2])
-=======
-    # Inject FCC ID
-    self._sas_admin.InjectFccId({'fccId': device_a['fccId']})
-
-    # Register device
-    request = {'registrationRequest': device_a}
-    response = self._sas.Registration(request)['registrationResponse'][0]
-    # Check response
-    self.assertTrue(response['response']['responseCode'] in (103, 201))
-    self.assertFalse('cbsdId' in response)
->>>>>>> 5dcfd010
 
   @winnforum_testcase
   def test_WINNF_FT_S_REG_26(self):
