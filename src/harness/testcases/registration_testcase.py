--- conflicted
+++ resolved
@@ -218,17 +218,6 @@
     self.assertFalse('cbsdId' in response)
     self.assertEqual(response['response']['responseCode'], 200)
 
-  @winnforum_testcase
-  def test_WINNF_FT_S_REG_26(self):
-    """Category Error in Array request (responseCode 202)
-
-    The response should be SUCCESS for the first CBSD,
-    CATEGORY_ERROR for the second, third, and fourth CBSDs.
-    """
-
-    device_1 = json.load(
-        open(os.path.join('testcases', 'testdata', 'device_a.json')))
-<<<<<<< HEAD
     self._sas_admin.InjectFccId({'fccId': device_a['fccId']})
     device_a['airInterface']['radioTechnology'] = 'invalid value'
     request = {'registrationRequest': [device_a]}
@@ -263,10 +252,20 @@
     except AssertionError as e:
         # Allow HTTP status 404
         self.assertEqual(e.args[0], 404)
-
-    # Put sas version back
-    self._sas._sas_version = version
-=======
+    finally:
+        # Put sas version back
+        self._sas._sas_version = version
+
+  @winnforum_testcase
+  def test_WINNF_FT_S_REG_26(self):
+    """Category Error in Array request (responseCode 202)
+
+    The response should be SUCCESS for the first CBSD,
+    CATEGORY_ERROR for the second, third, and fourth CBSDs.
+    """
+
+    device_1 = json.load(
+        open(os.path.join('testcases', 'testdata', 'device_a.json')))
     device_2 = json.load(
         open(os.path.join('testcases', 'testdata', 'device_c.json')))
     device_3 = json.load(
@@ -320,6 +319,4 @@
 
     # Second, third, fourth devices failure 202
     for x in range (1,4):
-        self.assertEqual(response['registrationResponse'][x]['response']['responseCode'], 202)
-
->>>>>>> c5d45906
+        self.assertEqual(response['registrationResponse'][x]['response']['responseCode'], 202)