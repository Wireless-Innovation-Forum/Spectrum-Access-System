#    Copyright 2016 SAS Project Authors. All Rights Reserved.
#
#    Licensed under the Apache License, Version 2.0 (the "License");
#    you may not use this file except in compliance with the License.
#    You may obtain a copy of the License at
#
#        http://www.apache.org/licenses/LICENSE-2.0
#
#    Unless required by applicable law or agreed to in writing, software
#    distributed under the License is distributed on an "AS IS" BASIS,
#    WITHOUT WARRANTIES OR CONDITIONS OF ANY KIND, either express or implied.
#    See the License for the specific language governing permissions and
#    limitations under the License.
import json
import os
import unittest

import sas
from util import winnforum_testcase


class RegistrationTestcase(unittest.TestCase):

  def setUp(self):
    self._sas, self._sas_admin = sas.GetTestingSas()
    self._sas_admin.Reset()

  def tearDown(self):
    pass

  @winnforum_testcase
  def test_WINNF_FT_S_REG_1(self):
    """New Multi-Step registration for CBSD Cat A (No existing CBSD ID).

    The response should be SUCCESS.
    """

    # Pre-load conditional parameters
    device_a = json.load(
        open(os.path.join('testcases', 'testdata', 'device_a.json')))
    conditionals_a = {
        'cbsdCategory': 'A',
        'fccId': device_a['fccId'],
        'cbsdSerialNumber': device_a['cbsdSerialNumber'],
        'airInterface': device_a['airInterface'], 
        'installationParam': device_a['installationParam']}
    conditionals = {'registrationData': [conditionals_a]}
    self._sas_admin.PreloadRegistrationData(conditionals)
    self._sas_admin.InjectFccId({'fccId': device_a['fccId']})
    # Register the device
    del device_a['cbsdCategory']
    del device_a['airInterface']
    del device_a['installationParam']
    request = {'registrationRequest': [device_a]}
    response = self._sas.Registration(request)['registrationResponse'][0]
    
    # Check registration response
    self.assertTrue('cbsdId' in response)
    self.assertFalse('measReportConfig' in response)
    self.assertEqual(response['response']['responseCode'], 0)

  @winnforum_testcase
  def test_WINNF_FT_S_REG_2(self):
    """New Multi-Step registration for CBSD Cat B (No existing CBSD ID).

    The response should be SUCCESS.
    """

    # Pre-load conditional parameters
    device_b = json.load(
        open(os.path.join('testcases', 'testdata', 'device_b.json')))
    self._sas_admin.InjectFccId({'fccId': device_b['fccId']})
    conditionals_b = {
        'cbsdCategory': 'B', 'fccId': device_b['fccId'],
        'cbsdSerialNumber': device_b['cbsdSerialNumber'],
        'airInterface': device_b['airInterface'], 
        'installationParam': device_b['installationParam']}
    conditionals = {'registrationData': [conditionals_b]}
    self._sas_admin.PreloadRegistrationData(conditionals)
    # Register the device
    del device_b['cbsdCategory']
    del device_b['airInterface']
    del device_b['installationParam']
    request = {'registrationRequest': [device_b]}
    response = self._sas.Registration(request)['registrationResponse'][0]
    # Check registration response
    self.assertTrue('cbsdId' in response)
    self.assertFalse('measReportConfig' in response)
    self.assertEqual(response['response']['responseCode'], 0)

  @winnforum_testcase
  def test_WINNF_FT_S_REG_3(self):
    """Array Multi-Step registration for CBSD Cat A&B (No existing CBSD ID)

    The response should be SUCCESS.
    """

    # Pre-load conditional parameters
    device_a = json.load(
        open(os.path.join('testcases', 'testdata', 'device_a.json')))
    device_b = json.load(
        open(os.path.join('testcases', 'testdata', 'device_b.json')))
    device_c = json.load(
        open(os.path.join('testcases', 'testdata', 'device_c.json')))
    conditionals_a = {
        'cbsdCategory': device_a['cbsdCategory'], 
        'fccId': device_a['fccId'],
        'cbsdSerialNumber': device_a['cbsdSerialNumber'],
        'airInterface': device_a['airInterface'], 
        'installationParam': device_a['installationParam']}
    conditionals_b = {
        'cbsdCategory': device_b['cbsdCategory'],
        'fccId': device_b['fccId'],
        'cbsdSerialNumber': device_b['cbsdSerialNumber'],
        'airInterface': device_b['airInterface'], 
        'installationParam': device_b['installationParam']}
    conditionals_c = {
        'cbsdCategory': device_c['cbsdCategory'], 
        'fccId': device_c['fccId'],
        'cbsdSerialNumber': device_c['cbsdSerialNumber'],
        'airInterface': device_c['airInterface'], 
        'installationParam': device_c['installationParam']}
    conditionals = {'registrationData': [conditionals_a, conditionals_b, conditionals_c]};
    self._sas_admin.PreloadRegistrationData(conditionals)

    # Inject FCC IDs
    self._sas_admin.InjectFccId({'fccId': device_a['fccId']})
    self._sas_admin.InjectFccId({'fccId': device_b['fccId']})
    self._sas_admin.InjectFccId({'fccId': device_c['fccId']})

    # Remove conditionals from registration
    del device_a['cbsdCategory']
    del device_a['airInterface']
    del device_a['installationParam']
    del device_b['cbsdCategory']
    del device_b['airInterface']
    del device_b['installationParam']
    del device_c['cbsdCategory']
    del device_c['airInterface']
    del device_c['installationParam']

    # Register the devices
    devices = [device_a, device_b, device_c]
    request = {'registrationRequest': devices}
    response = self._sas.Registration(request)
    # Check registration response
    for x in range (0, 3):
        self.assertTrue('cbsdId' in response['registrationResponse'][x])
        self.assertFalse('measReportConfig' in response['registrationResponse'][x])
        self.assertEqual(response['registrationResponse'][x]['response']['responseCode'], 0)

  @winnforum_testcase
  def test_WINNF_FT_S_REG_4(self):
    """Re-registration of Multi-step-registered CBSD (CBSD ID exists)
    The response should be SUCCESS.
    """

    # Pre-load conditional parameters
    device_b = json.load(
        open(os.path.join('testcases', 'testdata', 'device_b.json')))
    conditionals_b = {
        'cbsdCategory': device_b['cbsdCategory'], 
        'fccId': device_b['fccId'],
        'cbsdSerialNumber': device_b['cbsdSerialNumber'],
        'airInterface': device_b['airInterface'], 
        'installationParam': device_b['installationParam']}
    conditionals = {'registrationData': [conditionals_b]}
    self._sas_admin.PreloadRegistrationData(conditionals)
    
    # Inject FCC ID
    self._sas_admin.InjectFccId({'fccId': device_b['fccId']})
    
    # Remove conditionals from registration
    del device_b['cbsdCategory']
    del device_b['airInterface']
    del device_b['installationParam']
    
    # Register the device
    request = {'registrationRequest': [device_b]}
    response = self._sas.Registration(request)['registrationResponse'][0]
    # Check registration response
    self.assertTrue('cbsdId' in response)
    self.assertFalse('measReportConfig' in response)
    self.assertEqual(response['response']['responseCode'], 0)

    cbsdId = response['cbsdId']
    del request, response

    # Re-register the device
    request = {'registrationRequest': [device_b]}
    response = self._sas.Registration(request)['registrationResponse'][0]
    # Check registration response
    self.assertTrue('cbsdId' in response)
    self.assertFalse('measReportConfig' in response)
    self.assertEqual(response['response']['responseCode'], 0)

  @winnforum_testcase
  def test_WINNF_FT_S_REG_5(self):
    """Array Re-registration of Multi-step-registered CBSD (CBSD ID exists)
    The response should be SUCCESS.
    """

    # Pre-load conditional parameters
    device_a = json.load(
        open(os.path.join('testcases', 'testdata', 'device_a.json')))
    device_b = json.load(
        open(os.path.join('testcases', 'testdata', 'device_b.json')))
    device_c = json.load(
        open(os.path.join('testcases', 'testdata', 'device_c.json')))
    conditionals_a = {
        'cbsdCategory': device_a['cbsdCategory'], 
        'fccId': device_a['fccId'],
        'cbsdSerialNumber': device_a['cbsdSerialNumber'],
        'airInterface': device_a['airInterface'], 
        'installationParam': device_a['installationParam']}
    conditionals_b = {
        'cbsdCategory': device_b['cbsdCategory'],
        'fccId': device_b['fccId'],
        'cbsdSerialNumber': device_b['cbsdSerialNumber'],
        'airInterface': device_b['airInterface'], 
        'installationParam': device_b['installationParam']}
    conditionals_c = {
        'cbsdCategory': device_c['cbsdCategory'], 
        'fccId': device_c['fccId'],
        'cbsdSerialNumber': device_c['cbsdSerialNumber'],
        'airInterface': device_c['airInterface'], 
        'installationParam': device_c['installationParam']}
    conditionals = {'registrationData': [conditionals_a, conditionals_b, conditionals_c]};
    self._sas_admin.PreloadRegistrationData(conditionals)

    # Inject FCC IDs for first two devices
    self._sas_admin.InjectFccId({'fccId': device_a['fccId']})
    self._sas_admin.InjectFccId({'fccId': device_b['fccId']})

    # Remove conditionals from registration
    del device_a['cbsdCategory']
    del device_a['airInterface']
    del device_a['installationParam']
    del device_b['cbsdCategory']
    del device_b['airInterface']
    del device_b['installationParam']
    del device_c['cbsdCategory']
    del device_c['airInterface']
    del device_c['installationParam']

    # Register the devices
    devices = [device_a, device_b]
    request = {'registrationRequest': devices}
    response = self._sas.Registration(request)
    # Check registration response
    for x in range(0, 2):
        self.assertTrue('cbsdId' in response['registrationResponse'][x])
        self.assertFalse('measReportConfig' in response['registrationResponse'][x])
        self.assertEqual(response['registrationResponse'][x]['response']['responseCode'], 0)
    
    del request, response, devices

    # Register the devices
    devices = [device_a, device_b, device_c]
    request = {'registrationRequest': devices}
    response = self._sas.Registration(request)
    
    # Check registration response
    for x in range(0, 3):
        self.assertTrue('cbsdId' in response['registrationResponse'][x])
        self.assertFalse('measReportConfig' in response['registrationResponse'][x])
        self.assertEqual(response['registrationResponse'][x]['response']['responseCode'], 0)

  @winnforum_testcase
  def test_WINNF_FT_S_REG_6(self):
    """ Single-Step registration (Cat A CBSD with no existing CBSD ID)

    The response should be SUCCESS.
    """

    # Register the device
    device_a = json.load(
        open(os.path.join('testcases', 'testdata', 'device_a.json')))
    device_a['measCapability'] = []
    self._sas_admin.InjectFccId({'fccId': device_a['fccId']})
    request = {'registrationRequest': [device_a]}
    response = self._sas.Registration(request)['registrationResponse'][0]
    # Check registration response
    self.assertTrue('cbsdId' in response)
    self.assertFalse('measReportConfig' in response)
    self.assertEqual(response['response']['responseCode'], 0)
    
  @winnforum_testcase
  def test_WINNF_FT_S_REG_7(self):
    """ Array Single-Step registration (Cat A CBSD with no existing CBSD ID)
    The response should be SUCCESS.
    """

    # Load the devices
    device_a = json.load(
        open(os.path.join('testcases', 'testdata', 'device_a.json')))
    device_c = json.load(
        open(os.path.join('testcases', 'testdata', 'device_c.json')))
    device_e = json.load(
        open(os.path.join('testcases', 'testdata', 'device_e.json')))
    
    # The measCapability contains no value for all array elements
    device_a['measCapability'] = []
    device_c['measCapability'] = []
    device_e['measCapability'] = []
    
    # Inject FCC IDs
    self._sas_admin.InjectFccId({'fccId': device_a['fccId']})
    self._sas_admin.InjectFccId({'fccId': device_c['fccId']})
    self._sas_admin.InjectFccId({'fccId': device_e['fccId']})
    
    # Register the devices
    devices = [device_a, device_c, device_e]
    request = {'registrationRequest': devices}
    response = self._sas.Registration(request)
    # Check registration response
    for x in range(0, 3):
        self.assertTrue('cbsdId' in response['registrationResponse'][x])
        self.assertFalse('measReportConfig' in response['registrationResponse'][x])
        self.assertEqual(response['registrationResponse'][x]['response']['responseCode'], 0)

  @winnforum_testcase
  def test_WINNF_FT_S_REG_8(self):
    """ Re-registration of Single-step-registered CBSD (CBSD ID exists)

    The response should be SUCCESS.
    """

    # Register the device
    device_a = json.load(
        open(os.path.join('testcases', 'testdata', 'device_a.json')))
    device_a['measCapability'] = []
    self._sas_admin.InjectFccId({'fccId': device_a['fccId']})
    request = {'registrationRequest': [device_a]}
    response = self._sas.Registration(request)['registrationResponse'][0]
    # Check registration response
    self.assertTrue('cbsdId' in response)
    self.assertEqual(response['response']['responseCode'], 0)

    del response

    # Re-register the device
    response = self._sas.Registration(request)['registrationResponse'][0]

    self.assertTrue('cbsdId' in response)
    self.assertFalse('measReportConfig' in response)
    self.assertEqual(response['response']['responseCode'], 0)

  def test_WINNF_FT_S_REG_9(self):
    """ Array Re-registration of Single-step-registered CBSD (CBSD ID exists)

    The response should be SUCCESS.
    """

    # Register the device
    device_a = json.load(
        open(os.path.join('testcases', 'testdata', 'device_a.json')))
    device_b = json.load(
        open(os.path.join('testcases', 'testdata', 'device_b.json')))
    device_c = json.load(
        open(os.path.join('testcases', 'testdata', 'device_c.json')))

    # Inject FCC IDs
    self._sas_admin.InjectFccId({'fccId': device_a['fccId']})
    self._sas_admin.InjectFccId({'fccId': device_b['fccId']})
    self._sas_admin.InjectFccId({'fccId': device_c['fccId']})

    # Make sure measCapability contains no value for all array elements
    device_a['measCapability'] = []
    device_b['measCapability'] = []
    device_c['measCapability'] = []

    # Register two devices
    request = {'registrationRequest': [device_a, device_b]}
    response = self._sas.Registration(request)
    
    # Check registration response
    self.assertEqual(len(response['registrationResponse']), 2)
    for resp in response['registrationResponse']:
        self.assertTrue('cbsdId' in resp)
        self.assertEqual(resp['response']['responseCode'], 0)

    del request, response

    # Re-register two devices, register third device
    devices = [device_a, device_b, device_c]
    request = {'registrationRequest': devices}
    response = self._sas.Registration(request)

    # Check registration response
    self.assertEqual(len(response['registrationResponse']), len(devices))
    for resp in response['registrationResponse']:
        self.assertTrue('cbsdId' in resp)
        self.assertFalse('measReportConfig' in resp)
        self.assertEqual(resp['response']['responseCode'], 0)

  @winnforum_testcase
  def test_WINNF_FT_S_REG_10(self):
    """CBSD registration request with missing required parameter.

    The required parameter 'userId' is missing in a registration request,
    the response should be FAIL.
    """

    # Register the device, make sure at least one required parameter is missing
    device_a = json.load(
        open(os.path.join('testcases', 'testdata', 'device_a.json')))
    self._sas_admin.InjectFccId({'fccId': device_a['fccId']})
    del device_a['userId']
    request = {'registrationRequest': [device_a]}
    response = self._sas.Registration(request)['registrationResponse'][0]
    # Check registration response
    self.assertFalse('cbsdId' in response)
    self.assertEqual(response['response']['responseCode'], 102)

  @winnforum_testcase
  def test_WINNF_FT_S_REG_11(self):
    """Missing Required parameters in Array request (responseCode 102)

    The response should be MISSING_PARAM 102.
    """

    # Load devices
    device_a = json.load(
        open(os.path.join('testcases', 'testdata', 'device_a.json')))
    device_b = json.load(
        open(os.path.join('testcases', 'testdata', 'device_b.json')))
    device_c = json.load(
        open(os.path.join('testcases', 'testdata', 'device_c.json')))
    device_d = json.load(
        open(os.path.join('testcases', 'testdata', 'device_d.json')))

    # Inject FCC IDs
    self._sas_admin.InjectFccId({'fccId': device_a['fccId']})
    self._sas_admin.InjectFccId({'fccId': device_b['fccId']})
    self._sas_admin.InjectFccId({'fccId': device_c['fccId']})
    self._sas_admin.InjectFccId({'fccId': device_d['fccId']})

    # Pre-load conditionals
    conditionals_a = {
        'cbsdCategory': device_a['cbsdCategory'], 
        'fccId': device_a['fccId'],
        'cbsdSerialNumber': device_a['cbsdSerialNumber'],
        'airInterface': device_a['airInterface'], 
        'installationParam': device_a['installationParam']}
    conditionals_b = {
        'cbsdCategory': device_b['cbsdCategory'], 
        'fccId': device_b['fccId'],
        'cbsdSerialNumber': device_b['cbsdSerialNumber'],
        'airInterface': device_b['airInterface'], 
        'installationParam': device_b['installationParam']}
    conditionals_c = {
        'cbsdCategory': device_c['cbsdCategory'], 
        'fccId': device_c['fccId'],
        'cbsdSerialNumber': device_c['cbsdSerialNumber'],
        'airInterface': device_c['airInterface'], 
        'installationParam': device_c['installationParam']}
    conditionals_d = {
        'cbsdCategory': device_d['cbsdCategory'], 
        'fccId': device_d['fccId'],
        'cbsdSerialNumber': device_d['cbsdSerialNumber'],
        'airInterface': device_d['airInterface'], 
        'installationParam': device_d['installationParam']}
    conditionals = {'registrationData': [
        conditionals_a, conditionals_b, conditionals_c, conditionals_d]};
    self._sas_admin.PreloadRegistrationData(conditionals)
    
    # Device 2 missing cbsdSerialNumber
    del device_b['cbsdSerialNumber']
    
    # Device 3 missing fccId
    del device_c['fccId']
    
    # Device 4 missing userId
    del device_d['userId']
    
    # Register devices
    devices = [device_a, device_b, device_c, device_d]
    request = {'registrationRequest': devices}
    response = self._sas.Registration(request)
    # Check registration response
    self.assertTrue('cbsdId' in response['registrationResponse'][0])
    self.assertEqual(response['registrationResponse'][0]['response']['responseCode'], 0)
    for x in range(0, 4):
        self.assertFalse('measReportConfig' in response['registrationResponse'][x])
    for x in range(1, 4):
        self.assertEqual(response['registrationResponse'][x]['response']['responseCode'], 102)

  @winnforum_testcase
  def test_WINNF_FT_S_REG_12(self):
    """Pending registration for Cat A CBSD (responseCode 200)

    The response should be FAILURE 200.
    """

    # Register the device
    device_a = json.load(
        open(os.path.join('testcases', 'testdata', 'device_a.json')))
    self._sas_admin.InjectFccId({'fccId': device_a['fccId']})
    # Make sure one conditional parameter is missing
    del device_a['installationParam']['heightType']
    request = {'registrationRequest': [device_a]}
    response = self._sas.Registration(request)['registrationResponse'][0]
    # Check registration response
    self.assertFalse('cbsdId' in response)
    self.assertEqual(response['response']['responseCode'], 200)

    self._sas_admin.InjectFccId({'fccId': device_a['fccId']})
    request = {'registrationRequest': [device_a]}
    response = self._sas.Registration(request)['registrationResponse'][0]
    # Check registration response
    self.assertFalse('cbsdId' in response)
    self.assertEqual(response['response']['responseCode'], 200)

  @winnforum_testcase
  def test_WINNF_FT_S_REG_13(self):
    """Pending registration for Cat B CBSD (responseCode 200)

    The response should be FAILURE 200.
    """

    # Register the device
    device_b = json.load(
        open(os.path.join('testcases', 'testdata', 'device_b.json')))
    self.assertEqual(device_b['cbsdCategory'], 'B')
    self._sas_admin.InjectFccId({'fccId': device_b['fccId']})
    # Make sure one conditional parameter is missing
    del device_b['installationParam']['antennaDowntilt']
    request = {'registrationRequest': [device_b]}
    response = self._sas.Registration(request)['registrationResponse'][0]
    # Check registration response
    self.assertFalse('cbsdId' in response)
    self.assertEqual(response['response']['responseCode'], 200)

  def test_WINNF_FT_S_REG_14(self):
    """Pending registration in Array request (responseCode 200)
    The response should be FAILURE.
    """

    # Register the devices
    device_a = json.load(
        open(os.path.join('testcases', 'testdata', 'device_a.json')))
    device_c = json.load(
        open(os.path.join('testcases', 'testdata', 'device_c.json')))
    device_b = json.load(
        open(os.path.join('testcases', 'testdata', 'device_b.json')))
    device_d = json.load(
        open(os.path.join('testcases', 'testdata', 'device_d.json')))

    # Device #1 is Category A
    self.assertTrue(device_a['cbsdCategory'], 'A')

    # Device #2 is Category A with one conditional parameter missing
    self.assertTrue(device_c['cbsdCategory'], 'A')
    del device_c['installationParam']['indoorDeployment']

    # Device #3 is Category B
    self.assertTrue(device_b['cbsdCategory'], 'B')

    # Device #4 is Category B with one conditional missing and conditionals pre-loaded
    self.assertTrue(device_d['cbsdCategory'], 'B')
    conditionals_d = {
        'cbsdCategory': device_d['cbsdCategory'],
        'fccId': device_d['fccId'],
        'cbsdSerialNumber': device_d['cbsdSerialNumber'],
        'airInterface': device_d['airInterface'],
        'installationParam': device_d['installationParam']}
    del conditionals_d['installationParam']['antennaBeamwidth']
    conditionals = {'registrationData': [conditionals_d]}
    self._sas_admin.PreloadRegistrationData(conditionals)

    # Inject FCC ID's
    self._sas_admin.InjectFccId({'fccId': device_a['fccId']})
    self._sas_admin.InjectFccId({'fccId': device_c['fccId']})
    self._sas_admin.InjectFccId({'fccId': device_b['fccId']})
    self._sas_admin.InjectFccId({'fccId': device_d['fccId']})

    device_a['measCapability'] = []
    device_c['measCapability'] = []
    device_b['measCapability'] = []
    device_d['measCapability'] = []

    # Register devices
    devices = [device_a, device_c, device_b, device_d]
    request = {'registrationRequest': devices}
    response = self._sas.Registration(request)
    # Check registration response
    self.assertTrue('cbsdId' in response['registrationResponse'][0])
    for resp in response['registrationResponse']:
        self.assertFalse('measReportConfig' in resp)
    self.assertEqual(response['registrationResponse'][0]['response']['responseCode'], 0)
    for resp in response['registrationResponse'][1:]:
        self.assertEqual(resp['response']['responseCode'], 200)

  @winnforum_testcase
  def test_WINNF_FT_S_REG_15(self):
    """Invalid parameters in Array request (responseCode 103)

    The response should be SUCCESS for the first device,
    FAIL for the second, third, fourth, fifth, and sixth devices.
    """

    # Load the devices
    device_a = json.load(
        open(os.path.join('testcases', 'testdata', 'device_a.json')))
    device_c = json.load(
        open(os.path.join('testcases', 'testdata', 'device_c.json')))
    device_e = json.load(
        open(os.path.join('testcases', 'testdata', 'device_e.json')))
    device_f = json.load(
        open(os.path.join('testcases', 'testdata', 'device_f.json')))
    device_g = json.load(
        open(os.path.join('testcases', 'testdata', 'device_g.json')))
    device_b = json.load(
        open(os.path.join('testcases', 'testdata', 'device_b.json')))
    devices = [device_a, device_c, device_e, device_f, device_g, device_b]

    for device in devices:
        # meascapability has no value for all devices
        device['measCapability'] = []
        # Inject FCC IDs
        self._sas_admin.InjectFccId({'fccId': device_a['fccId']})

    # Device 1 Cat A
    self.assertEqual(device_a['cbsdCategory'], 'A')

    # Device 2 Cat A invalid cbsdSerialNumber - above max length of 64 octets
    self.assertEqual(device_c['cbsdCategory'], 'A')
    device_c['cbsdSerialNumber'] = 'a' * 65

    # Device 3 Cat A invalid fccId - above max length of 19 chars
    self.assertEqual(device_e['cbsdCategory'], 'A')
    device_e['fccId'] = 'a' * 20

    # Device 4 Cat A invalid userId - invalid char (RFC-7542 Section 2.2)
    self.assertEqual(device_f['cbsdCategory'], 'A')
    device_f['userId'] = '@'

    # Device 5 Cat A invalid latitude - invalid type
    self.assertEqual(device_g['cbsdCategory'], 'A')
    device_g['installationParam']['latitude'] = 91

    # Device 6 Cat B
    self.assertEqual(device_b['cbsdCategory'], 'B')
    device_b['installationParam']['eirpCapability'] = 48

    # Pre-load conditionals for Device 6
    conditionals_b = {
        'cbsdCategory': device_b['cbsdCategory'],
        'fccId': device_b['fccId'],
        'cbsdSerialNumber': device_b['cbsdSerialNumber'],
        'airInterface': device_b['airInterface'],
        'installationParam': device_b['installationParam']}
    conditionals = {'registrationData': [conditionals_b]}
    self._sas_admin.PreloadRegistrationData(conditionals)

    # Register devices
    request = {'registrationRequest': devices}
    response = self._sas.Registration(request)
    # Check registration response
    self.assertTrue('cbsdId' in response['registrationResponse'][0])
    self.assertEqual(response['registrationResponse'][0]['response']['responseCode'], 0)
    for resp in response['registrationResponse']:
        self.assertFalse('measReportConfig' in resp)
    for resp in response['registrationResponse'][1:]:
        self.assertEqual(resp['response']['responseCode'], 103)

  @winnforum_testcase
  def test_WINNF_FT_S_REG_16(self):
    """Invalid Conditional parameters in Array request (responseCode 103)

    The response should be SUCCESS for the first CBSD,
    FAILURE 103 for the second and third CBSDs.
    """

    # Load devices
    device_a = json.load(
        open(os.path.join('testcases', 'testdata', 'device_a.json')))
    device_c = json.load(
        open(os.path.join('testcases', 'testdata', 'device_c.json')))
    device_e = json.load(
        open(os.path.join('testcases', 'testdata', 'device_e.json')))

    # Inject FCC IDs
    self._sas_admin.InjectFccId({'fccId': device_a['fccId']})
    self._sas_admin.InjectFccId({'fccId': device_c['fccId']})
    self._sas_admin.InjectFccId({'fccId': device_e['fccId']})

    # Device 1 Cat A all valid conditionals
    self.assertEqual(device_a['cbsdCategory'], 'A')
    conditionals_a = {
        'cbsdCategory': device_a['cbsdCategory'],
        'fccId': device_a['fccId'],
        'cbsdSerialNumber': device_a['cbsdSerialNumber'],
        'airInterface': device_a['airInterface'],
        'installationParam': device_a['installationParam']}

    # Device 2 Cat A out-of-range or the wrong type azimuth
    self.assertEqual(device_c['cbsdCategory'], 'A')
    conditionals_c = {
        'cbsdCategory': device_c['cbsdCategory'],
        'fccId': device_c['fccId'],
        'cbsdSerialNumber': device_c['cbsdSerialNumber'],
        'airInterface': device_c['airInterface'],
        'installationParam': device_c['installationParam']}
    conditionals_c['installationParam']['azimuth'] = -1

    # Device 3 Cat A out-of-range, or the wrong Type value for latitude.
    self.assertEqual(device_e['cbsdCategory'], 'A')
    conditionals_e = {
        'cbsdCategory': device_e['cbsdCategory'],
        'fccId': device_e['fccId'],
        'cbsdSerialNumber': device_e['cbsdSerialNumber'],
        'airInterface': device_e['airInterface'],
        'installationParam': device_e['installationParam']}
    conditionals_e['installationParam']['latitude'] = '91'

    conditionals = {'registrationData': [conditionals_a, conditionals_c, conditionals_e]};
    self._sas_admin.PreloadRegistrationData(conditionals)

    # Remove conditionals from registration
    devices = [device_a, device_c, device_e]
    for device in devices:
        del device['cbsdCategory']
        del device['airInterface']
        del device['installationParam']

    # Register the devices
    request = {'registrationRequest': devices}
    response = self._sas.Registration(request)
    # Check registration response
    self.assertTrue('cbsdId' in response['registrationResponse'][0])
    for resp in response['registrationResponse']:
        self.assertFalse('measReportConfig' in resp)
    self.assertEqual(response['registrationResponse'][0]['response']['responseCode'], 0)
    for resp in response['registrationResponse'][1:]:
        self.assertEqual(resp['response']['responseCode'], 103)

  @winnforum_testcase
<<<<<<< HEAD
  def test_WINNF_FT_S_REG_17(self):
    """Blacklisted CBSD (responseCode 101)
    
    The response should be FAILURE 101.
    """

    # Register device
    device_a = json.load(
        open(os.path.join('testcases', 'testdata', 'device_a.json')))
    self._sas_admin.InjectFccId({'fccId': device_a['fccId']})
    # Register the device
    request = {'registrationRequest': [device_a]}
    response = self._sas.Registration(request)['registrationResponse'][0]
    # Check registration response
    self.assertTrue('cbsdId' in response)
    self.assertEqual(response['response']['responseCode'], 0)
    cbsd_id = response['cbsdId']
    del request, response

    # Blacklist the device
    self._sas_admin.BlacklistByFccId({'fccId':device_a['fccId']})

    # Re-register the device
    request = {'registrationRequest': [device_a]}
    response = self._sas.Registration(request)['registrationResponse'][0]

    # Check registration response
    self.assertFalse('cbsdId' in response)
    self.assertEqual(response['response']['responseCode'], 101)

  @winnforum_testcase
  def test_WINNF_FT_S_REG_18(self):
    """Blacklisted CBSD in Array request (responseCode 101)
    
    The response should be FAILURE 101.
    """

    # Register the devices
    device_a = json.load(
        open(os.path.join('testcases', 'testdata', 'device_a.json')))
    device_b = json.load(
        open(os.path.join('testcases', 'testdata', 'device_b.json')))
    device_c = json.load(
        open(os.path.join('testcases', 'testdata', 'device_c.json')))
    devices = [device_a, device_b, device_c]
    for device in devices:
        self._sas_admin.InjectFccId({'fccId': device['fccId']})
        device['measCapability'] = []
    request = {'registrationRequest': devices}
    response = self._sas.Registration(request)['registrationResponse']
    # Check registration response
    cbsd_ids = []
    for resp in response:
        self.assertTrue('cbsdId' in resp)
        self.assertEqual(resp['response']['responseCode'], 0)
        cbsd_ids.append(resp['cbsdId'])
    del request, response

    # Blacklist the third device
    self._sas_admin.BlacklistByFccId({'fccId':device_c['fccId']})

    # Re-register the devices
    request = {'registrationRequest': devices}
    response = self._sas.Registration(request)['registrationResponse']

    # Check registration response
    self.assertEqual(len(response), len(devices))
    for response_num, resp in enumerate(response[:2]):
        self.assertEqual(resp['response']['responseCode'], 0)
        self.assertTrue('cbsdId' in resp)
        self.assertFalse('measReportConfig' in resp)
    self.assertFalse('measReportConfig' in response[2])
    self.assertEqual(response[2]['response']['responseCode'], 101)

  @winnforum_testcase
  def test_WINFF_FT_S_REG_19(self):
=======
  def test_WINNF_FT_S_REG_19(self):
>>>>>>> 09137fb8
    """Unsupported SAS protocol version (responseCode 100 or HTTP status 404)

    The response should be FAILURE.
    """

    # Save sas version
    version = self._sas._sas_version
    # Use higher than supported version
    self._sas._sas_version = 'v2.0'

    # Register the device
    device_a = json.load(
        open(os.path.join('testcases', 'testdata', 'device_a.json')))
    self._sas_admin.InjectFccId({'fccId': device_a['fccId']})
    request = {'registrationRequest': [device_a]}
    try:
        # Register
        response = self._sas.Registration(request)['registrationResponse'][0]
        # Check registration response
        self.assertEqual(response['response']['responseCode'], 100)
        self.assertFalse('cbsdId' in response)
    except AssertionError as e:
        # Allow HTTP status 404
        self.assertEqual(e.args[0], 404)
    finally:
        # Put sas version back
        self._sas._sas_version = version


  @winnforum_testcase
  def test_WINNF_FT_S_REG_20(self):
    """Unsupported SAS protocol version in Array request (responseCode 100)
    The response should be FAILURE 100.
    """

    # Save sas version
    version = self._sas._sas_version
    # Use higher than supported version
    self._sas._sas_version = 'v2.0'

    # Register the devices
    device_a = json.load(
        open(os.path.join('testcases', 'testdata', 'device_a.json')))
    device_b = json.load(
        open(os.path.join('testcases', 'testdata', 'device_b.json')))
    device_c = json.load(
        open(os.path.join('testcases', 'testdata', 'device_c.json')))
    devices = [device_a, device_b, device_c]
    for device in devices:
        self._sas_admin.InjectFccId({'fccId': device['fccId']})
    request = {'registrationRequest': devices}
    try:
        response = self._sas.Registration(request)
        # Check response
        for resp in response['registrationResponse']:
            self.assertEqual(resp['response']['responseCode'], 100)
            self.assertFalse('cbsdId' in resp)
    except AssertionError as e:
        # Allow HTTP status 404
        self.assertEqual(e.args[0], 404)
    finally:
        # Put sas version back
        self._sas._sas_version = version

  @winnforum_testcase
  def test_WINNF_FT_S_REG_21(self):
    """Group Error (responseCode 201)
    The response should be FAILURE
    """

    # Load device
    device_a = json.load(
        open(os.path.join('testcases', 'testdata', 'device_a.json')))

    # Create invalid group - only 'INTERFERENCE_COORDINATION' allowed
    device_a['groupingParam'] = [
        {'groupType': 'FAKE_GROUP_TYPE',
         'groupId': '1234'}
    ]

    # Inject FCC ID
    self._sas_admin.InjectFccId({'fccId': device_a['fccId']})

    # Register device
    request = {'registrationRequest': [device_a]}
    response = self._sas.Registration(request)['registrationResponse'][0]
    # Check response
    self.assertTrue(response['response']['responseCode'] in (103, 201))
    self.assertFalse('cbsdId' in response)

  @winnforum_testcase
  def test_WINNF_FT_S_REG_22(self):
    """Group Error in Array request (responseCode 201)
    The response should be SUCCESS for the first two devices,
    FAILURE for the third device.
    """

    # Register the devices
    device_a = json.load(
        open(os.path.join('testcases', 'testdata', 'device_a.json')))
    device_b = json.load(
        open(os.path.join('testcases', 'testdata', 'device_b.json')))
    device_c = json.load(
        open(os.path.join('testcases', 'testdata', 'device_c.json')))

    # Device #3 invalid group - only 'INTERFERENCE_COORDINATION' allowed
    device_c['groupingParam'] = [
        {'groupType': 'FAKE_GROUP_TYPE',
         'groupId': '1234'}
    ]

    # Inject FCC IDs
    self._sas_admin.InjectFccId({'fccId': device_a['fccId']})
    self._sas_admin.InjectFccId({'fccId': device_b['fccId']})
    self._sas_admin.InjectFccId({'fccId': device_c['fccId']})

    # Register devices
    devices = [device_a, device_b, device_c]
    request = {'registrationRequest': devices}
    response = self._sas.Registration(request)

    # Check response
    for resp in response['registrationResponse'][:2]:
        self.assertEqual(resp['response']['responseCode'], 0)
        self.assertTrue('cbsdId' in resp)
    self.assertTrue(response['registrationResponse'][2]['response']['responseCode'] in (103, 201))

  @winnforum_testcase
  def test_WINNF_FT_S_REG_26(self):
    """Category Error in Array request (responseCode 202)

    The response should be SUCCESS for the first CBSD,
    CATEGORY_ERROR for the second, third, and fourth CBSDs.
    """

    device_1 = json.load(
        open(os.path.join('testcases', 'testdata', 'device_a.json')))
    device_2 = json.load(
        open(os.path.join('testcases', 'testdata', 'device_c.json')))
    device_3 = json.load(
        open(os.path.join('testcases', 'testdata', 'device_e.json')))
    device_4 = json.load(
        open(os.path.join('testcases', 'testdata', 'device_b.json')))

    # Device A category A
    self.assertEqual(device_1['cbsdCategory'], 'A')
    
    # Device 2 category A
    device_2['installationParam']['latitude'] = 38.882162
    device_2['installationParam']['longitude'] = 77.113755
    device_2['installationParam']['height'] = 8
    device_2['installationParam']['heightType'] = 'AGL'
    device_2['installationParam']['indoorDeployment'] = False
    self.assertEqual(device_2['cbsdCategory'], 'A')

    # Device 3 category A eirpCapability > 30 dBm/10MHz
    device_3['installationParam']['eirpCapability'] = 31
    self.assertEqual(device_3['cbsdCategory'], 'A')

    # Device 4 category B indoorDeployment true
    device_4['installationParam']['indoorDeployment'] = True
    self.assertEqual(device_4['cbsdCategory'], 'B')

    # Pre-load conditionals for Device 4
    conditionals_4 = {
        'cbsdCategory': device_4['cbsdCategory'], 
        'fccId': device_4['fccId'],
        'cbsdSerialNumber': device_4['cbsdSerialNumber'],
        'airInterface': device_4['airInterface'], 
        'installationParam': device_4['installationParam']}
    conditionals = {'registrationData': [conditionals_4]}
    self._sas_admin.PreloadRegistrationData(conditionals)

    # Inject FCC IDs
    self._sas_admin.InjectFccId({'fccId': device_1['fccId']})
    self._sas_admin.InjectFccId({'fccId': device_2['fccId']})
    self._sas_admin.InjectFccId({'fccId': device_3['fccId']})
    self._sas_admin.InjectFccId({'fccId': device_4['fccId']})
    devices = [device_1, device_2, device_3, device_4]
    request = {'registrationRequest': devices}
    # Register devices
    response = self._sas.Registration(request)

    # First device success
    self.assertTrue('cbsdId' in response['registrationResponse'][0])
    self.assertFalse('measReportConfig' in response['registrationResponse'][0])
    self.assertEqual(response['registrationResponse'][0]['response']['responseCode'], 0)

    # Second, third, fourth devices failure 202
    for x in range (1,4):
        self.assertEqual(response['registrationResponse'][x]['response']['responseCode'], 202)<|MERGE_RESOLUTION|>--- conflicted
+++ resolved
@@ -737,7 +737,6 @@
         self.assertEqual(resp['response']['responseCode'], 103)
 
   @winnforum_testcase
-<<<<<<< HEAD
   def test_WINNF_FT_S_REG_17(self):
     """Blacklisted CBSD (responseCode 101)
     
@@ -814,9 +813,6 @@
 
   @winnforum_testcase
   def test_WINFF_FT_S_REG_19(self):
-=======
-  def test_WINNF_FT_S_REG_19(self):
->>>>>>> 09137fb8
     """Unsupported SAS protocol version (responseCode 100 or HTTP status 404)
 
     The response should be FAILURE.
