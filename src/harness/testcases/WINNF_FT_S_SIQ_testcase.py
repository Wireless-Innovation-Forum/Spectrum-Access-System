#    Copyright 2017 SAS Project Authors. All Rights Reserved.
#
#    Licensed under the Apache License, Version 2.0 (the "License");
#    you may not use this file except in compliance with the License.
#    You may obtain a copy of the License at
#
#        http://www.apache.org/licenses/LICENSE-2.0
#
#    Unless required by applicable law or agreed to in writing, software
#    distributed under the License is distributed on an "AS IS" BASIS,
#    WITHOUT WARRANTIES OR CONDITIONS OF ANY KIND, either express or implied.
#    See the License for the specific language governing permissions and
#    limitations under the License.

import json
import os
import sas
import sas_testcase
from util import winnforum_testcase, getRandomLatLongInPolygon, \
  makePpaAndPalRecordsConsistent


class SpectrumInquiryTestcase(sas_testcase.SasTestCase):

  def setUp(self):
    self._sas, self._sas_admin = sas.GetTestingSas()
    self._sas_admin.Reset()

  def tearDown(self):
    pass

  @winnforum_testcase
  def test_WINNF_FT_S_SIQ_5(self):
    """Tests related to PAL Protection Area (PPA)

	SAS sending responseCode = 0 successful response
	without include the frequency range of PPA
    """
    # Load PAL Database Record
    pal_record = json.load(
        open(os.path.join('testcases', 'testdata', 'pal_record_0.json')))
    # Load PPA record
    ppa_record = json.load(
        open(os.path.join('testcases', 'testdata', 'ppa_record_0.json')))

    pal_low_frequency = 3620000000.0
    pal_high_frequency = 3630000000.0
    pal_user_id = "pal_user"

    # Make PPA and PAL records consistent
    ppa_record, pal_record = makePpaAndPalRecordsConsistent(ppa_record,[pal_record],\
        pal_low_frequency,pal_high_frequency,pal_user_id)

    # Inject PAL record record
    self._sas_admin.InjectPalDatabaseRecord(pal_record[0])
    # Inject PPA record
    self._sas_admin.InjectZoneData({"record": ppa_record})

    # Trigger daily activities and wait for it to be completed
    self.TriggerDailyActivitiesImmediatelyAndWaitUntilComplete()

    # Load CBSD info
    device_a = json.load(
        open(os.path.join('testcases', 'testdata', 'device_a.json')))

    # Change device location to be inside PPA
    device_a['installationParam']['latitude'], \
    device_a['installationParam']['longitude'] = getRandomLatLongInPolygon(ppa_record)

    # Register device
    cbsd_ids = self.assertRegistered([device_a])

    # Create spectrumInquiry with the frequency range full overlaps with PAL frequency
    spectrum_inquiry_0 = json.load(
        open(os.path.join('testcases', 'testdata', 'spectrum_inquiry_0.json')))
    spectrum_inquiry_0['cbsdId'] = cbsd_ids[0]
    spectrum_inquiry_0['inquiredSpectrum'][0]['lowFrequency'] = \
                pal_record[0]['channelAssignment']['primaryAssignment']['lowFrequency']
    spectrum_inquiry_0['inquiredSpectrum'][0]['highFrequency'] = \
                pal_record[0]['channelAssignment']['primaryAssignment']['highFrequency']

    # Check : Check spectrum inquiry response
    request = {'spectrumInquiryRequest': [spectrum_inquiry_0]}
    response = self._sas.SpectrumInquiry(request)['spectrumInquiryResponse'][0]
    self.assertEqual(response['cbsdId'], cbsd_ids[0])
    self.assertFalse('availableChannel' in response)
    self.assertEqual(response['response']['responseCode'], 0)

  @winnforum_testcase
  def test_WINNF_FT_S_SIQ_6(self):
    """cbsdId sent in Spectrum Inquiry is non-existent and not the assigned one.

    The response should be INVALID_VALUE, code 103.
    """
    # Register the device
    device_a = json.load(
        open(os.path.join('testcases', 'testdata', 'device_a.json')))
    self._sas_admin.InjectFccId({'fccId': device_a['fccId']})
    self._sas_admin.InjectUserId({'userId': device_a['userId']})
    request = {'registrationRequest': [device_a]}
    response = self._sas.Registration(request)['registrationResponse'][0]

    # Check registration response
    self.assertEqual(response['response']['responseCode'], 0)
    cbsd_id = response['cbsdId']
    del request, response

    # Send Spectrum Inquiry request
    spectrum_inquiry_0 = json.load(
        open(os.path.join('testcases', 'testdata', 'spectrum_inquiry_0.json')))
    spectrum_inquiry_0['cbsdId'] = cbsd_id + '-changed'
    self.assertNotEqual(cbsd_id, spectrum_inquiry_0['cbsdId'])
    request = {'spectrumInquiryRequest': [spectrum_inquiry_0]}

    # Check Spectrum Inquiry Response
    response = self._sas.SpectrumInquiry(request)['spectrumInquiryResponse'][0]
    self.assertFalse('cbsdId' in response)
    self.assertTrue(response['response']['responseCode'], 103)

  @winnforum_testcase
  def test_WINNF_FT_S_SIQ_7(self):
    """cbsdId different from its assigned cbsdId and the cbsdId exists in the SAS.

    SAS rejects the request by sending responseCode = 103 or 105 
    """
    # Load device_a [cert|key]
    device_a_cert = os.path.join('certs', 'device_a.cert')
    device_a_key = os.path.join('certs', 'device_a.key')

    # Register the first device with certificates
    device_a = json.load(
        open(os.path.join('testcases', 'testdata', 'device_a.json')))
    self._sas_admin.InjectFccId({'fccId': device_a['fccId']})
    request = {'registrationRequest': [device_a]}
    response = self._sas.Registration(request, device_a_cert,
                                      device_a_key)['registrationResponse'][0]
    # Check registration response
    self.assertEqual(response['response']['responseCode'], 0)
    cbsd_id_a = response['cbsdId']
    del request, response

    # Load device_c [cert|key]
    device_c_cert = os.path.join('certs', 'device_c.cert')
    device_c_key = os.path.join('certs', 'device_c.key')

    # Register the second device with certificates
    device_c = json.load(
        open(os.path.join('testcases', 'testdata', 'device_c.json')))
    self._sas_admin.InjectFccId({'fccId': device_c['fccId']})
    request = {'registrationRequest': [device_c]}
    response = self._sas.Registration(request, device_c_cert,
                                      device_c_key)['registrationResponse'][0]
    self.assertEqual(response['response']['responseCode'], 0)
    cbsd_id_c = response['cbsdId']
    del request, response

    # Create Spectrum Inquiry and Send request for device_a using device_c_cert and device_c_key
    spectrum_inquiry_0 = json.load(
        open(os.path.join('testcases', 'testdata', 'spectrum_inquiry_0.json')))
    spectrum_inquiry_0['cbsdId'] = cbsd_id_a

    request = {'spectrumInquiryRequest': [spectrum_inquiry_0]}
    response = self._sas.SpectrumInquiry(request, device_c_cert, device_c_key)['spectrumInquiryResponse'][0]
    # Check Spectrum Inquiry Response
    self.assertFalse('cbsdId' in response)
    self.assertTrue(response['response']['responseCode'] == 103 or
                    response['response']['responseCode'] == 104)

  @winnforum_testcase
  def test_WINNF_FT_S_SIQ_8(self):
    """Parameters in Inquired Spectrum mutually invalid.

    The response should be INVALID_VALUE, code 103.
    """
    # Register the device
    device_a = json.load(
        open(os.path.join('testcases', 'testdata', 'device_a.json')))
    self._sas_admin.InjectFccId({'fccId': device_a['fccId']})
    self._sas_admin.InjectUserId({'userId': device_a['userId']})
    request = {'registrationRequest': [device_a]}
    response = self._sas.Registration(request)['registrationResponse'][0]

    # Check registration response
    self.assertEqual(response['response']['responseCode'], 0)
    cbsd_id = response['cbsdId']
    del request, response

    # Create and send Spectrum Inquiry request
    spectrum_inquiry_0 = json.load(
        open(os.path.join('testcases', 'testdata', 'spectrum_inquiry_0.json')))
    spectrum_inquiry_0['cbsdId'] = cbsd_id
    # Swap low and high frequencies to create an invalid range.
    (spectrum_inquiry_0['inquiredSpectrum'][0]['highFrequency'],
     spectrum_inquiry_0['inquiredSpectrum'][0]['lowFrequency']) = (
         spectrum_inquiry_0['inquiredSpectrum'][0]['lowFrequency'],
         spectrum_inquiry_0['inquiredSpectrum'][0]['highFrequency'])
    self.assertLess(
        spectrum_inquiry_0['inquiredSpectrum'][0]['highFrequency'],
        spectrum_inquiry_0['inquiredSpectrum'][0]['lowFrequency'])
    request = {'spectrumInquiryRequest': [spectrum_inquiry_0]}
    # Send the request
    response = self._sas.SpectrumInquiry(request)['spectrumInquiryResponse'][0]

    # Check Spectrum Inquiry Response
    self.assertEqual(response['cbsdId'], cbsd_id)
    self.assertEqual(response['response']['responseCode'], 103)

  @winnforum_testcase
<<<<<<< HEAD
  def test_WINNF_FT_S_SIQ_9(self):
    """Multiple SIQ requests as claimed PPAs or as GAAs.

    Response Code must be 0 for all CBSDs.
    """

    # Load 4 devices
    device_a = json.load(
        open(os.path.join('testcases', 'testdata', 'device_a.json')))
    device_c = json.load(
        open(os.path.join('testcases', 'testdata', 'device_c.json')))
    device_e = json.load(
        open(os.path.join('testcases', 'testdata', 'device_e.json')))
    device_f = json.load(
        open(os.path.join('testcases', 'testdata', 'device_f.json')))

    # First PPA with device_a and FR1 = 3550 - 3560
    pal_low_frequency1 = 3550000000
    pal_high_frequency1 = 3560000000
    pal_record1 = json.load(
        open(os.path.join('testcases', 'testdata', 'pal_record_0.json')))
    ppa_record1 = json.load(
        open(os.path.join('testcases', 'testdata', 'ppa_record_0.json')))
    ppa_record1, pal_record1 = makePpaAndPalRecordsConsistent(
        ppa_record1, [pal_record1], pal_low_frequency1, pal_high_frequency1,
        device_a['userId'])

    # Move device_a into the first PPA zone
    device_a['installationParam']['latitude'], device_a['installationParam'][
        'longitude'] = getRandomLatLongInPolygon(ppa_record1)

    # Second PPA with device_c and FR2 = 3600 - 3610
    pal_low_frequency2 = 3600000000
    pal_high_frequency2 = 3610000000
    pal_record2 = json.load(
        open(os.path.join('testcases', 'testdata', 'pal_record_1.json')))
    ppa_record2 = json.load(
        open(os.path.join('testcases', 'testdata', 'ppa_record_1.json')))
    ppa_record2, pal_record2 = makePpaAndPalRecordsConsistent(
        ppa_record2, [pal_record2], pal_low_frequency2, pal_high_frequency2,
        device_c['userId'])

    # Move device_c into the second PPA zone
    device_c['installationParam']['latitude'], device_c['installationParam'][
        'longitude'] = getRandomLatLongInPolygon(ppa_record2)

    # Register 4 devices.
    cbsd_ids = self.assertRegistered([device_a, device_c, device_e, device_f])

    # Update PPA record with device_a's CBSD ID and Inject data
    ppa_record1['ppaInfo']['cbsdReferenceId'] = [cbsd_ids[0]]
    self._sas_admin.InjectPalDatabaseRecord(pal_record1[0])
    zone_id = self._sas_admin.InjectZoneData({'record': ppa_record1})
    self.assertTrue(zone_id)

    # Update PPA record with device_c's CBSD ID and Inject data
    ppa_record2['ppaInfo']['cbsdReferenceId'] = [cbsd_ids[1]]
    self._sas_admin.InjectPalDatabaseRecord(pal_record2[0])
    zone_id = self._sas_admin.InjectZoneData({'record': ppa_record2})
    self.assertTrue(zone_id)

    # Create Spectrum Inquiry requests
    spectrum_inquiry_0 = {
        'cbsdId': cbsd_ids[0],
        'inquiredSpectrum': [{
            'lowFrequency': 3550000000,
            'highFrequency': 3700000000
        }]
    }
    spectrum_inquiry_1 = {
        'cbsdId': cbsd_ids[1],
        'inquiredSpectrum': [{
            'lowFrequency': 3600000000,
            'highFrequency': 3700000000
        }]
    }
    spectrum_inquiry_2 = {
        'cbsdId': cbsd_ids[2],
        'inquiredSpectrum': [{
            'lowFrequency': 3550000000,
            'highFrequency': 3700000000
        }]
    }
    spectrum_inquiry_3 = {
        'cbsdId': cbsd_ids[3],
        'inquiredSpectrum': [{
            'lowFrequency': 3550000000,
            'highFrequency': 3700000000
        }]
    }
    request = {
        'spectrumInquiryRequest': [
            spectrum_inquiry_0, spectrum_inquiry_1, spectrum_inquiry_2,
            spectrum_inquiry_3
        ]
    }

    # Check Spectrum Inquiry response
    response = self._sas.SpectrumInquiry(request)['spectrumInquiryResponse']
    # Response 0 and 1 contain at least 1 PAL channelType in availableChannel.
    for resp_num in [0, 1]:
      self.assertEqual(response[resp_num]['cbsdId'], cbsd_ids[resp_num])
      self.assertEqual(response[resp_num]['response']['responseCode'], 0)
      self.assertTrue(
          any(channel['channelType'] == 'PAL'
              for channel in response[resp_num]['availableChannel']))
      self.assertTrue(
          all(channel['ruleApplied'] == 'FCC_PART_96'
              for channel in response[resp_num]['availableChannel']))
    # Check response 0.
    for channel in response[0]['availableChannel']:
      if channel['channelType'] == 'PAL':
        self.assertTrue(
            channel['frequencyRange']['lowFrequency'] == 3550000000)
        self.assertTrue(
            channel['frequencyRange']['highFrequency'] == 3560000000)
      else:
        self.assertTrue(channel['channelType'] == 'GAA')
        # Verify the low & high frequency in GAA.
        self.assertTrue(channel['frequencyRange']['lowFrequency'] >= 3560000000)
        self.assertTrue(
            (channel['frequencyRange']['highFrequency'] <= 3700000000))

    # Check response 1.
    for channel in response[1]['availableChannel']:
      if channel['channelType'] == 'PAL':
        self.assertTrue(
            channel['frequencyRange']['lowFrequency'] == 3600000000)
        self.assertTrue(
            channel['frequencyRange']['highFrequency'] == 3610000000)
      else:
        self.assertTrue(channel['channelType'] == 'GAA')
        # Verify the low & high frequency in GAA.
        self.assertTrue(channel['frequencyRange']['lowFrequency'] >= 3610000000)
        self.assertTrue(
            (channel['frequencyRange']['highFrequency'] <= 3700000000))

    # Response 2 and 3
    # If availableChannel is not null then all availableChannels should be GAA
    for resp_num in [2, 3]:
      self.assertEqual(response[resp_num]['cbsdId'], cbsd_ids[resp_num])
      self.assertEqual(response[resp_num]['response']['responseCode'], 0)
      if response[resp_num]['availableChannel']:
        self.assertTrue(
            all(channel['channelType'] == 'GAA'
                for channel in response[resp_num]['availableChannel']))
        self.assertTrue(
            all(channel['ruleApplied'] == 'FCC_PART_96'
                for channel in response[resp_num]['availableChannel']))
=======
  def test_WINNF_FT_S_SIQ_10(self):
    """Send Spectrum Inquiry with Array request with successful and unsuccessful responses.

    The response codes will vary
    """

    # Register six devices
    device_1 = json.load(open(os.path.join('testcases', 'testdata', 'device_a.json')))
    device_2 = json.load(open(os.path.join('testcases', 'testdata', 'device_c.json')))
    device_3 = json.load(open(os.path.join('testcases', 'testdata', 'device_e.json')))
    device_4 = json.load(open(os.path.join('testcases', 'testdata', 'device_f.json')))
    device_5 = json.load(open(os.path.join('testcases', 'testdata', 'device_g.json')))
    device_6 = json.load(open(os.path.join('testcases', 'testdata', 'device_i.json')))

    self._sas_admin.InjectFccId({'fccId': device_1['fccId']})
    self._sas_admin.InjectFccId({'fccId': device_2['fccId']})
    self._sas_admin.InjectFccId({'fccId': device_3['fccId']})
    self._sas_admin.InjectFccId({'fccId': device_4['fccId']})
    self._sas_admin.InjectFccId({'fccId': device_5['fccId']})
    self._sas_admin.InjectFccId({'fccId': device_6['fccId']})

    self._sas_admin.InjectUserId({'userId': device_1['userId']})
    self._sas_admin.InjectUserId({'userId': device_2['userId']})
    self._sas_admin.InjectUserId({'userId': device_3['userId']})
    self._sas_admin.InjectUserId({'userId': device_4['userId']})
    self._sas_admin.InjectUserId({'userId': device_5['userId']})
    self._sas_admin.InjectUserId({'userId': device_6['userId']})

    # send registration requests
    devices = [device_1, device_2, device_3, device_4, device_5, device_6]
    request = {'registrationRequest': devices}
    response = self._sas.Registration(request)

    # Check registration response
    cbsd_ids = []
    for resp in response['registrationResponse']:
      self.assertEqual(resp['response']['responseCode'], 0)
      cbsd_ids.append(resp['cbsdId'])
    del request, response

    # Send Spectrum Inquiry request for six cbsds
    # create inquiry with 6 requests
    #
    # the 1st inquiry is valid
    spectrum_inquiry_1 = json.load(
        open(os.path.join('testcases', 'testdata', 'spectrum_inquiry_0.json')))
    spectrum_inquiry_1['cbsdId'] = cbsd_ids[0]

    # the 2nd inquiry has one one parameter invalid
    spectrum_inquiry_2 = json.load(
        open(os.path.join('testcases', 'testdata', 'spectrum_inquiry_0.json')))
    # cause invalid parameters by changing frequencies
    spectrum_inquiry_2['inquiredSpectrum'][0]['lowFrequency'] = 3650000000
    spectrum_inquiry_2['inquiredSpectrum'][0]['highFrequency'] = 3560000000
    spectrum_inquiry_2['cbsdId'] = cbsd_ids[1]

    # the 3rd inquiry has highFrequency parameter in inquiredSpectrum object is missing
    spectrum_inquiry_3 = json.load(
        open(os.path.join('testcases', 'testdata', 'spectrum_inquiry_0.json')))
    del spectrum_inquiry_3['inquiredSpectrum'][0]['highFrequency']
    spectrum_inquiry_3['cbsdId'] = cbsd_ids[2]

    # the 4th inquiry has lowFrequency parameter in inquiredSpectrum object is missing
    spectrum_inquiry_4 = json.load(
        open(os.path.join('testcases', 'testdata', 'spectrum_inquiry_0.json')))
    del spectrum_inquiry_4['inquiredSpectrum'][0]['lowFrequency']
    spectrum_inquiry_4['cbsdId'] = cbsd_ids[3]

    # the 5th inquiry has inquiredSpectrum object completely missing
    spectrum_inquiry_5 = json.load(
        open(os.path.join('testcases', 'testdata', 'spectrum_inquiry_0.json')))
    del spectrum_inquiry_5['inquiredSpectrum']
    spectrum_inquiry_5['cbsdId'] = cbsd_ids[4]

    # the 6th inquiry has the cbsdId missing
    spectrum_inquiry_6 = json.load(
        open(os.path.join('testcases', 'testdata', 'spectrum_inquiry_0.json')))

    request = {'spectrumInquiryRequest': [spectrum_inquiry_1, spectrum_inquiry_2,
        spectrum_inquiry_3, spectrum_inquiry_4, spectrum_inquiry_5, spectrum_inquiry_6]}
    response = self._sas.SpectrumInquiry(request)['spectrumInquiryResponse']

    # Check Spectrum Inquiry Response
    # response length check for 6 responses
    self.assertEqual(len(response), 6)
	
    # the 1st object will be response code 0
    self.assertEqual(response[0]['cbsdId'], cbsd_ids[0])    
    self.assertTrue('availableChannel' in response[0])
    for available_channel in response[0]['availableChannel']:
      self.assertEqual(available_channel['ruleApplied'], 'FCC_PART_96')
    self.assertEqual(response[0]['response']['responseCode'], 0)

    # the 2nd object will be response code 103
    self.assertEqual(response[1]['cbsdId'], cbsd_ids[1])
    self.assertFalse('availableChannel' in response[1])
    self.assertEqual(response[1]['response']['responseCode'], 103)

    # the 3rd object will be response code 102
    self.assertEqual(response[2]['cbsdId'], cbsd_ids[2])
    self.assertFalse('availableChannel' in response[2])
    self.assertEqual(response[2]['response']['responseCode'], 102)

    # the 4th object will be response code 102
    self.assertEqual(response[3]['cbsdId'], cbsd_ids[3])
    self.assertFalse('availableChannel' in response[3])
    self.assertEqual(response[3]['response']['responseCode'], 102)

    # the 5th object will be response code 102
    self.assertEqual(response[4]['cbsdId'], cbsd_ids[4])
    self.assertFalse('availableChannel' in response[4])
    self.assertEqual(response[4]['response']['responseCode'], 102)	

    # the 6th object will have no cbsdId
    self.assertFalse('cbsdId' in response[5])
    self.assertFalse('availableChannel' in response[5])
    self.assertEqual(response[5]['response']['responseCode'], 102)
>>>>>>> a82a98c6

  @winnforum_testcase
  def test_WINNF_FT_S_SIQ_11(self):
    """Unsupported frequency range inquiry array.

    The response for Inquiry #2 and #3 should be UNSUPPORTED_SPECTRUM, code 300
    """
    # Register the devices
    device_a = json.load(
        open(os.path.join('testcases', 'testdata', 'device_a.json')))
    device_c = json.load(
        open(os.path.join('testcases', 'testdata', 'device_c.json')))
    device_e = json.load(
        open(os.path.join('testcases', 'testdata', 'device_e.json')))

    self._sas_admin.InjectFccId({'fccId': device_a['fccId']})
    self._sas_admin.InjectFccId({'fccId': device_c['fccId']})
    self._sas_admin.InjectFccId({'fccId': device_e['fccId']})

    self._sas_admin.InjectUserId({'userId': device_a['userId']})
    self._sas_admin.InjectUserId({'userId': device_c['userId']})
    self._sas_admin.InjectUserId({'userId': device_e['userId']})

    request = {'registrationRequest': [device_a, device_c, device_e]}
    response = self._sas.Registration(request)['registrationResponse']

    # Check registration response
    cbsd_ids = []
    for resp in response:
      self.assertEqual(resp['response']['responseCode'], 0)
      cbsd_ids.append(resp['cbsdId'])
    del request, response

    # 1. Spectrum Inquiry: All parameters valid.
    spectrum_inquiry_1 = json.load(
        open(os.path.join('testcases', 'testdata', 'spectrum_inquiry_0.json')))
    spectrum_inquiry_1['cbsdId'] = cbsd_ids[0]

    # 2. Spectrum Inquiry: lowFrequency & highFrequency fully
    #    outside 3550 - 3700 MHz.
    spectrum_inquiry_2 = json.load(
        open(os.path.join('testcases', 'testdata', 'spectrum_inquiry_0.json')))
    spectrum_inquiry_2['cbsdId'] = cbsd_ids[1]
    spectrum_inquiry_2['inquiredSpectrum'] = [{
        'lowFrequency': 3300000000,
        'highFrequency': 3350000000
    }]

    # 3. Spectrum Inquiry: lowFrequency & highFrequency partially
    #    outside 3550 - 3700 MHz.
    spectrum_inquiry_3 = json.load(
        open(os.path.join('testcases', 'testdata', 'spectrum_inquiry_0.json')))
    spectrum_inquiry_3['cbsdId'] = cbsd_ids[2]
    spectrum_inquiry_3['inquiredSpectrum'] = [{
        'lowFrequency': 3600000000,
        'highFrequency': 3800000000
    }]

    request = {
        'spectrumInquiryRequest': [
            spectrum_inquiry_1, spectrum_inquiry_2, spectrum_inquiry_3
        ]
    }
    response = self._sas.SpectrumInquiry(request)['spectrumInquiryResponse']

    self.assertEqual(len(response), 3)
    # Check Spectrum Inquiry Response #1
    self.assertEqual(response[0]['cbsdId'], cbsd_ids[0])
    self.assertTrue('availableChannel' in response[0])
    for available_channel in response[0]['availableChannel']:
      self.assertEqual(available_channel['ruleApplied'], 'FCC_PART_96')
    self.assertEqual(response[0]['response']['responseCode'], 0)
    # Check Spectrum Inquiry Response #2 and #3
    for response_num in (1, 2):
      self.assertEqual(response[response_num]['cbsdId'], cbsd_ids[response_num])
      self.assertFalse('availableChannel' in response[response_num])
      self.assertEqual(response[response_num]['response']['responseCode'], 300)<|MERGE_RESOLUTION|>--- conflicted
+++ resolved
@@ -206,7 +206,6 @@
     self.assertEqual(response['response']['responseCode'], 103)
 
   @winnforum_testcase
-<<<<<<< HEAD
   def test_WINNF_FT_S_SIQ_9(self):
     """Multiple SIQ requests as claimed PPAs or as GAAs.
 
@@ -320,13 +319,14 @@
     for channel in response[0]['availableChannel']:
       if channel['channelType'] == 'PAL':
         self.assertTrue(
-            channel['frequencyRange']['lowFrequency'] == 3550000000)
-        self.assertTrue(
-            channel['frequencyRange']['highFrequency'] == 3560000000)
+            channel['frequencyRange']['lowFrequency'] == pal_low_frequency1)
+        self.assertTrue(
+            channel['frequencyRange']['highFrequency'] == pal_high_frequency1)
       else:
         self.assertTrue(channel['channelType'] == 'GAA')
         # Verify the low & high frequency in GAA.
-        self.assertTrue(channel['frequencyRange']['lowFrequency'] >= 3560000000)
+        self.assertTrue(
+            channel['frequencyRange']['lowFrequency'] >= pal_high_frequency1)
         self.assertTrue(
             (channel['frequencyRange']['highFrequency'] <= 3700000000))
 
@@ -334,13 +334,14 @@
     for channel in response[1]['availableChannel']:
       if channel['channelType'] == 'PAL':
         self.assertTrue(
-            channel['frequencyRange']['lowFrequency'] == 3600000000)
-        self.assertTrue(
-            channel['frequencyRange']['highFrequency'] == 3610000000)
+            channel['frequencyRange']['lowFrequency'] == pal_low_frequency2)
+        self.assertTrue(
+            channel['frequencyRange']['highFrequency'] == pal_high_frequency2)
       else:
         self.assertTrue(channel['channelType'] == 'GAA')
         # Verify the low & high frequency in GAA.
-        self.assertTrue(channel['frequencyRange']['lowFrequency'] >= 3610000000)
+        self.assertTrue(
+            channel['frequencyRange']['lowFrequency'] >= pal_high_frequency2)
         self.assertTrue(
             (channel['frequencyRange']['highFrequency'] <= 3700000000))
 
@@ -356,11 +357,11 @@
         self.assertTrue(
             all(channel['ruleApplied'] == 'FCC_PART_96'
                 for channel in response[resp_num]['availableChannel']))
-=======
+
+  @winnforum_testcase
   def test_WINNF_FT_S_SIQ_10(self):
     """Send Spectrum Inquiry with Array request with successful and unsuccessful responses.
-
-    The response codes will vary
+     The response codes will vary
     """
 
     # Register six devices
@@ -442,9 +443,9 @@
     # Check Spectrum Inquiry Response
     # response length check for 6 responses
     self.assertEqual(len(response), 6)
-	
+
     # the 1st object will be response code 0
-    self.assertEqual(response[0]['cbsdId'], cbsd_ids[0])    
+    self.assertEqual(response[0]['cbsdId'], cbsd_ids[0])
     self.assertTrue('availableChannel' in response[0])
     for available_channel in response[0]['availableChannel']:
       self.assertEqual(available_channel['ruleApplied'], 'FCC_PART_96')
@@ -468,13 +469,12 @@
     # the 5th object will be response code 102
     self.assertEqual(response[4]['cbsdId'], cbsd_ids[4])
     self.assertFalse('availableChannel' in response[4])
-    self.assertEqual(response[4]['response']['responseCode'], 102)	
+    self.assertEqual(response[4]['response']['responseCode'], 102)
 
     # the 6th object will have no cbsdId
     self.assertFalse('cbsdId' in response[5])
     self.assertFalse('availableChannel' in response[5])
     self.assertEqual(response[5]['response']['responseCode'], 102)
->>>>>>> a82a98c6
 
   @winnforum_testcase
   def test_WINNF_FT_S_SIQ_11(self):
