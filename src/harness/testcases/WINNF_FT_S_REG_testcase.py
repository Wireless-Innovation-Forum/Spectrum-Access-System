--- conflicted
+++ resolved
@@ -20,15 +20,9 @@
 
 import sas
 import sas_testcase
-<<<<<<< HEAD
-from util import winnforum_testcase, generateCpiRsaKeys, \
-  convertRequestToRequestWithCpiSignature, configurable_testcase, writeConfig, \
-  loadConfig
-=======
 
 from util import winnforum_testcase, configurable_testcase, writeConfig, \
   loadConfig, generateCpiRsaKeys, generateCpiEcKeys, convertRequestToRequestWithCpiSignature
->>>>>>> cf83bd91
 
 
 class RegistrationTestcase(sas_testcase.SasTestCase):
@@ -533,17 +527,6 @@
       # Allow HTTP status 404
       self.assertEqual(e.args[0], 404)
 
-<<<<<<< HEAD
-  def generate_REG_13_default_config(self, filename):
-    """Generates the WinnForum configuration for REG.13."""
-
-    # Load device info
-    device_a = json.load(
-        open(os.path.join('testcases', 'testdata', 'device_a.json')))
-
-    # Create the actual config.
-    devices = [device_a]
-=======
   def generate_REG_11_default_config(self, filename):
     """Generates the WinnForum configuration for REG.11."""
     # Load device info
@@ -581,30 +564,10 @@
 
     # Create the actual config.
     devices = [device_a, device_c, device_b, device_d]
->>>>>>> cf83bd91
     config = {
         'fccIds': [(d['fccId'], 47) for d in devices],
         'userIds': [d['userId'] for d in devices],
         'registrationRequests': devices,
-<<<<<<< HEAD
-        # Configure SAS version to a higher than supported version.
-        'sasVersion': 'v5.0'
-    }
-    writeConfig(filename, config)
-
-  @configurable_testcase(generate_REG_13_default_config)
-  def test_WINNF_FT_S_REG_13(self, config_filename):
-    """[Configurable] Unsupported SAS Protocol version."""
-
-    config = loadConfig(config_filename)
-    # Very light checking of the config file.
-    self.assertEqual(len(config['fccIds']), len(config['userIds']))
-    self.assertEqual(len(config['fccIds']), len(config['registrationRequests']))
-    # Use the (higher) SAS version set in the config file.
-    self._sas._sas_version  = config['sasVersion']
-
-    # Whitelist N1 FCC ID.
-=======
         'conditionalRegistrationData': conditionals,
         'expectedResponseCodes': [(0,), (200,), (103,), (103,)]
     }
@@ -621,32 +584,12 @@
         len(config['expectedResponseCodes']))
 
     # Whitelist N1 FCC IDs.
->>>>>>> cf83bd91
     for fcc_id, max_eirp_dbm_per_10_mhz in config['fccIds']:
       self._sas_admin.InjectFccId({
           'fccId': fcc_id,
           'fccMaxEirp': max_eirp_dbm_per_10_mhz
       })
 
-<<<<<<< HEAD
-    # Whitelist N1 user ID.
-    for user_id in config['userIds']:
-      self._sas_admin.InjectUserId({'userId': user_id})
-
-    # Register N1 CBSD.
-    request = {'registrationRequest': config['registrationRequests']}
-    try:
-      responses = self._sas.Registration(request)['registrationResponse']
-      # Check registration response.
-      self.assertEqual(len(responses), len(config['registrationRequests']))
-      for i in range(len(responses)):
-        response = responses[i]
-        logging.debug('Looking at response number %d', i)
-        self.assertEqual(response['response']['responseCode'], 100)
-    except AssertionError as e:
-      # Allow HTTP status 404
-      self.assertEqual(e.args[0], 404)
-=======
     # Whitelist N2 user IDs.
     for user_id in config['userIds']:
       self._sas_admin.InjectUserId({'userId': user_id})
@@ -673,4 +616,57 @@
         self.assertTrue('cbsdId' in response)
       else:
         self.assertFalse('cbsdId' in response)
->>>>>>> cf83bd91
+        
+  def generate_REG_13_default_config(self, filename):
+    """Generates the WinnForum configuration for REG.13."""
+
+    # Load device info
+    device_a = json.load(
+        open(os.path.join('testcases', 'testdata', 'device_a.json')))
+
+    # Create the actual config.
+    devices = [device_a]
+    config = {
+        'fccIds': [(d['fccId'], 47) for d in devices],
+        'userIds': [d['userId'] for d in devices],
+        'registrationRequests': devices,
+        # Configure SAS version to a higher than supported version.
+        'sasVersion': 'v5.0'
+    }
+    writeConfig(filename, config)
+
+  @configurable_testcase(generate_REG_13_default_config)
+  def test_WINNF_FT_S_REG_13(self, config_filename):
+    """[Configurable] Unsupported SAS Protocol version."""
+
+    config = loadConfig(config_filename)
+    # Very light checking of the config file.
+    self.assertEqual(len(config['fccIds']), len(config['userIds']))
+    self.assertEqual(len(config['fccIds']), len(config['registrationRequests']))
+    # Use the (higher) SAS version set in the config file.
+    self._sas._sas_version  = config['sasVersion']
+
+    # Whitelist N1 FCC ID.
+    for fcc_id, max_eirp_dbm_per_10_mhz in config['fccIds']:
+      self._sas_admin.InjectFccId({
+          'fccId': fcc_id,
+          'fccMaxEirp': max_eirp_dbm_per_10_mhz
+      })
+
+    # Whitelist N1 user ID.
+    for user_id in config['userIds']:
+      self._sas_admin.InjectUserId({'userId': user_id})
+
+    # Register N1 CBSD.
+    request = {'registrationRequest': config['registrationRequests']}
+    try:
+      responses = self._sas.Registration(request)['registrationResponse']
+      # Check registration response.
+      self.assertEqual(len(responses), len(config['registrationRequests']))
+      for i in range(len(responses)):
+        response = responses[i]
+        logging.debug('Looking at response number %d', i)
+        self.assertEqual(response['response']['responseCode'], 100)
+    except AssertionError as e:
+      # Allow HTTP status 404
+      self.assertEqual(e.args[0], 404)