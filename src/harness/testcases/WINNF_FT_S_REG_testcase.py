#    Copyright 2016 SAS Project Authors. All Rights Reserved.
#
#    Licensed under the Apache License, Version 2.0 (the "License");
#    you may not use this file except in compliance with the License.
#    You may obtain a copy of the License at
#
#        http://www.apache.org/licenses/LICENSE-2.0
#
#    Unless required by applicable law or agreed to in writing, software
#    distributed under the License is distributed on an "AS IS" BASIS,
#    WITHOUT WARRANTIES OR CONDITIONS OF ANY KIND, either express or implied.
#    See the License for the specific language governing permissions and
#    limitations under the License.

from datetime import datetime
import json
import os
<<<<<<< HEAD
import unittest
import jwt
import sas
from util import winnforum_testcase, generateCpiRsaKeys
=======

import sas
import sas_testcase
from util import winnforum_testcase
>>>>>>> 7a42e2d7


class RegistrationTestcase(sas_testcase.SasTestCase):

  def setUp(self):
    self._sas, self._sas_admin = sas.GetTestingSas()
    self._sas_admin.Reset()

  def tearDown(self):
    pass

  def _convertRequestToRequestWithCpiSignature(self, private_key, cpi_id,
                                               cpi_name, request,
                                               jwt_algorithm='RS256'):
    """Converts a regular registration request to contain cpiSignatureData
       using the given JWT signature algorithm.

    Args:
      private_key: (string) valid PEM encoded string.
      cpi_id: (string) valid cpiId.
      cpi_name: (string) valid cpiName.
      request: individual CBSD registration request (which is a dictionary).
      jwt_algorithm: (string) algorithm to sign the JWT, defaults to 'RS256'.
    """
    cpi_signed_data = {}
    cpi_signed_data['fccId'] = request['fccId']
    cpi_signed_data['cbsdSerialNumber'] = request['cbsdSerialNumber']
    cpi_signed_data['installationParam'] = request['installationParam']
    del request['installationParam']
    cpi_signed_data['professionalInstallerData'] = {}
    cpi_signed_data['professionalInstallerData']['cpiId'] = cpi_id
    cpi_signed_data['professionalInstallerData']['cpiName'] = cpi_name
    cpi_signed_data['professionalInstallerData'][
        'installCertificationTime'] = datetime.utcnow().strftime(
            '%Y-%m-%dT%H:%M:%SZ')
    compact_jwt_message = jwt.encode(
        cpi_signed_data, private_key, jwt_algorithm)
    jwt_message = compact_jwt_message.split('.')
    request['cpiSignatureData'] = {}
    request['cpiSignatureData']['protectedHeader'] = jwt_message[0]
    request['cpiSignatureData']['encodedCpiSignedData'] = jwt_message[1]
    request['cpiSignatureData']['digitalSignature'] = jwt_message[2]

  @winnforum_testcase
  def test_WINNF_FT_S_REG_1(self):
    """Array Multi-Step registration for CBSDs (Cat A and B).

    The response should be SUCCESS.
    """

    # Load Devices
    device_a = json.load(
        open(os.path.join('testcases', 'testdata', 'device_a.json')))
    device_b = json.load(
        open(os.path.join('testcases', 'testdata', 'device_b.json')))
    device_c = json.load(
        open(os.path.join('testcases', 'testdata', 'device_c.json')))

    # Pre-load conditionals
    conditionals_a = {
        'cbsdCategory': device_a['cbsdCategory'],
        'fccId': device_a['fccId'],
        'cbsdSerialNumber': device_a['cbsdSerialNumber'],
        'airInterface': device_a['airInterface'],
        'installationParam': device_a['installationParam'],
        'measCapability': device_a['measCapability']
    }
    conditionals_b = {
        'cbsdCategory': device_b['cbsdCategory'],
        'fccId': device_b['fccId'],
        'cbsdSerialNumber': device_b['cbsdSerialNumber'],
        'airInterface': device_b['airInterface'],
        'installationParam': device_b['installationParam'],
        'measCapability': device_b['measCapability']
    }
    conditionals_c = {
        'cbsdCategory': device_c['cbsdCategory'],
        'fccId': device_c['fccId'],
        'cbsdSerialNumber': device_c['cbsdSerialNumber'],
        'airInterface': device_c['airInterface'],
        'installationParam': device_c['installationParam'],
        'measCapability': device_c['measCapability']
    }
    conditionals = {
        'registrationData': [conditionals_a, conditionals_b, conditionals_c]
    }

    # Inject FCC IDs
    self._sas_admin.InjectFccId({'fccId': device_a['fccId']})
    self._sas_admin.InjectFccId({'fccId': device_b['fccId']})
    self._sas_admin.InjectFccId({'fccId': device_c['fccId']})

    # Inject User IDs
    self._sas_admin.InjectUserId({'userId': device_a['userId']})
    self._sas_admin.InjectUserId({'userId': device_b['userId']})
    self._sas_admin.InjectUserId({'userId': device_c['userId']})

    self._sas_admin.PreloadRegistrationData(conditionals)

    # Remove conditionals from registration
    del device_a['cbsdCategory']
    del device_a['airInterface']
    del device_a['installationParam']
    del device_a['measCapability']
    del device_b['cbsdCategory']
    del device_b['airInterface']
    del device_b['installationParam']
    del device_b['measCapability']
    del device_c['cbsdCategory']
    del device_c['airInterface']
    del device_c['installationParam']
    del device_c['measCapability']

    # Register the devices
    devices = [device_a, device_b, device_c]
    request = {'registrationRequest': devices}
    response = self._sas.Registration(request)
    # Check registration response
    for x in range(0, 3):
      self.assertTrue('cbsdId' in response['registrationResponse'][x])
      self.assertEqual(
          response['registrationResponse'][x]['response']['responseCode'], 0)

  @winnforum_testcase
  def test_WINNF_FT_S_REG_2(self):
    """Array Re-registration of multiple CBSDs.

    The response should be SUCCESS for Re-registration.
    """

    # Load devices
    device_a = json.load(
        open(os.path.join('testcases', 'testdata', 'device_a.json')))
    device_c = json.load(
        open(os.path.join('testcases', 'testdata', 'device_c.json')))
    device_e = json.load(
        open(os.path.join('testcases', 'testdata', 'device_e.json')))
    device_f = json.load(
        open(os.path.join('testcases', 'testdata', 'device_f.json')))
    device_g = json.load(
        open(os.path.join('testcases', 'testdata', 'device_g.json')))

    # Pre-load conditionals
    conditionals_a = {
        'cbsdCategory': device_a['cbsdCategory'],
        'fccId': device_a['fccId'],
        'cbsdSerialNumber': device_a['cbsdSerialNumber'],
        'airInterface': device_a['airInterface'],
        'installationParam': device_a['installationParam'],
        'measCapability': device_a['measCapability']
    }
    conditionals_c = {
        'cbsdCategory': device_c['cbsdCategory'],
        'fccId': device_c['fccId'],
        'cbsdSerialNumber': device_c['cbsdSerialNumber'],
        'airInterface': device_c['airInterface'],
        'installationParam': device_c['installationParam'],
        'measCapability': device_c['measCapability']
    }
    conditionals_e = {
        'cbsdCategory': device_e['cbsdCategory'],
        'fccId': device_e['fccId'],
        'cbsdSerialNumber': device_e['cbsdSerialNumber'],
        'airInterface': device_e['airInterface'],
        'installationParam': device_e['installationParam'],
        'measCapability': device_e['measCapability']
    }
    conditionals_f = {
        'cbsdCategory': device_f['cbsdCategory'],
        'fccId': device_f['fccId'],
        'cbsdSerialNumber': device_f['cbsdSerialNumber'],
        'airInterface': device_f['airInterface'],
        'installationParam': device_f['installationParam'],
        'measCapability': device_f['measCapability']
    }
    conditionals_g = {
        'cbsdCategory': device_g['cbsdCategory'],
        'fccId': device_g['fccId'],
        'cbsdSerialNumber': device_g['cbsdSerialNumber'],
        'airInterface': device_g['airInterface'],
        'installationParam': device_g['installationParam'],
        'measCapability': device_g['measCapability']
    }
    conditionals = {
        'registrationData': [
            conditionals_a, conditionals_c, conditionals_e, conditionals_f,
            conditionals_g
        ]
    }

    # Inject FCC IDs and User IDs
    for device in [device_a, device_c, device_e, device_f, device_g]:
      self._sas_admin.InjectFccId({'fccId': device['fccId']})
      self._sas_admin.InjectUserId({'userId': device['userId']})

    self._sas_admin.PreloadRegistrationData(conditionals)

    # Remove conditionals from registration
    for device in [device_a, device_c, device_e, device_f, device_g]:
      del device['cbsdCategory']
      del device['airInterface']
      del device['installationParam']
      del device['measCapability']

    # Register 4 devices.
    devices = [device_a, device_c, device_e, device_f]
    request = {'registrationRequest': devices}
    response = self._sas.Registration(request)['registrationResponse']
    # Check registration response and record cbsdIds
    cbsd_ids = []
    for response_num in range(0, 4):
      self.assertTrue('cbsdId' in response[response_num])
      cbsd_ids.append(response[response_num]['cbsdId'])
      self.assertEqual(response[response_num]['response']['responseCode'], 0)
    del request, response

    # CBSDs C3 and C4 request a grant, exchange heartbeats to enter and stay in
    # Authorized state.
    grant_e = json.load(
        open(os.path.join('testcases', 'testdata', 'grant_0.json')))
    grant_f = json.load(
        open(os.path.join('testcases', 'testdata', 'grant_0.json')))
    grant_e['cbsdId'] = cbsd_ids[2]
    grant_f['cbsdId'] = cbsd_ids[3]
    request = {'grantRequest': [grant_e, grant_f]}
    response = self._sas.Grant(request)['grantResponse']
    self.assertEqual(len(response), 2)
    self.assertEqual(response[0]['cbsdId'], cbsd_ids[2])
    self.assertEqual(response[1]['cbsdId'], cbsd_ids[3])
    grant_ids = []
    for resp in response:
      self.assertEqual(resp['response']['responseCode'], 0)
      grant_ids.append(resp['grantId'])
    del request, response

    heartbeat_request = [{
        'cbsdId': cbsd_ids[2],
        'grantId': grant_ids[0],
        'operationState': 'GRANTED'
    }, {
        'cbsdId': cbsd_ids[3],
        'grantId': grant_ids[1],
        'operationState': 'GRANTED'
    }]
    request = {'heartbeatRequest': heartbeat_request}
    response = self._sas.Heartbeat(request)['heartbeatResponse']
    # Check the heartbeat response
    self.assertEqual(response[0]['cbsdId'], cbsd_ids[2])
    self.assertEqual(response[1]['cbsdId'], cbsd_ids[3])
    for resp_number, resp in enumerate(response):
      self.assertEqual(resp['grantId'], grant_ids[resp_number])
      self.assertEqual(resp['response']['responseCode'], 0)
    del request, response

    # Send Re-registration request as a 5 element array
    devices = [device_a, device_c, device_e, device_f, device_g]
    request = {'registrationRequest': devices}
    response = self._sas.Registration(request)['registrationResponse']

    # Check Re-registration response
    for response_num in range(0, 5):
      self.assertTrue('cbsdId' in response[response_num])
      self.assertEqual(response[response_num]['response']['responseCode'], 0)
    del request, response

    # CBSDs C3 and C4 send a heartbeat request again.
    heartbeat_request = [{
        'cbsdId': cbsd_ids[2],
        'grantId': grant_ids[0],
        'operationState': 'AUTHORIZED'
    }, {
        'cbsdId': cbsd_ids[3],
        'grantId': grant_ids[1],
        'operationState': 'AUTHORIZED'
    }]
    request = {'heartbeatRequest': heartbeat_request}
    response = self._sas.Heartbeat(request)['heartbeatResponse']

    # Check the heartbeat response
    self.assertEqual(response[0]['cbsdId'], cbsd_ids[2])
    self.assertEqual(response[1]['cbsdId'], cbsd_ids[3])
    for resp in response:
      self.assertTrue(resp['response']['responseCode'] in (103, 500))
      transmit_expire_time = datetime.strptime(resp['transmitExpireTime'],
                                               '%Y-%m-%dT%H:%M:%SZ')
      self.assertLessEqual(transmit_expire_time, datetime.utcnow())

  @winnforum_testcase
  def test_WINNF_FT_S_REG_3(self):
    """Array Single-Step registration for CBSDs (Cat A and B).

    The response should be SUCCESS.
    """

    # Load Devices
    device_a = json.load(
        open(os.path.join('testcases', 'testdata', 'device_a.json')))
    device_c = json.load(
        open(os.path.join('testcases', 'testdata', 'device_c.json')))
    device_b = json.load(
        open(os.path.join('testcases', 'testdata', 'device_b.json')))

    # Inject FCC ID and User ID
    for device in [device_a, device_c, device_b]:
      self._sas_admin.InjectFccId({'fccId': device['fccId']})
      self._sas_admin.InjectUserId({'userId': device['userId']})

    # (Generate CPI RSA keys and) Load CPI user info
    cpi_id = 'professional_installer_id_1'
    cpi_name = 'a_name'
    cpi_private_key, cpi_public_key = generateCpiRsaKeys()
    self._sas_admin.InjectCpiUser({
        'cpiId': cpi_id,
        'cpiName': cpi_name,
        'cpiPublicKey': cpi_public_key
    })
    # Convert device_b's registration request to embed cpiSignatureData
    self._convertRequestToRequestWithCpiSignature(cpi_private_key, cpi_id,
                                                  cpi_name, device_b)

    # Register the devices
    devices = [device_a, device_c, device_b]
    request = {'registrationRequest': devices}
    response = self._sas.Registration(request)['registrationResponse']
    # Check registration response
    for x in range(0, 3):
      self.assertTrue('cbsdId' in response[x])
      self.assertEqual(response[x]['response']['responseCode'], 0)

  @winnforum_testcase
  def test_WINNF_FT_S_REG_5(self):
    """Missing Required parameters in Array Registration request.

    The response should be MISSING_PARAM 102.
    """

    # Load Devices
    device_a = json.load(
        open(os.path.join('testcases', 'testdata', 'device_a.json')))
    device_c = json.load(
        open(os.path.join('testcases', 'testdata', 'device_c.json')))
    device_e = json.load(
        open(os.path.join('testcases', 'testdata', 'device_e.json')))
    device_f = json.load(
        open(os.path.join('testcases', 'testdata', 'device_f.json')))

    # Pre-load conditionals
    conditionals_a = {
        'cbsdCategory': device_a['cbsdCategory'],
        'fccId': device_a['fccId'],
        'cbsdSerialNumber': device_a['cbsdSerialNumber'],
        'airInterface': device_a['airInterface'],
        'installationParam': device_a['installationParam'],
        'measCapability': device_a['measCapability']
    }
    conditionals_c = {
        'cbsdCategory': device_c['cbsdCategory'],
        'fccId': device_c['fccId'],
        'cbsdSerialNumber': device_c['cbsdSerialNumber'],
        'airInterface': device_c['airInterface'],
        'installationParam': device_c['installationParam'],
        'measCapability': device_c['measCapability']
    }
    conditionals_e = {
        'cbsdCategory': device_e['cbsdCategory'],
        'fccId': device_e['fccId'],
        'cbsdSerialNumber': device_e['cbsdSerialNumber'],
        'airInterface': device_e['airInterface'],
        'installationParam': device_e['installationParam'],
        'measCapability': device_e['measCapability']
    }
    conditionals_f = {
        'cbsdCategory': device_f['cbsdCategory'],
        'fccId': device_f['fccId'],
        'cbsdSerialNumber': device_f['cbsdSerialNumber'],
        'airInterface': device_f['airInterface'],
        'installationParam': device_f['installationParam'],
        'measCapability': device_f['measCapability']
    }
    conditionals = {
        'registrationData': [
            conditionals_a, conditionals_c, conditionals_e, conditionals_f
        ]
    }

    # Inject FCC IDs
    self._sas_admin.InjectFccId({'fccId': device_a['fccId']})
    self._sas_admin.InjectFccId({'fccId': device_c['fccId']})
    self._sas_admin.InjectFccId({'fccId': device_e['fccId']})
    self._sas_admin.InjectFccId({'fccId': device_f['fccId']})

    # Inject User IDs
    self._sas_admin.InjectUserId({'userId': device_a['userId']})
    self._sas_admin.InjectUserId({'userId': device_c['userId']})
    self._sas_admin.InjectUserId({'userId': device_e['userId']})
    self._sas_admin.InjectUserId({'userId': device_f['userId']})

    self._sas_admin.PreloadRegistrationData(conditionals)

    # Remove conditionals from registration
    del device_a['cbsdCategory']
    del device_a['airInterface']
    del device_a['installationParam']
    del device_a['measCapability']
    del device_c['cbsdCategory']
    del device_c['airInterface']
    del device_c['installationParam']
    del device_c['measCapability']
    del device_e['cbsdCategory']
    del device_e['airInterface']
    del device_e['installationParam']
    del device_e['measCapability']
    del device_f['cbsdCategory']
    del device_f['airInterface']
    del device_f['installationParam']
    del device_f['measCapability']

    # Device 2 missing cbsdSerialNumber
    del device_c['cbsdSerialNumber']

    # Device 3 missing fccId
    del device_e['fccId']

    # Device 4 missing userId
    del device_f['userId']

    # Register devices
    devices = [device_a, device_c, device_e, device_f]
    request = {'registrationRequest': devices}
    response = self._sas.Registration(request)
    # Check registration response
    self.assertTrue('cbsdId' in response['registrationResponse'][0])
    self.assertEqual(
        response['registrationResponse'][0]['response']['responseCode'], 0)
    for x in range(1, 4):
      self.assertEqual(
          response['registrationResponse'][x]['response']['responseCode'], 102)

  @winnforum_testcase
  def test_WINNF_FT_S_REG_9(self):
    """Blacklisted CBSD in Array Registration request (responseCode 101).

    The response should be BLACKLISTED 101.
    """

    # Load Devices
    device_a = json.load(
        open(os.path.join('testcases', 'testdata', 'device_a.json')))
    device_c = json.load(
        open(os.path.join('testcases', 'testdata', 'device_c.json')))
    device_e = json.load(
        open(os.path.join('testcases', 'testdata', 'device_e.json')))
    devices = [device_a, device_c, device_e]
    for device in devices:
      self._sas_admin.InjectFccId({'fccId': device['fccId']})
      self._sas_admin.InjectUserId({'userId': device['userId']})
    request = {'registrationRequest': devices}
    response = self._sas.Registration(request)['registrationResponse']
    # Check registration response
    for resp in response:
      self.assertTrue('cbsdId' in resp)
      self.assertEqual(resp['response']['responseCode'], 0)
    del request, response

    # Blacklist the third device
    self._sas_admin.BlacklistByFccId({'fccId': device_e['fccId']})

    # Re-register the devices
    request = {'registrationRequest': devices}
    response = self._sas.Registration(request)['registrationResponse']

    # Check registration response
    self.assertEqual(len(response), len(devices))
    for resp in response[:2]:
      self.assertEqual(resp['response']['responseCode'], 0)
      self.assertTrue('cbsdId' in resp)
    self.assertEqual(response[2]['response']['responseCode'], 101)

  @winnforum_testcase
  def test_WINNF_FT_S_REG_10(self):
    """Unsupported SAS protocol version in Array request (responseCode 100).

    The response should be FAILURE 100.
    """

    # Use higher than supported version
    self._sas._sas_version = 'v2.0'

    # Load Devices
    device_a = json.load(
        open(os.path.join('testcases', 'testdata', 'device_a.json')))
    device_c = json.load(
        open(os.path.join('testcases', 'testdata', 'device_c.json')))
    device_e = json.load(
        open(os.path.join('testcases', 'testdata', 'device_e.json')))
    devices = [device_a, device_c, device_e]
    for device in devices:
      self._sas_admin.InjectFccId({'fccId': device['fccId']})
      self._sas_admin.InjectUserId({'userId': device['userId']})
    request = {'registrationRequest': devices}
    try:
      response = self._sas.Registration(request)
      # Check response
      for resp in response['registrationResponse']:
        self.assertEqual(resp['response']['responseCode'], 100)
        self.assertFalse('cbsdId' in resp)
    except AssertionError as e:
      # Allow HTTP status 404
      self.assertEqual(e.args[0], 404)<|MERGE_RESOLUTION|>--- conflicted
+++ resolved
@@ -15,17 +15,10 @@
 from datetime import datetime
 import json
 import os
-<<<<<<< HEAD
-import unittest
 import jwt
 import sas
+import sas_testcase
 from util import winnforum_testcase, generateCpiRsaKeys
-=======
-
-import sas
-import sas_testcase
-from util import winnforum_testcase
->>>>>>> 7a42e2d7
 
 
 class RegistrationTestcase(sas_testcase.SasTestCase):
