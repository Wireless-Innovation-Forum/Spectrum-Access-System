--- conflicted
+++ resolved
@@ -20,12 +20,7 @@
 
 import sas
 import sas_testcase
-<<<<<<< HEAD
-
-from util import winnforum_testcase, configurable_testcase, writeConfig, \
-  loadConfig, generateCpiRsaKeys, generateCpiEcKeys, convertRequestToRequestWithCpiSignature
-=======
->>>>>>> 04cbc13a
+
 
 from util import winnforum_testcase, configurable_testcase, writeConfig, \
   loadConfig, generateCpiRsaKeys, generateCpiEcKeys, convertRequestToRequestWithCpiSignature
@@ -287,7 +282,6 @@
   @winnforum_testcase
   def test_WINNF_FT_S_REG_3(self):
     """Array Single-Step registration for CBSDs (Cat A and B).
-<<<<<<< HEAD
 
     The response should be SUCCESS.
     """
@@ -457,50 +451,6 @@
   @winnforum_testcase
   def test_WINNF_FT_S_REG_5(self):
     """Missing Required parameters in Array Registration request.
-=======
->>>>>>> 04cbc13a
-
-    The response should be SUCCESS.
-    """
-
-    # Load Devices
-    device_a = json.load(
-        open(os.path.join('testcases', 'testdata', 'device_a.json')))
-    device_c = json.load(
-        open(os.path.join('testcases', 'testdata', 'device_c.json')))
-    device_b = json.load(
-        open(os.path.join('testcases', 'testdata', 'device_b.json')))
-
-    # Inject FCC ID and User ID
-    for device in [device_a, device_c, device_b]:
-      self._sas_admin.InjectFccId({'fccId': device['fccId']})
-      self._sas_admin.InjectUserId({'userId': device['userId']})
-
-    # (Generate CPI RSA keys and) Load CPI user info
-    cpi_id = 'professional_installer_id_1'
-    cpi_name = 'a_name'
-    cpi_private_key, cpi_public_key = generateCpiRsaKeys()
-    self._sas_admin.InjectCpiUser({
-        'cpiId': cpi_id,
-        'cpiName': cpi_name,
-        'cpiPublicKey': cpi_public_key
-    })
-    # Convert device_b's registration request to embed cpiSignatureData
-    convertRequestToRequestWithCpiSignature(cpi_private_key, cpi_id,
-                                            cpi_name, device_b)
-
-    # Register the devices
-    devices = [device_a, device_c, device_b]
-    request = {'registrationRequest': devices}
-    response = self._sas.Registration(request)['registrationResponse']
-    # Check registration response
-    for x in range(0, 3):
-      self.assertTrue('cbsdId' in response[x])
-      self.assertEqual(response[x]['response']['responseCode'], 0)
-
-  @winnforum_testcase
-  def test_WINNF_FT_S_REG_5(self):
-    """Missing Required parameters in Array Registration request.
 
     The response should be MISSING_PARAM 102.
     """
@@ -793,9 +743,6 @@
       if response['response']['responseCode'] == 0:  # SUCCESS
         self.assertTrue('cbsdId' in response)
       else:
-<<<<<<< HEAD
-        self.assertFalse('cbsdId' in response)
-=======
         self.assertFalse('cbsdId' in response)
         
   def generate_REG_13_default_config(self, filename):
@@ -850,5 +797,4 @@
         self.assertEqual(response['response']['responseCode'], 100)
     except AssertionError as e:
       # Allow HTTP status 404
-      self.assertEqual(e.args[0], 404)
->>>>>>> 04cbc13a
+      self.assertEqual(e.args[0], 404)