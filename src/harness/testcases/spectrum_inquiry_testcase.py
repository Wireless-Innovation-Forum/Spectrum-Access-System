--- conflicted
+++ resolved
@@ -115,41 +115,26 @@
     self.assertEqual(response['response']['responseCode'], 102)
 
   @winnforum_testcase
-<<<<<<< HEAD
-  def test_WINNF_FT_S_SIQ_15(self):
-    """Send Spectrum Inquiry with unsupported spectrum.
-
-    The response should be INVALID_PARAM, code 300
-=======
   def test_WINFF_FT_S_SIQ_11(self):
     """Send Spectrum Inquiry with missing lowFrequency parameter.
 
     The response should be MISSING_PARAM, code 102
->>>>>>> b904bde4
-    """
-    # Register the device
-    device_a = json.load(
-        open(os.path.join('testcases', 'testdata', 'device_a.json')))
-    self._sas_admin.InjectFccId({'fccId': device_a['fccId']})
-    request = {'registrationRequest': [device_a]}
-    response = self._sas.Registration(request)['registrationResponse'][0]
-    # Check registration response
-    self.assertEqual(response['response']['responseCode'], 0)
-    cbsd_id = response['cbsdId']
-    del request, response
-
-    # Send Spectrum Inquiry request
-    spectrum_inquiry_0 = json.load(
-        open(os.path.join('testcases', 'testdata', 'spectrum_inquiry_0.json')))
-    spectrum_inquiry_0['cbsdId'] = cbsd_id
-<<<<<<< HEAD
-    spectrum_inquiry_0['inquiredSpectrum'][0]['lowFrequency'] = 3780000000.0
-    spectrum_inquiry_0['inquiredSpectrum'][0]['highFrequency'] = 3790000000.0
-    request = {'spectrumInquiryRequest': [spectrum_inquiry_0]}
-    # Check Spectrum Inquiry Response
-    response = self._sas.SpectrumInquiry(request)['spectrumInquiryResponse'][0]
-    self.assertEqual(response['response']['responseCode'], 300)
-=======
+    """
+    # Register the device
+    device_a = json.load(
+        open(os.path.join('testcases', 'testdata', 'device_a.json')))
+    self._sas_admin.InjectFccId({'fccId': device_a['fccId']})
+    request = {'registrationRequest': [device_a]}
+    response = self._sas.Registration(request)['registrationResponse'][0]
+    # Check registration response
+    self.assertEqual(response['response']['responseCode'], 0)
+    cbsd_id = response['cbsdId']
+    del request, response
+
+    # Send Spectrum Inquiry request
+    spectrum_inquiry_0 = json.load(
+        open(os.path.join('testcases', 'testdata', 'spectrum_inquiry_0.json')))
+    spectrum_inquiry_0['cbsdId'] = cbsd_id
     del spectrum_inquiry_0['inquiredSpectrum'][0]['lowFrequency']
     request = {'spectrumInquiryRequest': [spectrum_inquiry_0]}
     # Check Spectrum Inquiry Response
@@ -193,4 +178,31 @@
     # Check Spectrum Inquiry Response
     self.assertEqual(response['cbsdId'], cbsd_id)
     self.assertEqual(response['response']['responseCode'], 103)
->>>>>>> b904bde4
+
+  @winnforum_testcase
+  def test_WINNF_FT_S_SIQ_15(self):
+    """Send Spectrum Inquiry with unsupported spectrum.
+
+    The response should be INVALID_PARAM, code 300
+    """
+    # Register the device
+    device_a = json.load(
+        open(os.path.join('testcases', 'testdata', 'device_a.json')))
+    self._sas_admin.InjectFccId({'fccId': device_a['fccId']})
+    request = {'registrationRequest': [device_a]}
+    response = self._sas.Registration(request)['registrationResponse'][0]
+    # Check registration response
+    self.assertEqual(response['response']['responseCode'], 0)
+    cbsd_id = response['cbsdId']
+    del request, response
+
+    # Send Spectrum Inquiry request
+    spectrum_inquiry_0 = json.load(
+        open(os.path.join('testcases', 'testdata', 'spectrum_inquiry_0.json')))
+    spectrum_inquiry_0['cbsdId'] = cbsd_id
+    spectrum_inquiry_0['inquiredSpectrum'][0]['lowFrequency'] = 3780000000.0
+    spectrum_inquiry_0['inquiredSpectrum'][0]['highFrequency'] = 3790000000.0
+    request = {'spectrumInquiryRequest': [spectrum_inquiry_0]}
+    # Check Spectrum Inquiry Response
+    response = self._sas.SpectrumInquiry(request)['spectrumInquiryResponse'][0]
+    self.assertEqual(response['response']['responseCode'], 300)