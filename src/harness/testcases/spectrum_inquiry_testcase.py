#    Copyright 2016 SAS Project Authors. All Rights Reserved.
#
#    Licensed under the Apache License, Version 2.0 (the "License");
#    you may not use this file except in compliance with the License.
#    You may obtain a copy of the License at
#
#        http://www.apache.org/licenses/LICENSE-2.0
#
#    Unless required by applicable law or agreed to in writing, software
#    distributed under the License is distributed on an "AS IS" BASIS,
#    WITHOUT WARRANTIES OR CONDITIONS OF ANY KIND, either express or implied.
#    See the License for the specific language governing permissions and
#    limitations under the License.

import json
import os
import unittest

import sas
from util import winnforum_testcase


class SpectrumInquiryTestcase(unittest.TestCase):

  def setUp(self):
    self._sas, self._sas_admin = sas.GetTestingSas()
    self._sas_admin.Reset()

  def tearDown(self):
    pass

  @winnforum_testcase
  def test_WINFF_FT_S_SIQ_8(self):
    """Send Spectrum Inquiry with missing cbsdId field.

    The response should be MISSING_PARAM, code 102
    """
    # Register the device
    device_a = json.load(
        open(os.path.join('testcases', 'testdata', 'device_a.json')))
    self._sas_admin.InjectFccId({'fccId': device_a['fccId']})
    request = {'registrationRequest': [device_a]}
    response = self._sas.Registration(request)['registrationResponse'][0]
    # Check registration response
    self.assertEqual(response['response']['responseCode'], 0)
    del request, response

    # Send Spectrum Inquiry request.
    spectrum_inquiry_0 = json.load(
        open(os.path.join('testcases', 'testdata', 'spectrum_inquiry_0.json')))
    self.assertFalse('cbsdId' in spectrum_inquiry_0)
    request = {'spectrumInquiryRequest': [spectrum_inquiry_0]}
    # Check Spectrum Inquiry Response
    response = self._sas.SpectrumInquiry(request)['spectrumInquiryResponse'][0]
    self.assertFalse('cbsdId' in response)
    self.assertTrue(response['response']['responseCode'] == 102 or
                    response['response']['responseCode'] == 105)

  @winnforum_testcase
  def test_WINFF_FT_S_SIQ_9(self):
    """Send Spectrum Inquiry with missing frequencyRange object.

    The response should be MISSING_PARAM, code 102
    """
    # Register the device
    device_a = json.load(
        open(os.path.join('testcases', 'testdata', 'device_a.json')))
    self._sas_admin.InjectFccId({'fccId': device_a['fccId']})
    request = {'registrationRequest': [device_a]}
    response = self._sas.Registration(request)['registrationResponse'][0]
    # Check registration response
    self.assertEqual(response['response']['responseCode'], 0)
    self.assertTrue('cbsdId' in response)
    cbsd_id = response['cbsdId']
    del request, response

    # Send Spectrum Inquiry request
    spectrum_inquiry_0 = json.load(
        open(os.path.join('testcases', 'testdata', 'spectrum_inquiry_0.json')))
    spectrum_inquiry_0['cbsdId'] = cbsd_id
    del spectrum_inquiry_0['inquiredSpectrum']
    request = {'spectrumInquiryRequest': [spectrum_inquiry_0]}
    # Check Spectrum Inquiry Response
    response = self._sas.SpectrumInquiry(request)['spectrumInquiryResponse'][0]
    self.assertTrue('cbsdId' in response)
    self.assertEqual(response['response']['responseCode'], 102)

  @winnforum_testcase
  def test_WINFF_FT_S_SIQ_10(self):
    """Send Spectrum Inquiry with missing highFrequency parameter.

    The response should be MISSING_PARAM, code 102
    """
    # Register the device
    device_a = json.load(
        open(os.path.join('testcases', 'testdata', 'device_a.json')))
    self._sas_admin.InjectFccId({'fccId': device_a['fccId']})
    request = {'registrationRequest': [device_a]}
    response = self._sas.Registration(request)['registrationResponse'][0]
    # Check registration response
    self.assertEqual(response['response']['responseCode'], 0)
    cbsd_id = response['cbsdId']
    del request, response

    # Send Spectrum Inquiry request
    spectrum_inquiry_0 = json.load(
        open(os.path.join('testcases', 'testdata', 'spectrum_inquiry_0.json')))
    spectrum_inquiry_0['cbsdId'] = cbsd_id
    del spectrum_inquiry_0['inquiredSpectrum'][0]['highFrequency']
    request = {'spectrumInquiryRequest': [spectrum_inquiry_0]}
    # Check Spectrum Inquiry Response
    response = self._sas.SpectrumInquiry(request)['spectrumInquiryResponse'][0]
    self.assertTrue('cbsdId' in response)
    self.assertEqual(response['cbsdId'], cbsd_id)
    self.assertEqual(response['response']['responseCode'], 102)

  @winnforum_testcase
<<<<<<< HEAD
  def test_WINFF_FT_S_SIQ_14(self):
    """Send Spectrum Inquiry with mutually invalid set of parameters.

    The response should be INVALID_PARAM, code 103
=======
  def test_WINFF_FT_S_SIQ_11(self):
    """Send Spectrum Inquiry with missing lowFrequency parameter.

    The response should be MISSING_PARAM, code 102
>>>>>>> bde8e0f2
    """
    # Register the device
    device_a = json.load(
        open(os.path.join('testcases', 'testdata', 'device_a.json')))
    self._sas_admin.InjectFccId({'fccId': device_a['fccId']})
    request = {'registrationRequest': [device_a]}
    response = self._sas.Registration(request)['registrationResponse'][0]
    # Check registration response
    self.assertEqual(response['response']['responseCode'], 0)
    cbsd_id = response['cbsdId']
    del request, response

<<<<<<< HEAD
    # Create and send Spectrum Inquiry request
    spectrum_inquiry_0 = json.load(
        open(os.path.join('testcases', 'testdata', 'spectrum_inquiry_0.json')))
    spectrum_inquiry_0['cbsdId'] = cbsd_id
    # Swap low and high frequencies to create an invalid range.
    (spectrum_inquiry_0['inquiredSpectrum'][0]['highFrequency'],
     spectrum_inquiry_0['inquiredSpectrum'][0]['lowFrequency']) = (
         spectrum_inquiry_0['inquiredSpectrum'][0]['lowFrequency'],
         spectrum_inquiry_0['inquiredSpectrum'][0]['highFrequency'])
    self.assertLess(
        spectrum_inquiry_0['inquiredSpectrum'][0]['highFrequency'],
        spectrum_inquiry_0['inquiredSpectrum'][0]['lowFrequency'])
    request = {'spectrumInquiryRequest': [spectrum_inquiry_0]}
    # Send the request
    response = self._sas.SpectrumInquiry(request)['spectrumInquiryResponse'][0]
    # Check Spectrum Inquiry Response
    self.assertEqual(response['response']['responseCode'], 103)
    self.assertEqual(response['cbsdId'], cbsd_id)
=======
    # Send Spectrum Inquiry request
    spectrum_inquiry_0 = json.load(
        open(os.path.join('testcases', 'testdata', 'spectrum_inquiry_0.json')))
    spectrum_inquiry_0['cbsdId'] = cbsd_id
    del spectrum_inquiry_0['inquiredSpectrum'][0]['lowFrequency']
    request = {'spectrumInquiryRequest': [spectrum_inquiry_0]}
    # Check Spectrum Inquiry Response
    response = self._sas.SpectrumInquiry(request)['spectrumInquiryResponse'][0]
    self.assertTrue('cbsdId' in response)
    self.assertEqual(response['cbsdId'], cbsd_id)
    self.assertEqual(response['response']['responseCode'], 102)
>>>>>>> bde8e0f2
<|MERGE_RESOLUTION|>--- conflicted
+++ resolved
@@ -115,17 +115,10 @@
     self.assertEqual(response['response']['responseCode'], 102)
 
   @winnforum_testcase
-<<<<<<< HEAD
-  def test_WINFF_FT_S_SIQ_14(self):
-    """Send Spectrum Inquiry with mutually invalid set of parameters.
-
-    The response should be INVALID_PARAM, code 103
-=======
   def test_WINFF_FT_S_SIQ_11(self):
     """Send Spectrum Inquiry with missing lowFrequency parameter.
 
     The response should be MISSING_PARAM, code 102
->>>>>>> bde8e0f2
     """
     # Register the device
     device_a = json.load(
@@ -138,7 +131,35 @@
     cbsd_id = response['cbsdId']
     del request, response
 
-<<<<<<< HEAD
+    # Send Spectrum Inquiry request
+    spectrum_inquiry_0 = json.load(
+        open(os.path.join('testcases', 'testdata', 'spectrum_inquiry_0.json')))
+    spectrum_inquiry_0['cbsdId'] = cbsd_id
+    del spectrum_inquiry_0['inquiredSpectrum'][0]['lowFrequency']
+    request = {'spectrumInquiryRequest': [spectrum_inquiry_0]}
+    # Check Spectrum Inquiry Response
+    response = self._sas.SpectrumInquiry(request)['spectrumInquiryResponse'][0]
+    self.assertTrue('cbsdId' in response)
+    self.assertEqual(response['cbsdId'], cbsd_id)
+    self.assertEqual(response['response']['responseCode'], 102)
+
+  @winnforum_testcase
+  def test_WINFF_FT_S_SIQ_14(self):
+    """Send Spectrum Inquiry with mutually invalid set of parameters.
+
+    The response should be INVALID_PARAM, code 103
+    """
+    # Register the device
+    device_a = json.load(
+        open(os.path.join('testcases', 'testdata', 'device_a.json')))
+    self._sas_admin.InjectFccId({'fccId': device_a['fccId']})
+    request = {'registrationRequest': [device_a]}
+    response = self._sas.Registration(request)['registrationResponse'][0]
+    # Check registration response
+    self.assertEqual(response['response']['responseCode'], 0)
+    cbsd_id = response['cbsdId']
+    del request, response
+
     # Create and send Spectrum Inquiry request
     spectrum_inquiry_0 = json.load(
         open(os.path.join('testcases', 'testdata', 'spectrum_inquiry_0.json')))
@@ -156,17 +177,4 @@
     response = self._sas.SpectrumInquiry(request)['spectrumInquiryResponse'][0]
     # Check Spectrum Inquiry Response
     self.assertEqual(response['response']['responseCode'], 103)
-    self.assertEqual(response['cbsdId'], cbsd_id)
-=======
-    # Send Spectrum Inquiry request
-    spectrum_inquiry_0 = json.load(
-        open(os.path.join('testcases', 'testdata', 'spectrum_inquiry_0.json')))
-    spectrum_inquiry_0['cbsdId'] = cbsd_id
-    del spectrum_inquiry_0['inquiredSpectrum'][0]['lowFrequency']
-    request = {'spectrumInquiryRequest': [spectrum_inquiry_0]}
-    # Check Spectrum Inquiry Response
-    response = self._sas.SpectrumInquiry(request)['spectrumInquiryResponse'][0]
-    self.assertTrue('cbsdId' in response)
-    self.assertEqual(response['cbsdId'], cbsd_id)
-    self.assertEqual(response['response']['responseCode'], 102)
->>>>>>> bde8e0f2
+    self.assertEqual(response['cbsdId'], cbsd_id)