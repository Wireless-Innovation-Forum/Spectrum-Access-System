--- conflicted
+++ resolved
@@ -796,8 +796,38 @@
     self.assertLessEqual(datetime.strptime(
         response[2]['transmitExpireTime'],'%Y-%m-%dT%H:%M:%SZ'), datetime.utcnow())
 
+  def test_WINNF_FT_S_HBT_11(self):
+    """Out of sync Grant state between the CBSD and the SAS.
+
+    Returns response code 502 (UNSYNC_OP_PARAM).
+    """
+    # Load a device.
+    device_a = json.load(
+        open(os.path.join('testcases', 'testdata', 'device_a.json')))
+
+    # Load grant.json
+    grant_0 = json.load(
+        open(os.path.join('testcases', 'testdata', 'grant_0.json')))
+
+    # Register the device and get a grant
+    cbsd_ids, grant_ids = self.assertRegisteredAndGranted([device_a], [grant_0])
+
+    # Send a Heartbeat request.
+    heartbeat_request = [{
+        'cbsdId': cbsd_ids[0],
+        'grantId': grant_ids[0],
+        'operationState': 'AUTHORIZED'
+    }]
+    request = {'heartbeatRequest': heartbeat_request}
+    response = self._sas.Heartbeat(request)['heartbeatResponse']
+    self.assertEqual(len(response), 1)
+
+    # Check the heartbeat response.
+    self.assertEqual(response[0]['cbsdId'], cbsd_ids[0])
+    self.assertEqual(response[0]['grantId'], grant_ids[0])
+    self.assertEqual(response[0]['response']['responseCode'], 502)
+
   @winnforum_testcase
-<<<<<<< HEAD
   def test_WINNF_FT_S_HBT_12(self):
     """The grant is SUSPENDED or TERMINATED in the heartbeat response.
 
@@ -894,36 +924,4 @@
     self.assertEqual(len(response), 1)
     self.assertTrue(response[0]['response']['responseCode'] in [500, 501])
     self.assertEqual(response[0]['cbsdId'], cbsd_ids[0])
-    self.assertEqual(response[0]['grantId'], grant_id)
-=======
-  def test_WINNF_FT_S_HBT_11(self):
-    """Out of sync Grant state between the CBSD and the SAS.
-
-    Returns response code 502 (UNSYNC_OP_PARAM).
-    """
-    # Load a device.
-    device_a = json.load(
-        open(os.path.join('testcases', 'testdata', 'device_a.json')))
-
-    # Load grant.json
-    grant_0 = json.load(
-        open(os.path.join('testcases', 'testdata', 'grant_0.json')))
-
-    # Register the device and get a grant
-    cbsd_ids, grant_ids = self.assertRegisteredAndGranted([device_a], [grant_0])
-
-    # Send a Heartbeat request.
-    heartbeat_request = [{
-        'cbsdId': cbsd_ids[0],
-        'grantId': grant_ids[0],
-        'operationState': 'AUTHORIZED'
-    }]
-    request = {'heartbeatRequest': heartbeat_request}
-    response = self._sas.Heartbeat(request)['heartbeatResponse']
-    self.assertEqual(len(response), 1)
-
-    # Check the heartbeat response.
-    self.assertEqual(response[0]['cbsdId'], cbsd_ids[0])
-    self.assertEqual(response[0]['grantId'], grant_ids[0])
-    self.assertEqual(response[0]['response']['responseCode'], 502)
->>>>>>> c31e7558
+    self.assertEqual(response[0]['grantId'], grant_id)