#    Copyright 2016 SAS Project Authors. All Rights Reserved.
#
#    Licensed under the Apache License, Version 2.0 (the "License");
#    you may not use this file except in compliance with the License.
#    You may obtain a copy of the License at
#
#        http://www.apache.org/licenses/LICENSE-2.0
#
#    Unless required by applicable law or agreed to in writing, software
#    distributed under the License is distributed on an "AS IS" BASIS,
#    WITHOUT WARRANTIES OR CONDITIONS OF ANY KIND, either express or implied.
#    See the License for the specific language governing permissions and
#    limitations under the License.

from datetime import datetime
from datetime import timedelta
import json
import logging
import os
import time

import sas
import sas_testcase

from util import winnforum_testcase, configurable_testcase, writeConfig, \
  loadConfig, addCbsdIdsToRequests, addGrantIdsToRequests


class HeartbeatTestcase(sas_testcase.SasTestCase):

  def setUp(self):
    self._sas, self._sas_admin = sas.GetTestingSas()
    self._sas_admin.Reset()

  def tearDown(self):
    pass

  @winnforum_testcase
  def test_WINNF_FT_S_HBT_1(self):
    """Heartbeat request array after moving to Granted / Heartbeating state.

    Returns response code 0 (NO_ERROR) for all requests.
    """
    # Register 3 devices.
    device_a = json.load(
        open(os.path.join('testcases', 'testdata', 'device_a.json')))
    device_c = json.load(
        open(os.path.join('testcases', 'testdata', 'device_c.json')))
    device_e = json.load(
        open(os.path.join('testcases', 'testdata', 'device_e.json')))
    # Inject FCC IDs
    self._sas_admin.InjectFccId({'fccId': device_a['fccId']})
    self._sas_admin.InjectFccId({'fccId': device_c['fccId']})
    self._sas_admin.InjectFccId({'fccId': device_e['fccId']})
    # Inject User IDs
    self._sas_admin.InjectUserId({'userId': device_a['userId']})
    self._sas_admin.InjectUserId({'userId': device_c['userId']})
    self._sas_admin.InjectUserId({'userId': device_e['userId']})
    request = {'registrationRequest': [device_a, device_c, device_e]}
    # Check Reg response.
    response = self._sas.Registration(request)['registrationResponse']
    cbsd_ids = []
    for resp in response:
      self.assertEqual(resp['response']['responseCode'], 0)
      cbsd_ids.append(resp['cbsdId'])
    del request, response

    # Create and send grant requests for all 3 devices.
    grant_0 = json.load(
        open(os.path.join('testcases', 'testdata', 'grant_0.json')))
    grant_1 = json.load(
        open(os.path.join('testcases', 'testdata', 'grant_0.json')))
    grant_2 = json.load(
        open(os.path.join('testcases', 'testdata', 'grant_0.json')))
    grant_0['cbsdId'] = cbsd_ids[0]
    grant_1['cbsdId'] = cbsd_ids[1]
    grant_2['cbsdId'] = cbsd_ids[2]
    request = {'grantRequest': [grant_0, grant_1, grant_2]}
    # Check grant response.
    response = self._sas.Grant(request)['grantResponse']
    self.assertEqual(len(response), 3)
    grant_ids = []
    grant_expire_times = []
    for response_num, resp in enumerate(response):
      self.assertEqual(resp['cbsdId'], cbsd_ids[response_num])
      self.assertEqual(resp['response']['responseCode'], 0)
      grant_ids.append(resp['grantId'])
      grant_expire_times.append(
          datetime.strptime(resp['grantExpireTime'], '%Y-%m-%dT%H:%M:%SZ'))
    del request, response

    # CBSDs send a Heartbeat request to Authorize the device.
    heartbeat_request = [{
        'cbsdId': cbsd_ids[0],
        'grantId': grant_ids[0],
        'operationState': 'GRANTED'
    }, {
        'cbsdId': cbsd_ids[1],
        'grantId': grant_ids[1],
        'operationState': 'GRANTED'
    }, {
        'cbsdId': cbsd_ids[2],
        'grantId': grant_ids[2],
        'operationState': 'GRANTED'
    }]
    request = {'heartbeatRequest': heartbeat_request}
    response = self._sas.Heartbeat(request)['heartbeatResponse']
    # Check the heartbeat response.
    self.assertEqual(len(response), 3)
    for response_num, resp in enumerate(response):
      self.assertEqual(resp['cbsdId'], cbsd_ids[response_num])
      self.assertEqual(resp['grantId'], grant_ids[response_num])
      self.assertEqual(resp['response']['responseCode'], 0)
    del request, response

    # All 3 devices send a heartbeat request in AUTHORIZED state.
    heartbeat_request = [{
        'cbsdId': cbsd_ids[0],
        'grantId': grant_ids[0],
        'operationState': 'AUTHORIZED'
    }, {
        'cbsdId': cbsd_ids[1],
        'grantId': grant_ids[1],
        'operationState': 'AUTHORIZED'
    }, {
        'cbsdId': cbsd_ids[2],
        'grantId': grant_ids[2],
        'operationState': 'AUTHORIZED'
    }]
    request = {'heartbeatRequest': heartbeat_request}
    response = self._sas.Heartbeat(request)['heartbeatResponse']
    # Check the heartbeat response for all 3 devices.
    self.assertEqual(len(response), 3)
    for response_num, resp in enumerate(response):
      self.assertEqual(resp['cbsdId'], cbsd_ids[response_num])
      self.assertEqual(resp['grantId'], grant_ids[response_num])
      transmit_expire_time = datetime.strptime(resp['transmitExpireTime'],
                                               '%Y-%m-%dT%H:%M:%SZ')
      self.assertLess(datetime.utcnow(), transmit_expire_time)
      self.assertLessEqual(
          (transmit_expire_time - datetime.utcnow()).total_seconds(), 240)
      self.assertLessEqual(transmit_expire_time,
                           grant_expire_times[response_num])
      self.assertEqual(resp['response']['responseCode'], 0)

  @winnforum_testcase
  def test_WINNF_FT_S_HBT_2(self):
    """Array Request: Heartbeat request from 3 CBSDs for GRANT renewal.

    Returns response code 0.
    """
    # Register three devices.
    registration_request = []
    for device_filename in ('device_a.json', 'device_c.json', 'device_e.json'):
      device = json.load(
          open(os.path.join('testcases', 'testdata', device_filename)))
      self._sas_admin.InjectFccId({'fccId': device['fccId']})
      self._sas_admin.InjectUserId({'userId': device['userId']})
      registration_request.append(device)
    request = {'registrationRequest': registration_request}
    response = self._sas.Registration(request)['registrationResponse']
    # Check registration response.
    cbsd_ids = []
    for resp in response:
      self.assertEqual(resp['response']['responseCode'], 0)
      cbsd_ids.append(resp['cbsdId'])
    del request, response

    # Request grants.
    grant_request = []
    for cbsd_id in cbsd_ids:
      grant = json.load(
          open(os.path.join('testcases', 'testdata', 'grant_0.json')))
      grant['cbsdId'] = cbsd_id
      grant_request.append(grant)
    request = {'grantRequest': grant_request}
    # Check grant response.
    response = self._sas.Grant(request)['grantResponse']
    grant_ids = []
    grant_expire_times = []
    for response_num, resp in enumerate(response):
      self.assertEqual(resp['cbsdId'], cbsd_ids[response_num])
      self.assertGreater(len(resp['grantId']), 0)
      self.assertEqual(resp['response']['responseCode'], 0)
      grant_ids.append(resp['grantId'])
      grant_expire_times.append(
          datetime.strptime(resp['grantExpireTime'], '%Y-%m-%dT%H:%M:%SZ'))
    del request, response

    # Heartbeat requests with 'grantRenew' set to True
    heartbeat_request = []
    for cbsd_id, grant_id in zip(cbsd_ids, grant_ids):
      heartbeat_request.append({
          'cbsdId': cbsd_id,
          'grantId': grant_id,
          'operationState': 'GRANTED',
          'grantRenew': True
      })
    request = {'heartbeatRequest': heartbeat_request}
    response = self._sas.Heartbeat(request)['heartbeatResponse']
    # Check the heartbeat response.
    for response_num, resp in enumerate(response):
      self.assertEqual(resp['cbsdId'], cbsd_ids[response_num])
      self.assertEqual(resp['grantId'], grant_ids[response_num])
      transmit_expire_time = datetime.strptime(resp['transmitExpireTime'],
                                               '%Y-%m-%dT%H:%M:%SZ')
      self.assertLess(datetime.utcnow(), transmit_expire_time)
      self.assertLessEqual(
          (transmit_expire_time - datetime.utcnow()).total_seconds(), 240)
      self.assertLessEqual(transmit_expire_time,
                           grant_expire_times[response_num])
      grant_expire_time = datetime.strptime(resp['grantExpireTime'],
                                            '%Y-%m-%dT%H:%M:%SZ')
      self.assertGreaterEqual(grant_expire_time,
                              grant_expire_times[response_num])
      self.assertEqual(resp['response']['responseCode'], 0)

  @winnforum_testcase
  def test_WINNF_FT_S_HBT_3(self):
    """Initial Heartbeat Request (immediately after CBSD moves into Granted
    State) from three CBSDs with an unsupported protocol version by SAS.

    Returns response code 100.
    """

    # Register three devices.
    registration_request = []
    for device_filename in ('device_a.json', 'device_c.json', 'device_e.json'):
      device = json.load(
          open(os.path.join('testcases', 'testdata', device_filename)))
      self._sas_admin.InjectFccId({'fccId': device['fccId']})
      self._sas_admin.InjectUserId({'userId': device['userId']})
      registration_request.append(device)
    request = {'registrationRequest': registration_request}
    response = self._sas.Registration(request)['registrationResponse']
    # Check registration response.
    cbsd_ids = []
    for resp in response:
      self.assertEqual(resp['response']['responseCode'], 0)
      cbsd_ids.append(resp['cbsdId'])
    del request, response

    # Request grants.
    grant_request = []
    for cbsd_id in cbsd_ids:
      grant = json.load(
          open(os.path.join('testcases', 'testdata', 'grant_0.json')))
      grant['cbsdId'] = cbsd_id
      grant_request.append(grant)
    request = {'grantRequest': grant_request}
    # Check grant response.
    response = self._sas.Grant(request)['grantResponse']
    grant_ids = []
    for resp_number, resp in enumerate(response):
      self.assertEqual(resp['cbsdId'], cbsd_ids[resp_number])
      self.assertTrue(resp['grantId'])
      self.assertEqual(resp['response']['responseCode'], 0)
      grant_ids.append(resp['grantId'])
    del request, response

    # Use higher than supported version.
    self._sas._sas_version = 'v2.0'

    # First Heartbeat with unsupported SAS-CBSD protocol version.
    heartbeat_request = []
    for cbsd_id, grant_id in zip(cbsd_ids, grant_ids):
      heartbeat_request.append({
          'cbsdId': cbsd_id,
          'grantId': grant_id,
          'operationState': 'GRANTED'
      })
    request = {'heartbeatRequest': heartbeat_request}
    try:
      response = self._sas.Heartbeat(request)['heartbeatResponse']
      for response_num, resp in enumerate(response):
        # Check the heartbeat response.
        self.assertEqual(resp['cbsdId'], cbsd_ids[response_num])
        self.assertEqual(resp['grantId'], grant_ids[response_num])
        self.assertEqual(resp['response']['responseCode'], 100)
        transmit_expire_time = datetime.strptime(resp['transmitExpireTime'],
                                                 '%Y-%m-%dT%H:%M:%SZ')
        self.assertLessEqual(transmit_expire_time, datetime.utcnow())

    except AssertionError as e:
      # Allow HTTP status 404.
      self.assertEqual(e.args[0], 404)

  @winnforum_testcase
  def test_WINNF_FT_S_HBT_4(self):
    """CBSD heartbeat request array with various required parameters missing.

    Heartbeat request immediately after CBSD moves into Granted State.
    Requests: 1 is valid; 2, 3 and 4 are missing required parameters.
    Returns: response code 0 for request 1; 102 for requests 2, 3 and 4.
    """

    # Register 4 devices.
    registration_request = []
    for device_filename in ('device_a.json', 'device_c.json', 'device_e.json',
                            'device_f.json'):
      device = json.load(
          open(os.path.join('testcases', 'testdata', device_filename)))
      self._sas_admin.InjectFccId({'fccId': device['fccId']})
      self._sas_admin.InjectUserId({'userId': device['userId']})
      registration_request.append(device)
    request = {'registrationRequest': registration_request}
    response = self._sas.Registration(request)['registrationResponse']
    # Check registration response.
    cbsd_ids = []
    for resp in response:
      self.assertEqual(resp['response']['responseCode'], 0)
      cbsd_ids.append(resp['cbsdId'])
    del request, response

    # Request grant.
    grant_request = []
    for cbsd_id in cbsd_ids:
      grant = json.load(
          open(os.path.join('testcases', 'testdata', 'grant_0.json')))
      grant['cbsdId'] = cbsd_id
      grant_request.append(grant)
    request = {'grantRequest': grant_request}
    # Check grant response.
    response = self._sas.Grant(request)['grantResponse']
    grant_ids = []
    grant_expire_times = []
    for response_num, resp in enumerate(response):
      self.assertEqual(resp['cbsdId'], cbsd_ids[response_num])
      self.assertEqual(resp['response']['responseCode'], 0)
      grant_ids.append(resp['grantId'])
      grant_expire_times.append(
          datetime.strptime(resp['grantExpireTime'],
                            '%Y-%m-%dT%H:%M:%SZ'))
    del request, response

    # Prepare 4 Heartbeat requests (these are first heartbeats)
    # 1. Valid, 2. No cbsd_id, 3. No grantId, 4. No operationState
    heartbeat_request = [{
        'cbsdId': cbsd_ids[0],
        'grantId': grant_ids[0],
        'operationState': 'GRANTED'
    }, {
        'grantId': grant_ids[1],
        'operationState': 'GRANTED'
    }, {
        'cbsdId': cbsd_ids[2],
        'operationState': 'GRANTED'
    }, {
        'cbsdId': cbsd_ids[3],
        'grantId': grant_ids[3],
    }]
    request = {'heartbeatRequest': heartbeat_request}
    response = self._sas.Heartbeat(request)['heartbeatResponse']

    # Check the heartbeat response.
    self.assertEqual(len(response), 4)
    # Check the cbsdId and grantId match the request for 1st and 4th response.
    for response_num in (0, 3):
      self.assertEqual(response[response_num]['cbsdId'], cbsd_ids[response_num])
      self.assertEqual(response[response_num]['grantId'],
                       grant_ids[response_num])
    # Validating the first request's successful response
    self.assertEqual(response[0]['response']['responseCode'], 0)
    transmit_expire_time = datetime.strptime(response[0]['transmitExpireTime'],
                                             '%Y-%m-%dT%H:%M:%SZ')
    self.assertLess(datetime.utcnow(), transmit_expire_time)
    self.assertLessEqual(
        (transmit_expire_time - datetime.utcnow()).total_seconds(), 240)
    self.assertLess(transmit_expire_time, grant_expire_times[0])
    # Validating response for requests: 2, 3 and 4.
    for response_num in (1, 2, 3):
      self.assertEqual(response[response_num]['response']['responseCode'], 102)
      transmit_expire_time = datetime.strptime(
          response[response_num]['transmitExpireTime'], '%Y-%m-%dT%H:%M:%SZ')
      self.assertLess(transmit_expire_time, datetime.utcnow())

  @winnforum_testcase
  def test_WINNF_FT_S_HBT_5(self):
    """CBSD heartbeat request after grant is terminated.

    Heartbeat request immediately after CBSD moves out of Granted State. The
    grantId is invalid in heartbeat request. The response should be FAIL.
    """

    # Register the device
    device_a = json.load(open(os.path.join('testcases', 'testdata', 'device_a.json')))
    self._sas_admin.InjectFccId({'fccId': device_a['fccId']})
    self._sas_admin.InjectUserId({'userId': device_a['userId']})
    request = {'registrationRequest': [device_a]}
    response = self._sas.Registration(request)['registrationResponse'][0]

    # Check registration response
    self.assertEqual(response['response']['responseCode'], 0)
    cbsd_id = response['cbsdId']
    del request, response

    # Request grant
    grant_0 = json.load(open(os.path.join('testcases', 'testdata', 'grant_0.json')))
    grant_0['cbsdId'] = cbsd_id
    request = {'grantRequest': [grant_0]}

    # Check grant response
    response = self._sas.Grant(request)['grantResponse'][0]
    self.assertEqual(response['cbsdId'], cbsd_id)
    self.assertEqual(response['response']['responseCode'], 0)
    grant_id = response['grantId']
    grant_expire_time = datetime.strptime(response['grantExpireTime'],
                                          '%Y-%m-%dT%H:%M:%SZ')
    del request, response

    # First successful Heartbeat
    request = {
        'heartbeatRequest': [{
            'cbsdId': cbsd_id, 'grantId': grant_id, 'operationState': 'GRANTED'
        }]
    }
    response = self._sas.Heartbeat(request)['heartbeatResponse'][0]

    # Check the heartbeat response
    self.assertEqual(response['cbsdId'], cbsd_id)
    self.assertEqual(response['grantId'], grant_id)
    self.assertEqual(response['response']['responseCode'], 0)
    transmit_expire_time = datetime.strptime(response['transmitExpireTime'],
                                             '%Y-%m-%dT%H:%M:%SZ')
    del request, response

    # Relinquish the grant
    request = {
        'relinquishmentRequest': [{
            'cbsdId': cbsd_id, 'grantId': grant_id
        }]
    }
    response = self._sas.Relinquishment(request)['relinquishmentResponse'][0]

    # Check the relinquishment response
    self.assertEqual(response['cbsdId'], cbsd_id)
    self.assertEqual(response['grantId'], grant_id)
    self.assertEqual(response['response']['responseCode'], 0)

    # use relinquished grantId in new heartbeat request after transmitExpireTime
    # is passed, but before the grant expires
    request = {
        'heartbeatRequest': [{
            'cbsdId': cbsd_id, 'grantId': grant_id, 'operationState': 'GRANTED'
        }]
    }
    transmit_expire_wait_time = (transmit_expire_time - datetime.utcnow()).total_seconds()
    time.sleep(transmit_expire_wait_time + 1)
    self.assertGreater(datetime.utcnow(), transmit_expire_time)
    self.assertLess(datetime.utcnow(), grant_expire_time)
    response = self._sas.Heartbeat(request)['heartbeatResponse'][0]

    # Check the heartbeat response
    self.assertEqual(response['cbsdId'], cbsd_id)
    self.assertTrue(response['response']['responseCode'] in (103, 500))
    transmit_expire_time = datetime.strptime(response['transmitExpireTime'],
                                             '%Y-%m-%dT%H:%M:%SZ')
    self.assertLess(transmit_expire_time, datetime.utcnow())

  @winnforum_testcase
  def test_WINNF_FT_S_HBT_6(self):
    """Heartbeat Request from CBSD immediately after CBSD's grant is expired.

    Response Code should  be 103.
    """

    # Register the device.
    device_a = json.load(
        open(os.path.join('testcases', 'testdata', 'device_a.json')))
    cbsd_ids = self.assertRegistered([device_a])

    # Request grant.
    grant_0 = json.load(
        open(os.path.join('testcases', 'testdata', 'grant_0.json')))
    grant_0['cbsdId'] = cbsd_ids[0]
    request = {'grantRequest': [grant_0]}
    # Check grant response.
    response = self._sas.Grant(request)['grantResponse'][0]
    self.assertEqual(response['cbsdId'], cbsd_ids[0])
    self.assertEqual(response['response']['responseCode'], 0)
    grant_id = response['grantId']
    grant_expire_time = datetime.strptime(response['grantExpireTime'],
                                          '%Y-%m-%dT%H:%M:%SZ')
    #  Test will automatically fail if the SAS UUT is not configured to use a
    #  short Grant duration to prevent this test from taking unnecessarily
    #  long to execute.
    self.assertTrue(grant_expire_time < datetime.utcnow()+timedelta(hours=24))
    del request, response

    # First Heartbeat to authorize the device.
    request = {
        'heartbeatRequest': [{
            'cbsdId': cbsd_ids[0],
            'grantId': grant_id,
            'operationState': 'GRANTED'
        }]
    }

    response = self._sas.Heartbeat(request)['heartbeatResponse'][0]
    # Check the heartbeat response.
    self.assertEqual(response['cbsdId'], cbsd_ids[0])
    self.assertEqual(response['response']['responseCode'], 0)
    del request, response

    # Calculate (wait time) difference between current time and GrantExpireTime.
    difference_time = (grant_expire_time - datetime.utcnow()).total_seconds()
    logging.debug(
        'Difference between grantExpireTime and CurrentTime (in seconds): %d',
        difference_time)
    time.sleep(difference_time + 1)

    # Send a Heartbeat request after grantExpireTime with expired grantId.
    request = {
        'heartbeatRequest': [{
            'cbsdId': cbsd_ids[0],
            'grantId': grant_id,
            'operationState': 'GRANTED'
        }]
    }
    response = self._sas.Heartbeat(request)['heartbeatResponse'][0]
    # Check the heartbeat response, must have Response Code 103
    self.assertEqual(response['cbsdId'], cbsd_ids[0])
    self.assertTrue(response['response']['responseCode'] in (103, 500))
    transmit_expire_time = datetime.strptime(response['transmitExpireTime'],
                                             '%Y-%m-%dT%H:%M:%SZ')
    self.assertLessEqual(transmit_expire_time, datetime.utcnow())

  @winnforum_testcase
  def test_WINNF_FT_S_HBT_7(self):
    """CBSD heartbeat requests with invalid parameter.

    Heartbeat request immediately after CBSD moves into Granted State.
    Requests: 1 & 2 are valid; 3rd request has a parameter with invalid value.
    Returns: response code 0 for requests 1 & 2; 103 for request 3.
    """

    # Register the devices
    registration_request = []
    for device_filename in ('device_a.json', 'device_c.json', 'device_e.json'):
      device = json.load(
          open(os.path.join('testcases', 'testdata', device_filename)))
      self._sas_admin.InjectFccId({'fccId': device['fccId']})
      self._sas_admin.InjectUserId({'userId': device['userId']})
      registration_request.append(device)
    request = {'registrationRequest': registration_request}
    response = self._sas.Registration(request)['registrationResponse']
    # Check registration response
    cbsd_ids = []
    for resp in response:
      self.assertEqual(resp['response']['responseCode'], 0)
      cbsd_ids.append(resp['cbsdId'])
    del request, response

    # Request grant
    grant_request = []
    for cbsd_id in cbsd_ids:
      grant = json.load(
          open(os.path.join('testcases', 'testdata', 'grant_0.json')))
      grant['cbsdId'] = cbsd_id
      grant_request.append(grant)
    request = {'grantRequest': grant_request}
    # Check grant response
    response = self._sas.Grant(request)['grantResponse']
    grant_ids = []
    grant_expire_times = []
    for response_num, resp in enumerate(response):
      self.assertEqual(resp['cbsdId'], cbsd_ids[response_num])
      self.assertEqual(resp['response']['responseCode'], 0)
      grant_ids.append(resp['grantId'])
      grant_expire_times.append(
          datetime.strptime(resp['grantExpireTime'], '%Y-%m-%dT%H:%M:%SZ'))
    del request, response

    # Prepare Heartbeats
    # No. 1, 2 - Valid requests, No. 3 - Invalid grantId in request
    heartbeat_request = [{
        'cbsdId': cbsd_ids[0],
        'grantId': grant_ids[0],
        'operationState': 'GRANTED'
    }, {
        'cbsdId': cbsd_ids[1],
        'grantId': grant_ids[1],
        'operationState': 'GRANTED'
    }, {
        'cbsdId': cbsd_ids[2],
        'grantId': grant_ids[2] + '-changed',
        'operationState': 'GRANTED'
    }]
    request = {'heartbeatRequest': heartbeat_request}
    response = self._sas.Heartbeat(request)['heartbeatResponse']
    # Check heartbeat response
    self.assertEqual(len(response), 3)
    for response_num in (0, 1):
      self.assertEqual(response[response_num]['cbsdId'], cbsd_ids[response_num])
      self.assertEqual(response[response_num]['grantId'],
                       grant_ids[response_num])
    self.assertEqual(response[2]['cbsdId'], cbsd_ids[2])
    self.assertFalse('grantId' in response[2])
    # Validating the first and second request's successful response.
    for response_num in (0, 1):
      self.assertEqual(response[response_num]['response']['responseCode'], 0)
      transmit_expire_time = datetime.strptime(
          response[response_num]['transmitExpireTime'], '%Y-%m-%dT%H:%M:%SZ')
      self.assertLess(datetime.utcnow(), transmit_expire_time)
      self.assertLessEqual(
          (transmit_expire_time - datetime.utcnow()).total_seconds(), 240)
      self.assertLessEqual(transmit_expire_time,
                           grant_expire_times[response_num])
    # Validating response for 3rd request.
    self.assertEqual(response[2]['response']['responseCode'], 103)
    transmit_expire_time = datetime.strptime(response[2]['transmitExpireTime'],
                                             '%Y-%m-%dT%H:%M:%SZ')
    self.assertLess(transmit_expire_time, datetime.utcnow())

  @winnforum_testcase
  def test_WINNF_FT_S_HBT_8(self):
    """Heartbeat Array Request: BLACKLISTED.

    Response Code should  be 101.
    """
    # Register the devices
    registration_request = []
    fcc_ids = []
    for device_filename in ('device_a.json', 'device_c.json', 'device_e.json'):
      device = json.load(
          open(os.path.join('testcases', 'testdata', device_filename)))
      fcc_ids.append(device['fccId'])
      registration_request.append(device)

    cbsd_ids = self.assertRegistered(registration_request)

    # Request grant
    grant_request = []
    for cbsd_id in cbsd_ids:
      grant = json.load(
          open(os.path.join('testcases', 'testdata', 'grant_0.json')))
      grant['cbsdId'] = cbsd_id
      grant_request.append(grant)
    request = {'grantRequest': grant_request}

    # Check grant response
    response = self._sas.Grant(request)['grantResponse']
    self.assertEqual(len(response), len(cbsd_ids))
    grant_ids = []
    grant_expire_time = []
    for resp_number, resp in enumerate(response):
      self.assertEqual(resp['cbsdId'], cbsd_ids[resp_number])
      self.assertTrue(resp['grantId'])
      self.assertEqual(resp['response']['responseCode'], 0)
      grant_ids.append(resp['grantId'])
      grant_expire_time.append(
          datetime.strptime(resp['grantExpireTime'], '%Y-%m-%dT%H:%M:%SZ'))
    del request, response

    # Inject Third Device into Blacklist
    self._sas_admin.BlacklistByFccId({'fccId': fcc_ids[2]})

    # First Heartbeat Request
    heartbeat_request = []
    for cbsd_id, grant_id in zip(cbsd_ids, grant_ids):
      heartbeat_request.append({
          'cbsdId': cbsd_id,
          'grantId': grant_id,
          'operationState': 'GRANTED'
      })

    request = {'heartbeatRequest': heartbeat_request}
    response = self._sas.Heartbeat(request)['heartbeatResponse']
    self.assertEqual(len(response), len(grant_ids))

    # Check the heartbeat response
    # First two devices have Response Code 0.
    for index, resp in enumerate(response[:2]):
      self.assertEqual(resp['cbsdId'], cbsd_ids[index])
      self.assertEqual(resp['grantId'], grant_ids[index])
      self.assertEqual(resp['response']['responseCode'], 0)
      transmit_expire_time = datetime.strptime(resp['transmitExpireTime'],
                                               '%Y-%m-%dT%H:%M:%SZ')
      self.assertLess(datetime.utcnow(), transmit_expire_time)
      self.assertLessEqual(
          (transmit_expire_time - datetime.utcnow()).total_seconds(), 240)
      self.assertLessEqual(transmit_expire_time,
                           grant_expire_time[index])

    # Third device is in Blacklist, must have Response Code 101.
    self.assertEqual(response[2]['response']['responseCode'], 101)
    transmit_expire_time = datetime.strptime(response[2]['transmitExpireTime'],
                                             '%Y-%m-%dT%H:%M:%SZ')
    self.assertLessEqual(transmit_expire_time, datetime.utcnow())
    del request, response

    # Third device sends a second heartbeat request with its blacklisted cbsdId.
    request = {
        'heartbeatRequest': [{
            'cbsdId': cbsd_ids[2],
            'grantId': grant_ids[2],
            'operationState': 'GRANTED'
        }]
    }
    response = self._sas.Heartbeat(request)['heartbeatResponse'][0]
    # Check the heartbeat response has Response code 101 or 103
    self.assertTrue(response['response']['responseCode'] in (101, 103))

  @winnforum_testcase
  def test_WINNF_FT_S_HBT_9(self):
    """ Array request, of three cbsds,SAS terminates the Grant for the one
    that impacts incumbent activity.

    successful heartbeat for the grants of two cbsds that don't impact
     the incumbent and failed with responseCode 500 for the third one.
    """
    # STEP 1
    # register three devices
    device_a = json.load(
        open(os.path.join('testcases', 'testdata', 'device_a.json')))
    device_c = json.load(
        open(os.path.join('testcases', 'testdata', 'device_c.json')))
    device_e = json.load(
        open(os.path.join('testcases', 'testdata', 'device_e.json')))
    cbsd_ids = self.assertRegistered([device_a, device_c, device_e])
    # load and set Grants data
    grant_a = json.load(
        open(os.path.join('testcases', 'testdata', 'grant_0.json')))
    grant_a['cbsdId'] = cbsd_ids[0]
    grant_c = json.load(
        open(os.path.join('testcases', 'testdata', 'grant_0.json')))
    grant_c['cbsdId'] = cbsd_ids[1]
    grant_e = json.load(
        open(os.path.join('testcases', 'testdata', 'grant_0.json')))
    grant_e['cbsdId'] = cbsd_ids[2]
    grant_e['operationParam']['operationFrequencyRange']\
                             ['lowFrequency'] = 3650000000
    grant_e['operationParam']['operationFrequencyRange']\
                             ['highFrequency'] = 3660000000
    request = {'grantRequest': [grant_a, grant_c, grant_e]}
    # send grant request
    response = self._sas.Grant(request)['grantResponse']
    grant_ids = []
    grant_expire_times = []
    for response_num, resp in enumerate(response):
      self.assertEqual(resp['response']['responseCode'], 0)
      grant_ids.append(resp['grantId'])
      grant_expire_times.append(
          datetime.strptime(resp['grantExpireTime'], '%Y-%m-%dT%H:%M:%SZ'))
    del request, response
    # First Heartbeat
    request = []
    for cbsd_id, grant_id in zip(cbsd_ids, grant_ids):
      request.append({
          'cbsdId': cbsd_id,
          'grantId': grant_id,
          'operationState': 'GRANTED'
      })

    response = self._sas.Heartbeat({'heartbeatRequest': request})['heartbeatResponse']
    for resp in response:
      self.assertEqual(resp['response']['responseCode'], 0)
    del request, response
    # STEP 2
    # load and inject FSS data with Overlapping Frequency of CBSD
    fss_e = json.load(
        open(os.path.join('testcases', 'testdata', 'fss_record_0.json')))
    self._sas_admin.InjectFss({'record': fss_e})
    # load and inject GWBL data with Overlapping Frequency of CBSD
    gwbl_e = json.load(
        open(os.path.join('testcases', 'testdata', 'gwbl_record_0.json')))
    self._sas_admin.InjectWisp(gwbl_e)
    # STEP 3
    # Trigger daily activities and wait for it to get it complete
    self.TriggerDailyActivitiesImmediatelyAndWaitUntilComplete()
    # Send Heartbeat after triggering the IAP
    request = []
    for cbsd_id, grant_id in\
     zip(cbsd_ids, grant_ids):
      request.append({
          'cbsdId': cbsd_id,
          'grantId': grant_id,
          'operationState': 'GRANTED'
      })
    response = self._sas.Heartbeat({'heartbeatRequest': request})['heartbeatResponse']
    del request
    # CHECK
    # Check first two CBSDs with a successful HB response
    for response_num, resp in enumerate(response[:2]):
      self.assertEqual(resp['cbsdId'], cbsd_ids[response_num])
      self.assertEqual(resp['grantId'], grant_ids[response_num])
      self.assertEqual(resp['response']['responseCode'], 0)
      transmit_expire_time = datetime.strptime(resp['transmitExpireTime'],\
                                               '%Y-%m-%dT%H:%M:%SZ')
      self.assertLessEqual((transmit_expire_time - \
                            datetime.utcnow()).total_seconds(), 240)
      self.assertLessEqual(datetime.utcnow(), transmit_expire_time)
      self.assertLessEqual(transmit_expire_time, grant_expire_times[response_num])
    # Check the third  CBSD with unsuccessful HB response of code 500
    self.assertEqual(response[2]['cbsdId'], cbsd_ids[2])
    self.assertEqual(response[2]['grantId'], grant_ids[2])
    self.assertEqual(response[2]['response']['responseCode'], 500)
    self.assertLessEqual(datetime.strptime(
        response[2]['transmitExpireTime'],'%Y-%m-%dT%H:%M:%SZ'), datetime.utcnow())

  def generate_HBT_10_default_config(self, filename):
    """Generates the WinnForum configuration for HBT.10."""

    # Load device info
    device_a = json.load(
        open(os.path.join('testcases', 'testdata', 'device_a.json')))
    device_c = json.load(
        open(os.path.join('testcases', 'testdata', 'device_c.json')))
    device_b = json.load(
        open(os.path.join('testcases', 'testdata', 'device_b.json')))

    # Load grant.json
    grant_a = json.load(
        open(os.path.join('testcases', 'testdata', 'grant_0.json')))
    grant_c = json.load(
        open(os.path.join('testcases', 'testdata', 'grant_0.json')))
    grant_b = json.load(
        open(os.path.join('testcases', 'testdata', 'grant_0.json')))

    heartbeat_a = {'operationState': 'GRANTED'}
    heartbeat_c = {'grantId': 'REMOVE', 'operationState': 'GRANTED'}
    heartbeat_b = {'operationState': 'GRANTED', 'grantRenew': True}

    # Device a and device_c are Cat A.
    self.assertEqual(device_a['cbsdCategory'], 'A')
    self.assertEqual(device_c['cbsdCategory'], 'A')

    # Device_b is Category B with conditionals pre-loaded.
    self.assertEqual(device_b['cbsdCategory'], 'B')
    conditionals_b = {
        'cbsdCategory': device_b['cbsdCategory'],
        'fccId': device_b['fccId'],
        'cbsdSerialNumber': device_b['cbsdSerialNumber'],
        'airInterface': device_b['airInterface'],
        'installationParam': device_b['installationParam']
    }
    conditionals = {'registrationData': [conditionals_b]}
    del device_b['installationParam']
    del device_b['cbsdCategory']
    del device_b['airInterface']

    # Create the actual config.
    devices = [device_a, device_c, device_b]
    blacklist_devices = [device_a]
    grant_requests = [grant_a, grant_c, grant_b]
    heartbeat_requests = [heartbeat_a, heartbeat_c, heartbeat_b]
    config = {
        'fccIdsBlacklist': [d['fccId'] for d in blacklist_devices],
        'conditionalRegistrationData': conditionals,
        'registrationRequests': devices,
        'grantRequests': grant_requests,
        'heartbeatRequests': heartbeat_requests,
        # First request has a blacklisted CBSD => BLACKLISTED
        # Second request is missing Grant ID => MISSING_PARAM
        # Third request has all valid params => SUCCESS
        'expectedResponseCodes': [(101,), (102,), (0,)]
    }
    writeConfig(filename, config)

  @configurable_testcase(generate_HBT_10_default_config)
  def test_WINNF_FT_S_HBT_10(self, config_filename):
    """[Configurable] Heartbeat with optional intervening grant termination
       or blacklist."""

    config = loadConfig(config_filename)
    # Very light checking of the config file.
    self.assertEqual(
        len(config['registrationRequests']), len(config['grantRequests']))
    self.assertEqual(
        len(config['grantRequests']), len(config['heartbeatRequests']))
    self.assertEqual(
        len(config['heartbeatRequests']),
        len(config['expectedResponseCodes']))

    # Whitelist FCC IDs.
    for device in config['registrationRequests']:
      self._sas_admin.InjectFccId({
          'fccId': device['fccId'],
          'fccMaxEirp': 47
      })

    # Whitelist user IDs.
    for device in config['registrationRequests']:
      self._sas_admin.InjectUserId({'userId': device['userId']})

    # Register devices
    if ('conditionalRegistrationData' in config) and (
        config['conditionalRegistrationData']):
<<<<<<< HEAD
      self._sas_admin.PreloadRegistrationData(
          config['conditionalRegistrationData'])
    request = {'registrationRequest': config['registrationRequests']}
    response = self._sas.Registration(request)['registrationResponse']
    # Check registration response
    cbsd_ids = []
    for resp in response:
      self.assertEqual(resp['response']['responseCode'], 0)
      cbsd_ids.append(resp['cbsdId'])
    del request, response
=======
      cbsd_ids = self.assertRegistered(config['registrationRequest'],
                                       config['conditionalRegistrationData'])
    else:
      cbsd_ids = self.assertRegistered(config['registrationRequest'])
>>>>>>> 4ef185e6

    # Request grant
    grant_request = config['grantRequests']
    addCbsdIdsToRequests(cbsd_ids, grant_request)
    request = {'grantRequest': grant_request}

    # Check grant response
    response = self._sas.Grant(request)['grantResponse']
    self.assertEqual(len(response), len(grant_request))
    grant_ids = []
    grant_expire_times = []
    for _, resp in enumerate(response):
      self.assertEqual(resp['response']['responseCode'], 0)
      grant_ids.append(resp['grantId'])
      grant_expire_times.append(
          datetime.strptime(resp['grantExpireTime'], '%Y-%m-%dT%H:%M:%SZ'))
    del request, response

    # Blacklist N2 CBSDs
    for fcc_id in config['fccIdsBlacklist']:
      self._sas_admin.BlacklistByFccId({'fccId': fcc_id})
    blacklisted_cbsd_ids = []
    for cbsd_id, request in zip(cbsd_ids, config['registrationRequests']):
      if request['fccId'] in config['fccIdsBlacklist']:
        blacklisted_cbsd_ids.append(cbsd_id)

    # First Heartbeat Request
    heartbeat_request = config['heartbeatRequests']
    addCbsdIdsToRequests(cbsd_ids, heartbeat_request)
    addGrantIdsToRequests(grant_ids, heartbeat_request)
    request = {'heartbeatRequest': heartbeat_request}
    responses = self._sas.Heartbeat(request)['heartbeatResponse']
    self.assertEqual(len(responses), len(heartbeat_request))

    # Check heartbeat response
    self.assertEqual(len(responses), len(config['expectedResponseCodes']))
    for i, response in enumerate(responses):
      expected_response_codes = config['expectedResponseCodes'][i]
      logging.debug('Looking at response number %d', i)
      logging.debug('Expecting to see response code in set %s in response: %s',
                    expected_response_codes, response)
      self.assertIn(response['response']['responseCode'],
                    expected_response_codes)
      # Check if the request contains CBSD ID
      if 'cbsdId' in heartbeat_request[i]:
        # Check if CBSD ID is valid
        if (heartbeat_request[i]['cbsdId'] in cbsd_ids) and (
            heartbeat_request[i]['cbsdId'] not in blacklisted_cbsd_ids):
          self.assertEqual(response['cbsdId'], heartbeat_request[i]['cbsdId'])
          # Check if the request contains Grant ID
          if 'grantId' in heartbeat_request[i]:
            # Check if Grant ID is valid
            if heartbeat_request[i]['grantId'] in grant_ids:
              cbsd_index = cbsd_ids.index(heartbeat_request[i]['cbsdId'])
              grant_index = grant_ids.index(heartbeat_request[i]['grantId'])
              # Check if CBSD ID is paired with the corresponding Grant ID.
              if cbsd_index == grant_index:
                self.assertEqual(response['grantId'],
                                 heartbeat_request[i]['grantId'])

      if response['response']['responseCode'] == 0:
        transmit_expire_time = datetime.strptime(response['transmitExpireTime'],
                                                 '%Y-%m-%dT%H:%M:%SZ')
        self.assertLess(datetime.utcnow(), transmit_expire_time)
        self.assertLessEqual(
            (transmit_expire_time - datetime.utcnow()).total_seconds(), 240)
        self.assertLessEqual(transmit_expire_time, grant_expire_times[i])
        if ('grantRenew' in heartbeat_request[i]) and (
            heartbeat_request[i]['grantRenew']):
          grant_expire_time = datetime.strptime(response['grantExpireTime'],
                                                '%Y-%m-%dT%H:%M:%SZ')
          self.assertLess(datetime.utcnow(), grant_expire_time)
      else:
        transmit_expire_time = datetime.strptime(response['transmitExpireTime'],
                                                 '%Y-%m-%dT%H:%M:%SZ')
        self.assertLessEqual(transmit_expire_time, datetime.utcnow())

  @winnforum_testcase
  def test_WINNF_FT_S_HBT_11(self):
    """Out of sync Grant state between the CBSD and the SAS.

    Returns response code 502 (UNSYNC_OP_PARAM).
    """
    # Load a device.
    device_a = json.load(
        open(os.path.join('testcases', 'testdata', 'device_a.json')))

    # Load grant.json
    grant_0 = json.load(
        open(os.path.join('testcases', 'testdata', 'grant_0.json')))

    # Register the device and get a grant
    cbsd_ids, grant_ids = self.assertRegisteredAndGranted([device_a], [grant_0])

    # Send a Heartbeat request.
    heartbeat_request = [{
        'cbsdId': cbsd_ids[0],
        'grantId': grant_ids[0],
        'operationState': 'AUTHORIZED'
    }]
    request = {'heartbeatRequest': heartbeat_request}
    response = self._sas.Heartbeat(request)['heartbeatResponse']
    self.assertEqual(len(response), 1)

    # Check the heartbeat response.
    self.assertEqual(response[0]['cbsdId'], cbsd_ids[0])
    self.assertEqual(response[0]['grantId'], grant_ids[0])
    self.assertEqual(response[0]['response']['responseCode'], 502)

  @winnforum_testcase
  def test_WINNF_FT_S_HBT_12(self):
    """The grant is SUSPENDED or TERMINATED in the heartbeat response.

     Heartbeat Response Code for Step 7 and 8, should  be:
     - 500(TERMINATED_GRANT) or 501(SUSPENDED_GRANT)
    """
    # Load DPAs and ensure all DPAs are inactive
    self._sas_admin.TriggerLoadDpas()
    self._sas_admin.TriggerBulkDpaActivation({'activate': False})

    # Load a device.
    device_a = json.load(
        open(os.path.join('testcases', 'testdata', 'device_a.json')))
    # CBSD located in DPA 6 neighborhood
    device_a['installationParam']['latitude'] = 36.7115375795
    device_a['installationParam']['longitude'] = -76.0162751808

    # Register device
    cbsd_ids = self.assertRegistered([device_a])

    # Step 3: Send grant request and check grant response
    grant_0 = json.load(
        open(os.path.join('testcases', 'testdata', 'grant_0.json')))
    grant_0['cbsdId'] = cbsd_ids[0]
    grant_0['operationParam']['operationFrequencyRange'][
        'lowFrequency'] = 3550000000
    grant_0['operationParam']['operationFrequencyRange'][
        'highFrequency'] = 3560000000
    grant_0['operationParam']['maxEirp'] = 20
    request = {'grantRequest': [grant_0]}
    response = self._sas.Grant(request)['grantResponse'][0]
    self.assertEqual(response['cbsdId'], cbsd_ids[0])
    self.assertEqual(response['response']['responseCode'], 0)
    self.assertTrue('grantId' in response)
    grant_expire_time = datetime.strptime(response['grantExpireTime'],
                                          '%Y-%m-%dT%H:%M:%SZ')
    grant_id = response['grantId']
    heartbeat_request = {
        'cbsdId': cbsd_ids[0],
        'grantId': grant_id,
        'operationState': 'GRANTED'
    }
    del request, response

    # Step 4: Send heartbeat request and check heartbeat response
    request = {'heartbeatRequest': heartbeat_request}
    response = self._sas.Heartbeat(request)['heartbeatResponse'][0]
    self.assertEqual(response['response']['responseCode'], 0)
    self.assertEqual(response['cbsdId'], cbsd_ids[0])
    self.assertEqual(response['grantId'], grant_id)
    del request, response

    # Step 5: Activate DPA on channel 3550 - 3560 MHz
    self._sas_admin.TriggerDpaActivation({
        'frequencyRange': {
            'lowFrequency': 3550000000,
            'highFrequency': 3560000000
        },
        'dpaId': 'east_dpa6',
    })

    # Step 6: Sleep 240 seconds
    time.sleep(240)

    # Step 7
    heartbeat_request = {
        'cbsdId': cbsd_ids[0],
        'grantId': grant_id,
        'operationState': 'GRANTED'
    }
    # Send heartbeat request and Check heartbeat response
    request = {'heartbeatRequest': heartbeat_request}
    response = self._sas.Heartbeat(request)['heartbeatResponse']
    self.assertEqual(len(response), 1)
    self.assertTrue(response[0]['response']['responseCode'] in [500, 501])
    self.assertEqual(response[0]['cbsdId'], cbsd_ids[0])
    self.assertEqual(response[0]['grantId'], grant_id)
    if response['response']['responseCode'] == 500:
      return

    # Sleep 240 seconds
    time.sleep(240)
    self.assertLess(datetime.utcnow(), grant_expire_time)

    # Step 8 - Heartbeat request with operationState = GRANTED
    heartbeat_request = {
        'cbsdId': cbsd_ids[0],
        'grantId': grant_id,
        'operationState': 'GRANTED'
    }
    request = {'heartbeatRequest': heartbeat_request}
    response = self._sas.Heartbeat(request)['heartbeatResponse']
    # Check heartbeat response
    self.assertEqual(len(response), 1)
    self.assertTrue(response[0]['response']['responseCode'] in [500, 501])
    self.assertEqual(response[0]['cbsdId'], cbsd_ids[0])
    self.assertEqual(response[0]['grantId'], grant_id)<|MERGE_RESOLUTION|>--- conflicted
+++ resolved
@@ -886,7 +886,6 @@
     # Register devices
     if ('conditionalRegistrationData' in config) and (
         config['conditionalRegistrationData']):
-<<<<<<< HEAD
       self._sas_admin.PreloadRegistrationData(
           config['conditionalRegistrationData'])
     request = {'registrationRequest': config['registrationRequests']}
@@ -897,12 +896,6 @@
       self.assertEqual(resp['response']['responseCode'], 0)
       cbsd_ids.append(resp['cbsdId'])
     del request, response
-=======
-      cbsd_ids = self.assertRegistered(config['registrationRequest'],
-                                       config['conditionalRegistrationData'])
-    else:
-      cbsd_ids = self.assertRegistered(config['registrationRequest'])
->>>>>>> 4ef185e6
 
     # Request grant
     grant_request = config['grantRequests']
@@ -1109,4 +1102,4 @@
     self.assertEqual(len(response), 1)
     self.assertTrue(response[0]['response']['responseCode'] in [500, 501])
     self.assertEqual(response[0]['cbsdId'], cbsd_ids[0])
-    self.assertEqual(response[0]['grantId'], grant_id)+    self.assertEqual(response[0]['grantId'], grant_id)
