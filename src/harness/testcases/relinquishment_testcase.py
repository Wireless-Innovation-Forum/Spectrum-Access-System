#    Copyright 2016 SAS Project Authors. All Rights Reserved.
#
#    Licensed under the Apache License, Version 2.0 (the "License");
#    you may not use this file except in compliance with the License.
#    You may obtain a copy of the License at
#
#        http://www.apache.org/licenses/LICENSE-2.0
#
#    Unless required by applicable law or agreed to in writing, software
#    distributed under the License is distributed on an "AS IS" BASIS,
#    WITHOUT WARRANTIES OR CONDITIONS OF ANY KIND, either express or implied.
#    See the License for the specific language governing permissions and
#    limitations under the License.
import json
import os
import unittest

import sas
from util import winnforum_testcase


class RelinquishmentTestcase(unittest.TestCase):

  def setUp(self):
    self._sas, self._sas_admin = sas.GetTestingSas()
    self._sas_admin.Reset()

  def tearDown(self):
    pass

  @winnforum_testcase
  def test_WINFF_FT_S_RLQ_1(self):
    """Successful CBSD relinquishment request.

    CBSD Harness sends Relinquishment Request to SAS including CBSD ID and
    Grant ID in correct format. The response should be SUCCESS.
    """

    # Register the device
    device_a = json.load(
        open(os.path.join('testcases', 'testdata', 'device_a.json')))
    self._sas_admin.InjectFccId({'fccId': device_a['fccId']})
    request = {'registrationRequest': [device_a]}
    response = self._sas.Registration(request)['registrationResponse'][0]
    # Check registration response
    self.assertEqual(response['response']['responseCode'], 0)
    cbsd_id = response['cbsdId']
    del request, response

    # Request grant
    grant_0 = json.load(
        open(os.path.join('testcases', 'testdata', 'grant_0.json')))
    grant_0['cbsdId'] = cbsd_id
    request = {'grantRequest': [grant_0]}
    # Check grant response
    response = self._sas.Grant(request)['grantResponse'][0]
    self.assertEqual(response['cbsdId'], cbsd_id)
    self.assertTrue(response['grantId'])
    self.assertEqual(response['response']['responseCode'], 0)
    grant_id = response['grantId']
    del request, response

    # Relinquish the grant
    request = {
        'relinquishmentRequest': [{
            'cbsdId': cbsd_id,
            'grantId': grant_id
        }]
    }
    response = self._sas.Relinquishment(request)['relinquishmentResponse'][0]
    # Check the relinquishment response
    self.assertEqual(response['cbsdId'], cbsd_id)
    self.assertEqual(response['grantId'], grant_id)
    self.assertEqual(response['response']['responseCode'], 0)

  @winnforum_testcase
  def test_WINFF_FT_S_RLQ_2(self):
    """Multiple iterative CBSD relinquishments.

    CBSD Harness sends multiple Relinquishment Requests to SAS including CBSD 
    ID and Grant ID in correct format. The response should be SUCCESS.
    """

    # Register the device
    device_a = json.load(
        open(os.path.join('testcases', 'testdata', 'device_a.json')))
    self._sas_admin.InjectFccId({'fccId': device_a['fccId']})
    request = {'registrationRequest': [device_a]}
    response = self._sas.Registration(request)['registrationResponse'][0]
    # Check registration response
    self.assertEqual(response['response']['responseCode'], 0)
    cbsd_id = response['cbsdId']
    del request, response

    # Request three grants
    grant_id = []
    for i in range(0, 3):
      grant = json.load(
          open(os.path.join('testcases', 'testdata', 'grant_0.json')))
      grant['cbsdId'] = cbsd_id
      grant['operationParam']['operationFrequencyRange']['lowFrequency'] = (
          3600000000.0 + i * 10000000.0)
      grant['operationParam']['operationFrequencyRange']['highFrequency'] = (
          3610000000.0 + i * 10000000.0)
      request = {'grantRequest': [grant]}
      # Check grant response
      response = self._sas.Grant(request)['grantResponse'][0]
      self.assertEqual(response['cbsdId'], cbsd_id)
      self.assertTrue(response['grantId'])
      self.assertEqual(response['response']['responseCode'], 0)
      grant_id.append(response['grantId'])
      del request, response

    # Relinquish second grant, then first grant, then third grant
    for i in [1, 0, 2]:
      request = {
          'relinquishmentRequest': [{
              'cbsdId': cbsd_id,
              'grantId': grant_id[i]
          }]
      }
      response = self._sas.Relinquishment(request)['relinquishmentResponse'][0]
      # Check the relinquishment response
      self.assertEqual(response['cbsdId'], cbsd_id)
      self.assertEqual(response['grantId'], grant_id[i])
      self.assertEqual(response['response']['responseCode'], 0)

  @winnforum_testcase
  def test_WINFF_FT_S_RLQ_3(self):
    """Multiple relinquishments: Successful simultaneous Relinquishment
    Request of multiple grants

    CBSD Harness sends Relinquishment Request array to SAS including valid CBSD
    ID and Grant ID. The response should be SUCCESS.
    """

    # Register the device
    device = json.load(
        open(os.path.join('testcases', 'testdata', 'device_a.json')))
    self._sas_admin.InjectFccId({'fccId': device['fccId']})
    request = {'registrationRequest': [device]}
    response = self._sas.Registration(request)['registrationResponse'][0]
    # Check registration response
    self.assertEqual(response['response']['responseCode'], 0)
    cbsd_id = response['cbsdId']
    del request, response

    # Request grants
    grant_0 = json.load(
        open(os.path.join('testcases', 'testdata', 'grant_0.json')))
    grant_0['cbsdId'] = cbsd_id
    grant_0['operationParam']['operationFrequencyRange'] = {
         'lowFrequency': 3600000000.0,
         'highFrequency': 3610000000.0
    }
    grant_1 = json.load(
        open(os.path.join('testcases', 'testdata', 'grant_0.json')))
    grant_1['cbsdId'] = cbsd_id
    grant_1['operationParam']['operationFrequencyRange'] = {
         'lowFrequency': 3610000000.0,
         'highFrequency': 3620000000.0
    }
    grant_2 = json.load(
        open(os.path.join('testcases', 'testdata', 'grant_0.json')))
    grant_2['cbsdId'] = cbsd_id
    grant_2['operationParam']['operationFrequencyRange'] = {
         'lowFrequency': 3620000000.0,
         'highFrequency': 3630000000.0
    }
    request = {'grantRequest': [grant_0, grant_1, grant_2]}
    # Check grant response
    grant_id = []
    response = self._sas.Grant(request)['grantResponse']
    self.assertEqual(len(response), 3)
    for resp_number, resp in enumerate(response):
      self.assertEqual(resp['cbsdId'], cbsd_id)
      self.assertEqual(resp['response']['responseCode'], 0)
      grant_id.append(resp['grantId'])
    del request, response

    # Relinquish the grants
    request = {'relinquishmentRequest': [
        {'cbsdId': cbsd_id, 'grantId': grant_id[0]},
        {'cbsdId': cbsd_id, 'grantId': grant_id[1]},
        {'cbsdId': cbsd_id, 'grantId': grant_id[2]}]}
    response = self._sas.Relinquishment(request)['relinquishmentResponse']
    # Check the relinquishment response
    self.assertEqual(len(response), 3)
    for resp_number, resp in enumerate(response):
      self.assertEqual(resp['cbsdId'], cbsd_id)
      self.assertEqual(resp['response']['responseCode'], 0)
      self.assertEqual(resp['grantId'], grant_id[resp_number])

  @winnforum_testcase
  def test_WINFF_FT_S_RLQ_4(self):
    """CBSD relinquishment request with CBSD ID that does not exist in SAS.

    CBSD Harness sends Relinquishment Request to SAS including CBSD ID and
    Grant ID in correct format but the CBSD ID does not exist in SAS.
    The response should be FAIL.
    """

    # Relinquish the grant
    request = {
        'relinquishmentRequest': [{
            'cbsdId': 'A nonexistent cbsd id',
            'grantId': 'A nonexistent grant id'
        }]
    }
    response = self._sas.Relinquishment(request)['relinquishmentResponse'][0]
    # Check the relinquishment response
    self.assertFalse('cbsdId' in response)
    self.assertTrue(response['response']['responseCode'] == 103 or
                    response['response']['responseCode'] == 105)

  @winnforum_testcase
  def test_WINFF_FT_S_RLQ_5(self):
    """CBSD relinquishment request of nonexistent grant

    CBSD Harness sends Relinquishment Request to SAS including grant
    with valid CBSD ID and nonexistent Grant ID. The response should
    be FAIL.
    """

    # Register the device
    device = json.load(
        open(os.path.join('testcases', 'testdata', 'device_a.json')))
    self._sas_admin.InjectFccId({'fccId': device_a['fccId']})
    request = {'registrationRequest': [device]}
    response = self._sas.Registration(request)['registrationResponse'][0]
    # Check registration response
    self.assertEqual(response['response']['responseCode'], 0)
    cbsd_id = response['cbsdId']
    del request, response

    # Relinquish grant
    request = {'relinquishmentRequest': [
        {'cbsdId': cbsd_id, 'grantId': 'A nonexistent grant id'}]}
    response = self._sas.Relinquishment(request)['relinquishmentResponse'][0]
    # Check the relinquishment response
    self.assertEqual(response['cbsdId'], cbsd_id)
    self.assertFalse('grantId' in response)
    self.assertEqual(response['response']['responseCode'], 103)

  @winnforum_testcase
  def test_WINFF_FT_S_RLQ_6(self):
    """CBSD relinquishment request of nonexistent cbsd id and
    nonexistent grant id

    CBSD Harness sends Relinquishment Request to SAS with nonexistent
    CBSD ID and nonexistent Grant ID. The response should
    be FAIL.
    """

    # Relinquish the grant
    request = {
        'relinquishmentRequest': [{
            'cbsdId': 'A nonexistent cbsd id',
            'grantId': 'A nonexistent grant id'
        }]
    }
    response = self._sas.Relinquishment(request)['relinquishmentResponse'][0]
    # Check the relinquishment response
    self.assertFalse('cbsdId' in response)
    self.assertFalse('grantId' in response)
    self.assertIn(response['response']['responseCode'], [103, 105])

  @winnforum_testcase
  def test_WINFF_FT_S_RLQ_7(self):
    """CBSD relinquishment request of grant that does not belong to the CBSD

    CBSD Harness sends Relinquishment Request to SAS with valid CBSD ID and
    valid Grant ID, but the Grant doesn't belong to the CBSD. The response
    should be FAIL.
    """

    device_1 = json.load(
        open(os.path.join('testcases', 'testdata', 'device_a.json')))
    device_2 = json.load(
        open(os.path.join('testcases', 'testdata', 'device_a.json')))

    # Set up unique FCC IDs
    device_1['fccId'] = "test_fcc_id_1"
    device_2['fccId'] = "test_fcc_id_2"

    self._sas_admin.InjectFccId({'fccId': device_1['fccId']})
    self._sas_admin.InjectFccId({'fccId': device_2['fccId']})

    # Register the devices
    request = {'registrationRequest': [device_1, device_2]}
    response = self._sas.Registration(request)['registrationResponse']
    # Check registration response
    cbsd_id = []
    for x in range (0, 2) :
      self.assertEqual(response[x]['response']['responseCode'], 0)
      cbsd_id.append(response[x]['cbsdId'])
    del request, response

    # Request grant
    grant = json.load(
        open(os.path.join('testcases', 'testdata', 'grant_0.json')))
    grant['cbsdId'] = cbsd_id[1]
    request = {'grantRequest': [grant]}
    # Check grant response
    response = self._sas.Grant(request)['grantResponse'][0]
    self.assertEqual(response['cbsdId'], cbsd_id[1])
    self.assertEqual(response['response']['responseCode'], 0)
    grant_id = response['grantId']
    del request, response

    # Relinquish the grants
    request = {'relinquishmentRequest': [
        {'cbsdId': cbsd_id[0], 'grantId': grant_id}]}
    response = self._sas.Relinquishment(request)['relinquishmentResponse'][0]
    # Check the relinquishment response
    self.assertEqual(response['cbsdId'], cbsd_id[0])
    self.assertEqual(response['grantId'], grant_id)
    self.assertEqual(response['response']['responseCode'], 103)

  @winnforum_testcase
<<<<<<< HEAD
  def test_WINFF_FT_S_RLQ_10(self):
    """CBSD relinquishment request of grant with protocol version not
    supported by SAS

    CBSD Harness sends Relinquishment Request to SAS including CBSD ID and
    Grant ID in correct format but the protocol version is not supported
    by SAS. The response should be FAIL.
=======
  def test_WINFF_FT_S_RLQ_11(self):
    """CBSD relinquishment request of multiple grants

    CBSD Harness sends Relinquishment Request to SAS including multiple
    grants with valid CBSD ID and valid Grant ID, but with protocol
    version not supported by SAS. The response should be FAIL.
>>>>>>> 700de0d0
    """

    # Register the device
    device = json.load(
        open(os.path.join('testcases', 'testdata', 'device_a.json')))
    self._sas_admin.InjectFccId({'fccId': device['fccId']})
    request = {'registrationRequest': [device]}
    response = self._sas.Registration(request)['registrationResponse'][0]
    # Check registration response
    self.assertEqual(response['response']['responseCode'], 0)
    cbsd_id = response['cbsdId']
    del request, response

<<<<<<< HEAD
    # Request grant
    grant = json.load(
        open(os.path.join('testcases', 'testdata', 'grant_0.json')))
    grant['cbsdId'] = cbsd_id
    request = {'grantRequest': [grant]}
    # Check grant response
    response = self._sas.Grant(request)['grantResponse'][0]
    self.assertEqual(response['cbsdId'], cbsd_id)
    self.assertEqual(response['response']['responseCode'], 0)
    grant_id = response['grantId']
    del request, response

    # Relinquish the grant
    request = {
        'relinquishmentRequest': [{
            'cbsdId': cbsd_id,
            'grantId': grant_id
        }]
    }
    response = self._sas.Relinquishment(request)['relinquishmentResponse'][0]
    # Check the relinquishment response
    self.assertEqual(response['cbsdId'], cbsd_id)
    self.assertEqual(response['grantId'], grant_id)
    self.assertEqual(response['response']['responseCode'], 0)

=======
    # Request grants
    grant_0 = json.load(
        open(os.path.join('testcases', 'testdata', 'grant_0.json')))
    grant_0['cbsdId'] = cbsd_id
    grant_0['operationParam']['operationFrequencyRange'] = {
         'lowFrequency': 3600000000.0,
         'highFrequency': 3610000000.0
    }
    grant_1 = json.load(
        open(os.path.join('testcases', 'testdata', 'grant_0.json')))
    grant_1['cbsdId'] = cbsd_id
    grant_1['operationParam']['operationFrequencyRange'] = {
         'lowFrequency': 3610000000.0,
         'highFrequency': 3620000000.0
    }
    grant_2 = json.load(
        open(os.path.join('testcases', 'testdata', 'grant_0.json')))
    grant_2['cbsdId'] = cbsd_id
    grant_2['operationParam']['operationFrequencyRange'] = {
         'lowFrequency': 3620000000.0,
         'highFrequency': 3630000000.0
    }
    request = {'grantRequest': [grant_0, grant_1, grant_2]}
    # Check grant response
    grant_id = []
    response = self._sas.Grant(request)['grantResponse']
    self.assertEqual(len(response), 3)
    for resp in response:
      self.assertEqual(resp['response']['responseCode'], 0)
      self.assertEqual(resp['cbsdId'], cbsd_id)
      grant_id.append(resp['grantId'])
    del request, response

>>>>>>> 700de0d0
    # Save sas version
    version = self._sas._sas_version
    # Use higher than supported version
    self._sas._sas_version = 'v2.0'

<<<<<<< HEAD
    # Relinquish the grant
    request = {
        'relinquishmentRequest': [{
            'cbsdId': cbsd_id,
            'grantId': grant_id
        }]
    }
    try:
        response = self._sas.Relinquishment(request)['relinquishmentResponse'][0]
        # Check relinquishment response
        self.assertEqual(response['response']['responseCode'], 100)
        self.assertEqual(response['cbsdId'], cbsd_id)
        self.assertFalse('grantId' in response)
=======
    # Relinquish the grants
    request = {'relinquishmentRequest': [
        {'cbsdId': cbsd_id, 'grantId': grant_id[0]},
        {'cbsdId': cbsd_id, 'grantId': grant_id[1]},
        {'cbsdId': cbsd_id, 'grantId': grant_id[2]}
    ]}
    try:
        response = self._sas.Relinquishment(request)['relinquishmentResponse']
        # Check relinquishment response
        self.assertEqual(len(response), 3)
        for resp_number, resp in enumerate(response):
          self.assertEqual(resp['response']['responseCode'], 100)
          self.assertEqual(resp['cbsdId'], cbsd_id)
          self.assertEqual(resp['grantId'], grant_id[resp_number])
>>>>>>> 700de0d0
    except AssertionError as e:
        # Allow HTTP status 404
        self.assertEqual(e.args[0], 404)
    finally:
        # Put sas version back
        self._sas._sas_version = version

  @winnforum_testcase
  def test_WINFF_FT_S_RLQ_12(self):
    """CBSD relinquishment request with missing CBSD ID
    relinquished.

    CBSD Harness sends Relinquishment Request to SAS without CBSD ID.
    The response should be FAIL.
    """

    # Register the device
    device = json.load(
        open(os.path.join('testcases', 'testdata', 'device_a.json')))
    self._sas_admin.InjectFccId({'fccId': device_a['fccId']})
    request = {'registrationRequest': [device]}
    response = self._sas.Registration(request)['registrationResponse'][0]
    # Check registration response
    self.assertEqual(response['response']['responseCode'], 0)
    cbsd_id = response['cbsdId']
    del request, response

    # Request grant
    grant = json.load(
        open(os.path.join('testcases', 'testdata', 'grant_0.json')))
    grant['cbsdId'] = cbsd_id
    request = {'grantRequest': [grant]}
    # Check grant response
    response = self._sas.Grant(request)['grantResponse'][0]
    self.assertEqual(response['cbsdId'], cbsd_id)
    self.assertEqual(response['response']['responseCode'], 0)
    grant_id = response['grantId']
    del request, response

    # Relinquish the grant
    request = {
        'relinquishmentRequest': [{
            'grantId': grant_id
        }]
    }
    response = self._sas.Relinquishment(request)['relinquishmentResponse'][0]
    # Check the relinquishment response
    self.assertFalse('cbsdId' in response)
    self.assertEqual(response['grantId'], grant_id)
    self.assertIn(response['response']['responseCode'], [102, 105])

  @winnforum_testcase
  def test_WINFF_FT_S_RLQ_13(self):
    """CBSD relinquishment request with missing Grant ID
    relinquished.
 
    CBSD Harness sends Relinquishment Request to SAS with valid
    CBSD ID and without Grant ID. The response should be FAIL.
    """
 
    # Register the device
    device = json.load(
        open(os.path.join('testcases', 'testdata', 'device_a.json')))
    self._sas_admin.InjectFccId({'fccId': device['fccId']})
    request = {'registrationRequest': [device]}
    response = self._sas.Registration(request)['registrationResponse'][0]
    # Check registration response
    self.assertEqual(response['response']['responseCode'], 0)
    cbsd_id = response['cbsdId']
    del request, response
 
    # Request grant
    grant = json.load(
        open(os.path.join('testcases', 'testdata', 'grant_0.json')))
    grant['cbsdId'] = cbsd_id
    request = {'grantRequest': [grant]}
    # Check grant response
    response = self._sas.Grant(request)['grantResponse'][0]
    self.assertEqual(response['cbsdId'], cbsd_id)
    self.assertEqual(response['response']['responseCode'], 0)
    grant_id = response['grantId']
    del request, response
 
    # Relinquish the grant
    request = {
        'relinquishmentRequest': [{
            'cbsdId': cbsd_id
        }]
    }
    response = self._sas.Relinquishment(request)['relinquishmentResponse'][0]
    # Check the relinquishment response
    self.assertEqual(response['cbsdId'], cbsd_id)
    self.assertFalse('grantId' in response)
    self.assertEqual(response['response']['responseCode'], 102)

  @winnforum_testcase
  def test_WINFF_FT_S_RLQ_14(self):
    """CBSD relinquishment request of multiple grants

    CBSD Harness sends Relinquishment Request to SAS including multiple
    grants with missing CBSD ID or missing Grant ID. The response should
    be FAIL.
    """

    # Register the device
    device = json.load(
        open(os.path.join('testcases', 'testdata', 'device_a.json')))
    self._sas_admin.InjectFccId({'fccId': device['fccId']})
    request = {'registrationRequest': [device]}
    response = self._sas.Registration(request)['registrationResponse'][0]
    # Check registration response
    self.assertEqual(response['response']['responseCode'], 0)
    cbsd_id = response['cbsdId']
    del request, response

    # Request grants
    grant_0 = json.load(
        open(os.path.join('testcases', 'testdata', 'grant_0.json')))
    grant_0['cbsdId'] = cbsd_id
    grant_0['operationParam']['operationFrequencyRange'] = {
         'lowFrequency': 3600000000.0,
         'highFrequency': 3610000000.0
    }
    grant_1 = json.load(
        open(os.path.join('testcases', 'testdata', 'grant_0.json')))
    grant_1['cbsdId'] = cbsd_id
    grant_1['operationParam']['operationFrequencyRange'] = {
         'lowFrequency': 3610000000.0,
         'highFrequency': 3620000000.0
    }
    grant_2 = json.load(
        open(os.path.join('testcases', 'testdata', 'grant_0.json')))
    grant_2['cbsdId'] = cbsd_id
    grant_2['operationParam']['operationFrequencyRange'] = {
         'lowFrequency': 3620000000.0,
         'highFrequency': 3630000000.0
    }
    request = {'grantRequest': [grant_0, grant_1, grant_2]}
    # Check grant response
    grant_id = []
    response = self._sas.Grant(request)['grantResponse']
    self.assertEqual(len(response), 3)
    for resp in response:
      self.assertEqual(resp['response']['responseCode'], 0)
      self.assertEqual(resp['cbsdId'], cbsd_id)
      grant_id.append(resp['grantId'])
    del request, response

    # Relinquish the grants
    request = {'relinquishmentRequest': [
        {'cbsdId': cbsd_id},
        {'grantId': grant_id[1]},
        {'grantId': grant_id[2]}
    ]}
    response = self._sas.Relinquishment(request)['relinquishmentResponse']
    # Check relinquishment response
    self.assertEqual(response[0]['cbsdId'], cbsd_id)
    self.assertFalse('grantId' in response[0])
    self.assertEqual(response[0]['response']['responseCode'], 102)
    self.assertFalse('cbsdId' in response[1])
    self.assertEqual(response[1]['grantId'], grant_id[1])
    self.assertIn(response[1]['response']['responseCode'], [102, 105])
    self.assertFalse('cbsdId' in response[2])
    self.assertEqual(response[2]['grantId'], grant_id[2])
    self.assertIn(response[2]['response']['responseCode'], [102, 105])<|MERGE_RESOLUTION|>--- conflicted
+++ resolved
@@ -318,7 +318,6 @@
     self.assertEqual(response['response']['responseCode'], 103)
 
   @winnforum_testcase
-<<<<<<< HEAD
   def test_WINFF_FT_S_RLQ_10(self):
     """CBSD relinquishment request of grant with protocol version not
     supported by SAS
@@ -326,14 +325,6 @@
     CBSD Harness sends Relinquishment Request to SAS including CBSD ID and
     Grant ID in correct format but the protocol version is not supported
     by SAS. The response should be FAIL.
-=======
-  def test_WINFF_FT_S_RLQ_11(self):
-    """CBSD relinquishment request of multiple grants
-
-    CBSD Harness sends Relinquishment Request to SAS including multiple
-    grants with valid CBSD ID and valid Grant ID, but with protocol
-    version not supported by SAS. The response should be FAIL.
->>>>>>> 700de0d0
     """
 
     # Register the device
@@ -347,7 +338,6 @@
     cbsd_id = response['cbsdId']
     del request, response
 
-<<<<<<< HEAD
     # Request grant
     grant = json.load(
         open(os.path.join('testcases', 'testdata', 'grant_0.json')))
@@ -373,7 +363,51 @@
     self.assertEqual(response['grantId'], grant_id)
     self.assertEqual(response['response']['responseCode'], 0)
 
-=======
+    # Save sas version
+    version = self._sas._sas_version
+    # Use higher than supported version
+    self._sas._sas_version = 'v2.0'
+
+    # Relinquish the grant
+    request = {
+        'relinquishmentRequest': [{
+            'cbsdId': cbsd_id,
+            'grantId': grant_id
+        }]
+    }
+    try:
+        response = self._sas.Relinquishment(request)['relinquishmentResponse'][0]
+        # Check relinquishment response
+        self.assertEqual(response['response']['responseCode'], 100)
+        self.assertEqual(response['cbsdId'], cbsd_id)
+        self.assertFalse('grantId' in response)
+    except AssertionError as e:
+        # Allow HTTP status 404
+        self.assertEqual(e.args[0], 404)
+    finally:
+        # Put sas version back
+        self._sas._sas_version = version
+
+  @winnforum_testcase
+  def test_WINFF_FT_S_RLQ_11(self):
+    """CBSD relinquishment request of multiple grants
+
+    CBSD Harness sends Relinquishment Request to SAS including multiple
+    grants with valid CBSD ID and valid Grant ID, but with protocol
+    version not supported by SAS. The response should be FAIL.
+    """
+
+    # Register the device
+    device = json.load(
+        open(os.path.join('testcases', 'testdata', 'device_a.json')))
+    self._sas_admin.InjectFccId({'fccId': device['fccId']})
+    request = {'registrationRequest': [device]}
+    response = self._sas.Registration(request)['registrationResponse'][0]
+    # Check registration response
+    self.assertEqual(response['response']['responseCode'], 0)
+    cbsd_id = response['cbsdId']
+    del request, response
+
     # Request grants
     grant_0 = json.load(
         open(os.path.join('testcases', 'testdata', 'grant_0.json')))
@@ -407,27 +441,11 @@
       grant_id.append(resp['grantId'])
     del request, response
 
->>>>>>> 700de0d0
     # Save sas version
     version = self._sas._sas_version
     # Use higher than supported version
     self._sas._sas_version = 'v2.0'
 
-<<<<<<< HEAD
-    # Relinquish the grant
-    request = {
-        'relinquishmentRequest': [{
-            'cbsdId': cbsd_id,
-            'grantId': grant_id
-        }]
-    }
-    try:
-        response = self._sas.Relinquishment(request)['relinquishmentResponse'][0]
-        # Check relinquishment response
-        self.assertEqual(response['response']['responseCode'], 100)
-        self.assertEqual(response['cbsdId'], cbsd_id)
-        self.assertFalse('grantId' in response)
-=======
     # Relinquish the grants
     request = {'relinquishmentRequest': [
         {'cbsdId': cbsd_id, 'grantId': grant_id[0]},
@@ -442,7 +460,6 @@
           self.assertEqual(resp['response']['responseCode'], 100)
           self.assertEqual(resp['cbsdId'], cbsd_id)
           self.assertEqual(resp['grantId'], grant_id[resp_number])
->>>>>>> 700de0d0
     except AssertionError as e:
         # Allow HTTP status 404
         self.assertEqual(e.args[0], 404)
