--- conflicted
+++ resolved
@@ -163,80 +163,94 @@
                     (response['response']['responseCode'] == 105))
 
   @winnforum_testcase
-<<<<<<< HEAD
+  def test_WINFF_FT_S_GRA_14(self):
+    """lowFrequency and highFrequency value in operationParam mutually invalid.
+
+    The response should be 103 (INVALID_PARAM)
+    """
+    # Register the device
+    device_a = json.load(
+        open(os.path.join('testcases', 'testdata', 'device_a.json')))
+    request = {'registrationRequest': [device_a]}
+    response = self._sas.Registration(request)['registrationResponse'][0]
+    # Check registration response
+    self.assertEqual(response['response']['responseCode'], 0)
+    cbsd_id = response['cbsdId']
+    del request, response
+
+    # Create Grant Request with mutually invalid frequency range
+    grant_0 = json.load(
+        open(os.path.join('testcases', 'testdata', 'grant_0.json')))
+    grant_0['cbsdId'] = cbsd_id
+    grant_0['operationParam']['operationFrequencyRange'][
+        'lowFrequency'] = 3630000000.0
+    grant_0['operationParam']['operationFrequencyRange'][
+        'highFrequency'] = 3620000000.0
+    request = {'grantRequest': [grant_0]}
+    # Send grant request and get response
+    response = self._sas.Grant(request)['grantResponse'][0]
+    # Check grant response
+    self.assertEqual(response['cbsdId'], cbsd_id)
+    self.assertFalse('grantId' in response)
+    self.assertEqual(response['response']['responseCode'], 103)
+
+  @winnforum_testcase
   def test_WINFF_FT_S_GRA_16(self):
     """Frequency range is completely outside 3550-3700 MHz.
-=======
-  def test_WINFF_FT_S_GRA_14(self):
-    """lowFrequency and highFrequency value in operationParam mutually invalid.
-
-    The response should be 103 (INVALID_PARAM)
-    """
-    # Register the device
-    device_a = json.load(
-        open(os.path.join('testcases', 'testdata', 'device_a.json')))
-    request = {'registrationRequest': [device_a]}
-    response = self._sas.Registration(request)['registrationResponse'][0]
-    # Check registration response
-    self.assertEqual(response['response']['responseCode'], 0)
-    cbsd_id = response['cbsdId']
-    del request, response
-
-    # Create Grant Request with mutually invalid frequency range
-    grant_0 = json.load(
-        open(os.path.join('testcases', 'testdata', 'grant_0.json')))
-    grant_0['cbsdId'] = cbsd_id
-    grant_0['operationParam']['operationFrequencyRange'][
-        'lowFrequency'] = 3630000000.0
-    grant_0['operationParam']['operationFrequencyRange'][
-        'highFrequency'] = 3620000000.0
+
+    The response should be 103 (INVALID_PARAM) or 300 (UNSUPPORTED_SPECTRUM)
+    """
+    # Register the device
+    device_a = json.load(
+        open(os.path.join('testcases', 'testdata', 'device_a.json')))
+    self._sas_admin.InjectFccId({'fccId': device_a['fccId']})
+    request = {'registrationRequest': [device_a]}
+    response = self._sas.Registration(request)['registrationResponse'][0]
+    # Check registration response
+    self.assertEqual(response['response']['responseCode'], 0)
+    cbsd_id = response['cbsdId']
+    del request, response
+
+    # Create Grant Request with frequency range outside 3550-3700 MHz
+    grant_0 = json.load(
+        open(os.path.join('testcases', 'testdata', 'grant_0.json')))
+    grant_0['cbsdId'] = cbsd_id
+    grant_0['operationParam']['operationFrequencyRange'][
+        'lowFrequency'] = 3350000000.0
+    grant_0['operationParam']['operationFrequencyRange'][
+        'highFrequency'] = 3450000000.0
     request = {'grantRequest': [grant_0]}
     # Send grant request and get response
     response = self._sas.Grant(request)['grantResponse'][0]
     # Check grant response
     self.assertEqual(response['cbsdId'], cbsd_id)
     self.assertFalse('grantId' in response)
-    self.assertEqual(response['response']['responseCode'], 103)
+    self.assertTrue(response['response']['responseCode'] in (103, 300))
 
   @winnforum_testcase
   def test_WINNF_FT_S_GRA_17(self):
     """Frequency range value in operationParam partially outside 3550-3700 MHz.
->>>>>>> 81028b7c
 
     The response should be 103 (INVALID_PARAM) or 300 (UNSUPPORTED_SPECTRUM)
     """
     # Register the device
     device_a = json.load(
         open(os.path.join('testcases', 'testdata', 'device_a.json')))
-<<<<<<< HEAD
-    self._sas_admin.InjectFccId({'fccId': device_a['fccId']})
-=======
->>>>>>> 81028b7c
-    request = {'registrationRequest': [device_a]}
-    response = self._sas.Registration(request)['registrationResponse'][0]
-    # Check registration response
-    self.assertEqual(response['response']['responseCode'], 0)
-    cbsd_id = response['cbsdId']
-    del request, response
-
-<<<<<<< HEAD
-    # Create Grant Request with frequency range outside 3550-3700 MHz
-=======
+    request = {'registrationRequest': [device_a]}
+    response = self._sas.Registration(request)['registrationResponse'][0]
+    # Check registration response
+    self.assertEqual(response['response']['responseCode'], 0)
+    cbsd_id = response['cbsdId']
+    del request, response
+
     # Create Grant Request with frequency range partially outside 3550-3700 Mhz
->>>>>>> 81028b7c
-    grant_0 = json.load(
-        open(os.path.join('testcases', 'testdata', 'grant_0.json')))
-    grant_0['cbsdId'] = cbsd_id
-    grant_0['operationParam']['operationFrequencyRange'][
-<<<<<<< HEAD
-        'lowFrequency'] = 3350000000.0
-    grant_0['operationParam']['operationFrequencyRange'][
-        'highFrequency'] = 3450000000.0
-=======
+    grant_0 = json.load(
+        open(os.path.join('testcases', 'testdata', 'grant_0.json')))
+    grant_0['cbsdId'] = cbsd_id
+    grant_0['operationParam']['operationFrequencyRange'][
         'lowFrequency'] = 3450000000.0
     grant_0['operationParam']['operationFrequencyRange'][
         'highFrequency'] = 3650000000.0
->>>>>>> 81028b7c
     request = {'grantRequest': [grant_0]}
     # Send grant request and get response
     response = self._sas.Grant(request)['grantResponse'][0]
