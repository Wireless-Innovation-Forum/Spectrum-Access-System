#    Copyright 2016 SAS Project Authors. All Rights Reserved.
#
#    Licensed under the Apache License, Version 2.0 (the "License");
#    you may not use this file except in compliance with the License.
#    You may obtain a copy of the License at
#
#        http://www.apache.org/licenses/LICENSE-2.0
#
#    Unless required by applicable law or agreed to in writing, software
#    distributed under the License is distributed on an "AS IS" BASIS,
#    WITHOUT WARRANTIES OR CONDITIONS OF ANY KIND, either express or implied.
#    See the License for the specific language governing permissions and
#    limitations under the License.

# Some parts of this software was developed by employees of 
# the National Institute of Standards and Technology (NIST), 
# an agency of the Federal Government. 
# Pursuant to title 17 United States Code Section 105, works of NIST employees 
# are not subject to copyright protection in the United States and are 
# considered to be in the public domain. Permission to freely use, copy, 
# modify, and distribute this software and its documentation without fee 
# is hereby granted, provided that this notice and disclaimer of warranty 
# appears in all copies.

# THE SOFTWARE IS PROVIDED 'AS IS' WITHOUT ANY WARRANTY OF ANY KIND, EITHER 
# EXPRESSED, IMPLIED, OR STATUTORY, INCLUDING, BUT NOT LIMITED TO, ANY WARRANTY
# THAT THE SOFTWARE WILL CONFORM TO SPECIFICATIONS, ANY IMPLIED WARRANTIES OF
# MERCHANTABILITY, FITNESS FOR A PARTICULAR PURPOSE, AND FREEDOM FROM 
# INFRINGEMENT, AND ANY WARRANTY THAT THE DOCUMENTATION WILL CONFORM TO THE 
# SOFTWARE, OR ANY WARRANTY THAT THE SOFTWARE WILL BE ERROR FREE. IN NO EVENT
# SHALL NIST BE LIABLE FOR ANY DAMAGES, INCLUDING, BUT NOT LIMITED TO, DIRECT, 
# INDIRECT, SPECIAL OR CONSEQUENTIAL DAMAGES, ARISING OUT OF, RESULTING FROM, 
# OR IN ANY WAY CONNECTED WITH THIS SOFTWARE, WHETHER OR NOT BASED UPON 
# WARRANTY, CONTRACT, TORT, OR OTHERWISE, WHETHER OR NOT INJURY WAS SUSTAINED
# BY PERSONS OR PROPERTY OR OTHERWISE, AND WHETHER OR NOT LOSS WAS SUSTAINED
# FROM, OR AROSE OUT OF THE RESULTS OF, OR USE OF, THE SOFTWARE OR SERVICES 
# PROVIDED HEREUNDER.

# Distributions of NIST software should also include copyright and licensing 
# statements of any third-party software that are legally bundled with the 
# code in compliance with the conditions of those licenses.

import json
import os
import unittest

import sas
from util import winnforum_testcase


class GrantTestcase(unittest.TestCase):

  def setUp(self):
    self._sas, self._sas_admin = sas.GetTestingSas()
    self._sas_admin.Reset()

  def tearDown(self):
    pass

  def _assert_valid_response_format_for_approved_grant(self, grant_response):
    """Validate an approved grant response.

    Check presense and basic validity of each required field.
    Check basic validity of optional fields if they exist.
    Args:
      grant_response: A dictionary with a single grant response object from an
        array originally returned by a SAS server as specified in TS

    Returns:
      Nothing. It asserts if something about the response is broken/not per
      specs. Assumes it is dealing with an approved request.
    """
    # Check required string fields
    for field_name in ('cbsdId', 'grantId', 'grantExpireTime', 'channelType'):
      self.assertTrue(field_name in grant_response)
      self.assertGreater(len(grant_response[field_name]), 0)

    self.assertTrue('heartbeatInterval' in grant_response)

    if 'measReportConfig' in grant_response:
      self.assertGreater(len(grant_response['measReportConfig']), 0)

    # operationParam should not be set if grant is approved
    self.assertFalse('operationParam' in grant_response)

    self.assertTrue(grant_response['channelType'] in ('PAL', 'GAA'))

  @winnforum_testcase
  def test_WINNF_FT_S_GRA_1(self):
    """Successful CBSD grant request.
    CBSD sends a single grant request when no incumbent is present in the GAA
    frequency range requested by the CBSD. Response should be SUCCESS.
    """

    # Category A and Category B Device
    for device_filename in ('device_a.json', 'device_b.json'):
      # Register the device
      device = json.load(
        open(os.path.join('testcases', 'testdata', device_filename)))
      self._sas_admin.InjectFccId({'fccId': device['fccId']})
      request = {'registrationRequest': [device]}
      response = self._sas.Registration(request)['registrationResponse'][0]
      # Check registration response
      self.assertEqual(response['response']['responseCode'], 0)
      cbsd_id = response['cbsdId']
      del request, response

      # Request grant
      grant_0 = json.load(
        open(os.path.join('testcases', 'testdata', 'grant_0.json')))
      grant_0['cbsdId'] = cbsd_id
      request = {'grantRequest': [grant_0]}
      response = self._sas.Grant(request)['grantResponse'][0]
      # Check grant response
      self.assertEqual(response['cbsdId'], cbsd_id)
      self.assertTrue(response['grantId'])
      self.assertEqual(response['channelType'], 'GAA')
      self.assertEqual(response['response']['responseCode'], 0)

  @winnforum_testcase
<<<<<<< HEAD
  def test_10_7_4_1_3_1_2_1(self):
    """CBSD grant request when CBSD ID does not exist in SAS.
    CBSD sends grant request when its CBSD Id is not in SAS. The response
    should be FAIL.
    """

    # Request grant before registration, thus the CBSD ID does not exist in SAS
    grant_0 = json.load(
        open(os.path.join('testcases', 'testdata', 'grant_0.json')))
    grant_0['cbsdId'] = 'A non-exist cbsd id'
    request = {'grantRequest': [grant_0]}
    response = self._sas.Grant(request)['grantResponse'][0]
    # Check grant response
    self.assertFalse('cbsdId' in response)
    self.assertFalse('grantId' in response)
    self.assertEqual(response['response']['responseCode'], 103)

 @winnforum_testcase
  def test_WINFF_FT_S_GRA_2(self):
    """Successful CBSD grant request.
    Incumbent is present in the GAA frequency range requested by the
    CBSD which is outside the protection zone..
    """
    # Register the device
    device_a = json.load(
        open(os.path.join('testcases', 'testdata', 'device_a.json')))
    self._sas_admin.InjectFccId({'fccId': device_a['fccId']})
    request = {'registrationRequest': [device_a]}
    response = self._sas.Registration(request)['registrationResponse'][0]
    # Check registration response
    self.assertEqual(response['response']['responseCode'], 0)
    cbsd_id = response['cbsdId']
    del request, response
    # Create and trigger the ESC Zone
    esc_zone_not_contain_device_a = json.load(
        open(os.path.join('testcases', 'testdata', 'esc_zone_not_contain_device_a.json')))
    zone_request= {'zone':esc_zone_not_contain_device_a}
    zone_response = self._sas_admin.InjectEscZone(zone_request)
    trigger_esc_zone_request = {'zoneId': zone_response['zoneId'],
                                    'frequencyRange': {
                                     'lowFrequency': 3620000000.0,
                                     'highFrequency': 3630000000.0}}
    trigger_id = self._sas_admin.TriggerEscZone(trigger_esc_zone_request)
    # Request grant
    grant_0 = json.load(
        open(os.path.join('testcases', 'testdata', 'grant_0.json')))
    grant_0['cbsdId'] = cbsd_id
    request = {'grantRequest': [grant_0]}
    response = self._sas.Grant(request)['grantResponse'][0]
    # Check grant response
    self.assertEqual(response['cbsdId'], cbsd_id)
    self.assertTrue(response['grantId'])
    self.assertEqual(response['channelType'], 'GAA')
    self.assertEqual(response['response']['responseCode'], 0)

  @winnforum_testcase
  def test_WINFF_FT_S_GRA_3(self):
    """Successful CBSD grant request.
    Federal Incumbent is present in the GAA frequency range requested by
    the CBSD which is inside the protection zone of Federal Incumbent.
    """

    # Register the device
    device_a = json.load(
        open(os.path.join('testcases', 'testdata', 'device_a.json')))
    esc_zone_contains_device_a = json.load(
        open(os.path.join('testcases', 'testdata', 'esc_zone_contains_device_a.json')))
    self._sas_admin.InjectFccId({'fccId': device_a['fccId']})
    request = {'registrationRequest': [device_a]}
    response = self._sas.Registration(request)['registrationResponse'][0]
    # Check registration response
    self.assertEqual(response['response']['responseCode'], 0)
    cbsd_id = response['cbsdId']
    del request, response
    # Create and trigger the ESC Zone
    esc_zone_contains_device_a = json.load(
        open(os.path.join('testcases', 'testdata', 'esc_zone_contains_device_a.json')))
    zone_request = {'zone':esc_zone_contains_device_a}
    zone_response = self._sas_admin.InjectEscZone(zone_request)
    trigger_esc_zone_request = {'zoneId': zone_response['zoneId'],
                                    'frequencyRange': {portions of food
                                     'lowFrequencshelter dogy': 3620000000.0,
                                     'highFrequency': 3630000000.0}}
    trigger_id = self._sas_admin.TriggerEscZone(trigger_esc_zone_request)
    # Request grant
    grant_0 = json.load(
        open(os.path.join('testcases', 'testdata', 'grant_0.json')))
    grant_0['cbsdId'] = cbsd_id
    request = {'grantRequest': [grant_0]}
    response = self._sas.Grant(request)['grantResponse'][0]
    # Check grant response
    self.assertEqual(response['cbsdId'], cbsd_id)
    if(response['response']['responseCode']== 0) :
      self.assertTrue('grantId' in response)
      self.assertEqual(response['channelType'], 'GAA')
      grant_id = response['grantId']
      del request, response
      request = {
      'heartbeatRequest': [{'cbsdId': cbsd_id,'grantId': grant_id,'operationState': 'GRANTED'}]}
      response = self._sas.Heartbeat(request)['heartbeatResponse'][0]
      # Check the heartbeat response
      self.assertEqual(response['cbsdId'], cbsd_id)
      self.assertEqual(response['grantId'], grant_id)
      self.assertFalse('transmitExpireTime' in response)
      self.assertEqual(response['response']['responseCode'], 501)
    else:
      self.assertFalse('grantId' in response)
      self.assertEqual(response['response']['responseCode'], 400)

  @winnforum_testcase 
  def test_WINFF_FT_S_GRA_4(self):
    """Successful CBSD grant request.
        No incumbent present in the PAL frequency range requested by the CBSD.
    """

    # Register the device
    device_a = json.load(
        open(os.path.join('testcases', 'testdata', 'device_a.json')))
    self._sas_admin.InjectFccId({'fccId': device_a['fccId']})
    request = {'registrationRequest': [device_a]}
    response = self._sas.Registration(request)['registrationResponse'][0]
    # Check registration response
    self.assertEqual(response['response']['responseCode'], 0)
    cbsd_id = response['cbsdId']
    del request, response
    # Inject PAL Database and Cluster List
    inject_pal_database_record_request = json.load(
        open(os.path.join('testcases', 'testdata', 'pal_database_record_0.json')))
    self._sas.InjectPalDatabaseRecord(inject_pal_database_record_request)
    inject_ppa_zone_request= json.load(
        open(os.path.join('testcases', 'testdata', 'ppa_zone_contains_device_a.json')))
    ppa_id = self._sas.InjectZoneData(inject_ppa_zone_request)
    inject_cluster_list_request['ppaId'] = ppa_id
    inject_cluster_list_request['cbsdIds'] = [cbsd_id]
    self._sas.InjectClusterList(inject_cluster_list_request)
    # Request grant
    grant_0 = json.load(
        open(os.path.join('testcases', 'testdata', 'grant_pal_0.json')))
    grant_0['cbsdId'] = cbsd_id
    request = {'grantRequest': [grant_0]}
    response = self._sas.Grant(request)['grantResponse'][0]
    # Check grant response
    self.assertEqual(response['cbsdId'], cbsd_id)
    self.assertTrue(response['grantId'])
    self.assertEqual(response['channelType'], 'PAL')
    self.assertEqual(response['response']['responseCode'], 0)

  @winnforum_testcase 
  def test_WINFF_FT_S_GRA_5(self):
    """Successful CBSD grant request.
        Incumbent present in the PAL frequency range requested by the CBSD 
        who is outside the protection zone.
    """

    # Register the device
    device_a = json.load(
        open(os.path.join('testcases', 'testdata', 'device_a.json')))
    self._sas_admin.InjectFccId({'fccId': device_a['fccId']})
    request = {'registrationRequest': [device_a]}
    response = self._sas.Registration(request)['registrationResponse'][0]
    # Check registration response
    self.assertEqual(response['response']['responseCode'], 0)
    cbsd_id = response['cbsdId']
    del request, response
    # Create and trigger the ESC Zone
    esc_zone_not_contain_device_a = json.load(
        open(os.path.join('testcases', 'testdata', 'esc_zone_not_contain_device_a.json')))
    zone_request= {'zone':esc_zone_not_contain_device_a}
    zone_response = self._sas_admin.InjectEscZone(zone_request)
    trigger_esc_zone_request = {'zoneId': zone_response['zoneId'],
                                    'frequencyRange': {
                                     'lowFrequency': 3620000000.0,
                                     'highFrequency': 3630000000.0}}
    trigger_id = self._sas_admin.TriggerEscZone(trigger_esc_zone_request)
    # Inject PAL Database and Cluster List
    inject_pal_database_record_request = json.load(
        open(os.path.join('testcases', 'testdata', 'pal_database_record_0.json')))
    self._sas.InjectPalDatabaseRecord(inject_pal_database_record_request)
    inject_ppa_zone_request= json.load(
        open(os.path.join('testcases', 'testdata', 'ppa_zone_contains_device_a.json')))
    ppa_id = self._sas.InjectZoneData(inject_ppa_zone_request)
    inject_cluster_list_request['ppaId'] = ppa_id
    inject_cluster_list_request['cbsdIds'] = [cbsd_id]
    self._sas.InjectClusterList(inject_cluster_list_request)
    # Request grant
    grant_0 = json.load(
        open(os.path.join('testcases', 'testdata', 'grant_pal_0.json')))
    grant_0['cbsdId'] = cbsd_id
    request = {'grantRequest': [grant_0]}
    response = self._sas.Grant(request)['grantResponse'][0]
    # Check grant response
    self.assertEqual(response['cbsdId'], cbsd_id)
    self.assertTrue(response['grantId'])
    self.assertEqual(response['channelType'], 'PAL')
    self.assertEqual(response['response']['responseCode'], 0)

  @winnforum_testcase
  def test_WINFF_FT_S_GRA_7(self):
=======
  def test_WINNF_FT_S_GRA_7(self):
>>>>>>> 061a32fb
    """CBSD sends grant with missing cbsdId. The response should be
      responseCode = 102 or 105.
    """

    # Register the device
    device_a = json.load(
      open(os.path.join('testcases', 'testdata', 'device_a.json')))
    self._sas_admin.InjectFccId({'fccId': device_a['fccId']})
    request = {'registrationRequest': [device_a]}
    response = self._sas.Registration(request)['registrationResponse'][0]
    # Check registration response
    self.assertEqual(response['response']['responseCode'], 0)
    cbsd_id = response['cbsdId']
    del request, response

    # Request grant
    grant_0 = json.load(
      open(os.path.join('testcases', 'testdata', 'grant_0.json')))
    request = {'grantRequest': [grant_0]}
    response = self._sas.Grant(request)['grantResponse'][0]
    # Check grant response
    self.assertFalse('cbsdId' in response)
    self.assertFalse('grantId' in response)
    self.assertTrue((response['response']['responseCode'] == 102) or \
                    (response['response']['responseCode'] == 105))

  @winnforum_testcase
  def test_WINNF_FT_S_GRA_8(self):
    """CBSD grant request with missing operationParams.

    The operationParams object is missing in the grant request. The response
    should be FAIL.
    """

    # Register the device
    device_a = json.load(
      open(os.path.join('testcases', 'testdata', 'device_a.json')))
    self._sas_admin.InjectFccId({'fccId': device_a['fccId']})
    request = {'registrationRequest': [device_a]}
    response = self._sas.Registration(request)['registrationResponse'][0]
    # Check registration response
    self.assertEqual(response['response']['responseCode'], 0)
    cbsd_id = response['cbsdId']
    del request, response

    # operationParams object is NOT present in the grant request.
    grant_0 = {'cbsdId': cbsd_id}
    request = {'grantRequest': [grant_0]}
    response = self._sas.Grant(request)['grantResponse'][0]
    # Check grant response
    self.assertEqual(response['cbsdId'], cbsd_id)
    self.assertFalse('grantId' in response)
    self.assertEqual(response['response']['responseCode'], 102)

  @winnforum_testcase
  def test_WINNF_FT_S_GRA_9(self):
    """Missing maxEirp in operationParam object.
    The maxEirp parameter is missing in the grant request. The response
    should be FAIL.
    """

    # Register the device
    device_a = json.load(
      open(os.path.join('testcases', 'testdata', 'device_a.json')))
    self._sas_admin.InjectFccId({'fccId': device_a['fccId']})
    request = {'registrationRequest': [device_a]}
    response = self._sas.Registration(request)['registrationResponse'][0]
    # Check registration response
    self.assertEqual(response['response']['responseCode'], 0)
    cbsd_id = response['cbsdId']
    del request, response

    # Request grant
    grant_0 = json.load(
      open(os.path.join('testcases', 'testdata', 'grant_0.json')))
    grant_0['cbsdId'] = cbsd_id
    del grant_0['operationParam']['maxEirp']
    request = {'grantRequest': [grant_0]}
    response = self._sas.Grant(request)['grantResponse'][0]
    # Check grant response
    self.assertEqual(response['cbsdId'], cbsd_id)
    self.assertFalse('grantId' in response)
    self.assertEqual(response['response']['responseCode'], 102)

  @winnforum_testcase
  def test_WINNF_FT_S_GRA_10(self):
    """Missing lowFrequency in operationParam object.
    The lowFrequency parameter is missing in the grant request. The response
    should be FAIL.
    """

    # Register the device
    device_a = json.load(
      open(os.path.join('testcases', 'testdata', 'device_a.json')))
    self._sas_admin.InjectFccId({'fccId': device_a['fccId']})
    request = {'registrationRequest': [device_a]}
    response = self._sas.Registration(request)['registrationResponse'][0]
    # Check registration response
    self.assertEqual(response['response']['responseCode'], 0)
    cbsd_id = response['cbsdId']
    del request, response

    # Request grant
    grant_0 = json.load(
      open(os.path.join('testcases', 'testdata', 'grant_0.json')))
    grant_0['cbsdId'] = cbsd_id
    del grant_0['operationParam']['operationFrequencyRange']['lowFrequency']
    request = {'grantRequest': [grant_0]}
    response = self._sas.Grant(request)['grantResponse'][0]
    # Check grant response
    self.assertEqual(response['cbsdId'], cbsd_id)
    self.assertFalse('grantId' in response)
    self.assertEqual(response['response']['responseCode'], 102)

  @winnforum_testcase
  def test_WINNF_FT_S_GRA_11(self):
    """Missing highFrequency in operationParam object.
    The highFrequency parameter is missing in the grant request. The response
    should be FAIL.
    """

    # Register the device
    device_a = json.load(
      open(os.path.join('testcases', 'testdata', 'device_a.json')))
    self._sas_admin.InjectFccId({'fccId': device_a['fccId']})
    request = {'registrationRequest': [device_a]}
    response = self._sas.Registration(request)['registrationResponse'][0]
    # Check registration response
    self.assertEqual(response['response']['responseCode'], 0)
    cbsd_id = response['cbsdId']
    del request, response

    # Request grant
    grant_0 = json.load(
      open(os.path.join('testcases', 'testdata', 'grant_0.json')))
    grant_0['cbsdId'] = cbsd_id
    del grant_0['operationParam']['operationFrequencyRange']['highFrequency']
    request = {'grantRequest': [grant_0]}
    response = self._sas.Grant(request)['grantResponse'][0]
    # Check grant response
    self.assertEqual(response['cbsdId'], cbsd_id)
    self.assertFalse('grantId' in response)
    self.assertEqual(response['response']['responseCode'], 102)

  @winnforum_testcase
  def test_WINNF_FT_S_GRA_12(self):
    """CBSD grant request when CBSD ID does not exist in SAS.
    CBSD sends grant request when its CBSD Id is not in SAS. The response
    should be FAIL.
    """

    # Request grant before registration, thus the CBSD ID does not exist in SAS
    grant_0 = json.load(
      open(os.path.join('testcases', 'testdata', 'grant_0.json')))
    grant_0['cbsdId'] = 'A non-exist cbsd id'
    request = {'grantRequest': [grant_0]}
    response = self._sas.Grant(request)['grantResponse'][0]
    # Check grant response
    self.assertFalse('cbsdId' in response)
    self.assertFalse('grantId' in response)
    self.assertTrue(response['response']['responseCode'] in (103, 105))

  @winnforum_testcase
  def test_WINNF_FT_S_GRA_14(self):
    """lowFrequency and highFrequency value in operationParam mutually invalid.
    The response should be 103 (INVALID_PARAM)
    """
    # Register the device
    device_a = json.load(
      open(os.path.join('testcases', 'testdata', 'device_a.json')))
    self._sas_admin.InjectFccId({'fccId': device_a['fccId']})
    request = {'registrationRequest': [device_a]}
    response = self._sas.Registration(request)['registrationResponse'][0]
    # Check registration response
    self.assertEqual(response['response']['responseCode'], 0)
    cbsd_id = response['cbsdId']
    del request, response

    # Create Grant Request with mutually invalid frequency range
    grant_0 = json.load(
      open(os.path.join('testcases', 'testdata', 'grant_0.json')))
    grant_0['cbsdId'] = cbsd_id
    grant_0['operationParam']['operationFrequencyRange'][
      'lowFrequency'] = 3630000000.0
    grant_0['operationParam']['operationFrequencyRange'][
      'highFrequency'] = 3620000000.0
    request = {'grantRequest': [grant_0]}
    # Send grant request and get response
    response = self._sas.Grant(request)['grantResponse'][0]
    # Check grant response
    self.assertEqual(response['cbsdId'], cbsd_id)
    self.assertFalse('grantId' in response)
    self.assertEqual(response['response']['responseCode'], 103)

  @winnforum_testcase
  def test_WINNF_FT_S_GRA_16(self):
    """Frequency range is completely outside 3550-3700 MHz.
    The response should be 103 (INVALID_PARAM) or 300 (UNSUPPORTED_SPECTRUM)
    """
    # Register the device
    device_a = json.load(
      open(os.path.join('testcases', 'testdata', 'device_a.json')))
    self._sas_admin.InjectFccId({'fccId': device_a['fccId']})
    request = {'registrationRequest': [device_a]}
    response = self._sas.Registration(request)['registrationResponse'][0]
    # Check registration response
    self.assertEqual(response['response']['responseCode'], 0)
    cbsd_id = response['cbsdId']
    del request, response

    # Create Grant Request with frequency range outside 3550-3700 MHz
    grant_0 = json.load(
      open(os.path.join('testcases', 'testdata', 'grant_0.json')))
    grant_0['cbsdId'] = cbsd_id
    grant_0['operationParam']['operationFrequencyRange'][
      'lowFrequency'] = 3350000000.0
    grant_0['operationParam']['operationFrequencyRange'][
      'highFrequency'] = 3450000000.0
    request = {'grantRequest': [grant_0]}
    # Send grant request and get response
    response = self._sas.Grant(request)['grantResponse'][0]
    # Check grant response
    self.assertEqual(response['cbsdId'], cbsd_id)
    self.assertFalse('grantId' in response)
    self.assertTrue(response['response']['responseCode'] in (103, 300))

  @winnforum_testcase
  def test_WINNF_FT_S_GRA_17(self):
    """Frequency range value in operationParam partially outside 3550-3700 MHz.
    The response should be 103 (INVALID_PARAM) or 300 (UNSUPPORTED_SPECTRUM)
    """
    # Register the device
    device_a = json.load(
      open(os.path.join('testcases', 'testdata', 'device_a.json')))
    self._sas_admin.InjectFccId({'fccId': device_a['fccId']})
    request = {'registrationRequest': [device_a]}
    response = self._sas.Registration(request)['registrationResponse'][0]
    # Check registration response
    self.assertEqual(response['response']['responseCode'], 0)
    cbsd_id = response['cbsdId']
    del request, response

    # Create Grant Request with frequency range partially outside 3550-3700 Mhz
    grant_0 = json.load(
      open(os.path.join('testcases', 'testdata', 'grant_0.json')))
    grant_0['cbsdId'] = cbsd_id
    grant_0['operationParam']['operationFrequencyRange'][
      'lowFrequency'] = 3450000000.0
    grant_0['operationParam']['operationFrequencyRange'][
      'highFrequency'] = 3650000000.0
    request = {'grantRequest': [grant_0]}
    # Send grant request and get response
    response = self._sas.Grant(request)['grantResponse'][0]
    # Check grant response
    self.assertEqual(response['cbsdId'], cbsd_id)
    self.assertFalse('grantId' in response)
    self.assertTrue(response['response']['responseCode'] in (103, 300))

  @winnforum_testcase
  def test_WINNF_FT_S_GRA_21(self):
    """maxEirp in Grant Request for Category A is unsupported.

    The response should be 202 (CATEGORY_ERROR)
    """
    # Register the device
    device_a = json.load(
      open(os.path.join('testcases', 'testdata', 'device_a.json')))
    self._sas_admin.InjectFccId({'fccId': device_a['fccId']})
    request = {'registrationRequest': [device_a]}
    response = self._sas.Registration(request)['registrationResponse'][0]
    # Check registration response
    self.assertEqual(response['response']['responseCode'], 0)
    cbsd_id = response['cbsdId']
    del request, response

    # Create Grant Request with maxEirp exceeding maximum allowable (which is
    # 30 dBm/10 MHz)
    grant_0 = json.load(
      open(os.path.join('testcases', 'testdata', 'grant_0.json')))
    grant_0['cbsdId'] = cbsd_id
    grant_0['operationParam']['maxEirp'] = 31.0
    request = {'grantRequest': [grant_0]}
    # Send grant request and get response
    response = self._sas.Grant(request)['grantResponse'][0]
    # Check grant response
    self.assertEqual(response['cbsdId'], cbsd_id)
    self.assertFalse('grantId' in response)
    self.assertEqual(response['response']['responseCode'], 202)

  @winnforum_testcase
  def test_WINNF_FT_S_GRA_22(self):
    """maxEirp in Grant Request for Category B is unsupported.

    The response should be 202 (CATEGORY_ERROR) or 103 (INVALID_VALUE)
    """
    # Register the device
    device_b = json.load(
      open(os.path.join('testcases', 'testdata', 'device_b.json')))
    self._sas_admin.InjectFccId({'fccId': device_b['fccId']})
    request = {'registrationRequest': [device_b]}
    response = self._sas.Registration(request)['registrationResponse'][0]
    # Check registration response
    self.assertEqual(response['response']['responseCode'], 0)
    cbsd_id = response['cbsdId']
    del request, response

    # Create Grant Request with maxEirp exceeding maximum allowable EIRP (which
    # is 47 dBm/10 MHz)
    grant_0 = json.load(
      open(os.path.join('testcases', 'testdata', 'grant_0.json')))
    grant_0['cbsdId'] = cbsd_id
    grant_0['operationParam']['maxEirp'] = 48.0
    request = {'grantRequest': [grant_0]}
    # Send grant request and get response
    response = self._sas.Grant(request)['grantResponse'][0]
    # Check grant response
    self.assertEqual(response['cbsdId'], cbsd_id)
    self.assertFalse('grantId' in response)
    self.assertTrue(response['response']['responseCode'] in (202, 103))

  @winnforum_testcase
  def test_WINNF_FT_S_GRA_23(self):
    """Dual grant requests for two devices. Successful case.

    The response should be 0 (NO_ERROR)
    """
    # Register the devices
    device_a = json.load(
      open(os.path.join('testcases', 'testdata', 'device_a.json')))
    self._sas_admin.InjectFccId({'fccId': device_a['fccId']})
    device_c = json.load(
      open(os.path.join('testcases', 'testdata', 'device_c.json')))
    self._sas_admin.InjectFccId({'fccId': device_c['fccId']})
    request = {'registrationRequest': [device_a, device_c]}
    response = self._sas.Registration(request)['registrationResponse']
    # Check registration response
    cbsd_ids = []
    for resp in response:
      self.assertEqual(resp['response']['responseCode'], 0)
      cbsd_ids.append(resp['cbsdId'])
    del request, response

    # Create grant requests
    grant_0 = json.load(
      open(os.path.join('testcases', 'testdata', 'grant_0.json')))
    grant_1 = json.load(
      open(os.path.join('testcases', 'testdata', 'grant_0.json')))
    grant_0['cbsdId'] = cbsd_ids[0]
    grant_1['cbsdId'] = cbsd_ids[1]
    # Request for non-overlapping frequency spectrum
    grant_0['operationParam']['operationFrequencyRange'] = {
      'lowFrequency': 3620000000.0,
      'highFrequency': 3630000000.0
    }
    grant_1['operationParam']['operationFrequencyRange'] = {
      'lowFrequency': 3640000000.0,
      'highFrequency': 3650000000.0
    }
    request = {'grantRequest': [grant_0, grant_1]}
    # Send grant requests
    response = self._sas.Grant(request)['grantResponse']
    # Check grant response
    self.assertEqual(len(response), 2)
    for response_num, resp in enumerate(response):
      self.assertEqual(resp['cbsdId'], cbsd_ids[response_num])
      self.assertTrue('grantId' in resp)
      self._assert_valid_response_format_for_approved_grant(resp)
      self.assertEqual(resp['response']['responseCode'], 0)

  @winnforum_testcase
  def test_WINNF_FT_S_GRA_26(self):
    """Two grant requests. #1 Successful, #2 Unsuccessful.

    Returns 0 (NO_ERROR) for successful and 103 (INVALID_VALUE) for unsuccessful
    """
    # Register two devices
    device_a = json.load(
      open(os.path.join('testcases', 'testdata', 'device_a.json')))
    self._sas_admin.InjectFccId({'fccId': device_a['fccId']})
    device_c = json.load(
      open(os.path.join('testcases', 'testdata', 'device_c.json')))
    self._sas_admin.InjectFccId({'fccId': device_c['fccId']})
    request = {'registrationRequest': [device_a, device_c]}
    response = self._sas.Registration(request)['registrationResponse']
    cbsd_ids = []
    for resp in response:
      self.assertEqual(resp['response']['responseCode'], 0)
      cbsd_ids.append(resp['cbsdId'])
    del request, response

    # Prepare grant requests.
    # 1. valid
    grant_0 = json.load(
      open(os.path.join('testcases', 'testdata', 'grant_0.json')))
    grant_0['cbsdId'] = cbsd_ids[0]
    # 2. with lowFrequency > highFrequency
    grant_1 = json.load(
      open(os.path.join('testcases', 'testdata', 'grant_0.json')))
    grant_1['cbsdId'] = cbsd_ids[1]
    grant_1['operationParam']['operationFrequencyRange'] = {
      'lowFrequency': 3650000000.0,
      'highFrequency': 3550000000.0
    }
    request = {'grantRequest': [grant_0, grant_1]}
    # Send grant request and get response
    response = self._sas.Grant(request)['grantResponse']
    # Check grant response
    self.assertEqual(len(response), 2)
    self.assertEqual(response[0]['cbsdId'], cbsd_ids[0])
    self.assertGreater(len(response[0]['grantId']), 0)
    self._assert_valid_response_format_for_approved_grant(response[0])
    self.assertEqual(response[0]['response']['responseCode'], 0)

    self.assertEqual(response[1]['cbsdId'], cbsd_ids[1])
    self.assertFalse('grantId' in response[1])
    self.assertEqual(response[1]['response']['responseCode'], 103)

  @winnforum_testcase
  def test_WINNF_FT_S_GRA_27(self):
    """Two grant requests. Both Unsuccessful.

    Returns 102 (MISSING_PARAM) for unsuccessful for first request
            103 (INVALID_VALUE) for second request
    """
    # Register two devices
    device_a = json.load(
      open(os.path.join('testcases', 'testdata', 'device_a.json')))
    self._sas_admin.InjectFccId({'fccId': device_a['fccId']})
    device_c = json.load(
      open(os.path.join('testcases', 'testdata', 'device_c.json')))
    self._sas_admin.InjectFccId({'fccId': device_c['fccId']})
    request = {'registrationRequest': [device_a, device_c]}
    response = self._sas.Registration(request)['registrationResponse']
    cbsd_ids = []
    for resp in response:
      self.assertEqual(resp['response']['responseCode'], 0)
      cbsd_ids.append(resp['cbsdId'])
    del request, response

    # Prepare grant requests.
    # 1. maxEirp is missing
    grant_0 = json.load(
      open(os.path.join('testcases', 'testdata', 'grant_0.json')))
    grant_0['cbsdId'] = cbsd_ids[0]
    del grant_0['operationParam']['maxEirp']
    # 2 lowFrequency is greater than the highFrequency
    grant_1 = json.load(
      open(os.path.join('testcases', 'testdata', 'grant_0.json')))
    grant_1['cbsdId'] = cbsd_ids[1]
    grant_1['operationParam']['operationFrequencyRange'] = {
      'lowFrequency': 3650000000.0,
      'highFrequency': 3550000000.0
    }
    request = {'grantRequest': [grant_0, grant_1]}
    # Send grant request and get response
    response = self._sas.Grant(request)['grantResponse']
    # Check grant response
    self.assertEqual(len(response), 2)
    self.assertEqual(response[0]['cbsdId'], cbsd_ids[0])
    self.assertFalse('grantId' in response[0])
    self.assertEqual(response[0]['response']['responseCode'], 102)

    self.assertEqual(response[1]['cbsdId'], cbsd_ids[1])
    self.assertFalse('grantId' in response[1])
    self.assertEqual(response[1]['response']['responseCode'], 103)

  @winnforum_testcase
  def test_WINNF_FT_S_GRA_28(self):
    """Two grant requests for overlapping frequency range.

    Returns 401 (GRANT_CONFLICT) for at least one request
    """
    # Register a device
    device_a = json.load(
      open(os.path.join('testcases', 'testdata', 'device_a.json')))
    self._sas_admin.InjectFccId({'fccId': device_a['fccId']})
    request = {'registrationRequest': [device_a]}
    response = self._sas.Registration(request)['registrationResponse'][0]
    cbsd_id = response['cbsdId']
    del request, response

    # Prepare grant requests with overlapping frequency range
    grant_0 = json.load(
      open(os.path.join('testcases', 'testdata', 'grant_0.json')))
    grant_0['cbsdId'] = cbsd_id
    grant_0['operationParam']['operationFrequencyRange'] = {
      'lowFrequency': 3565000000.0,
      'highFrequency': 3567000000.0
    }
    grant_1 = json.load(
      open(os.path.join('testcases', 'testdata', 'grant_0.json')))
    grant_1['cbsdId'] = cbsd_id
    grant_1['operationParam']['operationFrequencyRange'] = {
      'lowFrequency': 3566000000.0,
      'highFrequency': 3568000000.0
    }
    request = {'grantRequest': [grant_0, grant_1]}
    # Send grant request and get response
    response = self._sas.Grant(request)['grantResponse']
    # Check grant response
    self.assertEqual(len(response), 2)
    self.assertEqual(response[0]['cbsdId'], cbsd_id)
    self.assertEqual(response[1]['cbsdId'], cbsd_id)
    self.assertTrue(response[0]['response']['responseCode'] == 401
                    or response[1]['response']['responseCode'] == 401)<|MERGE_RESOLUTION|>--- conflicted
+++ resolved
@@ -118,208 +118,7 @@
       self.assertEqual(response['response']['responseCode'], 0)
 
   @winnforum_testcase
-<<<<<<< HEAD
-  def test_10_7_4_1_3_1_2_1(self):
-    """CBSD grant request when CBSD ID does not exist in SAS.
-    CBSD sends grant request when its CBSD Id is not in SAS. The response
-    should be FAIL.
-    """
-
-    # Request grant before registration, thus the CBSD ID does not exist in SAS
-    grant_0 = json.load(
-        open(os.path.join('testcases', 'testdata', 'grant_0.json')))
-    grant_0['cbsdId'] = 'A non-exist cbsd id'
-    request = {'grantRequest': [grant_0]}
-    response = self._sas.Grant(request)['grantResponse'][0]
-    # Check grant response
-    self.assertFalse('cbsdId' in response)
-    self.assertFalse('grantId' in response)
-    self.assertEqual(response['response']['responseCode'], 103)
-
- @winnforum_testcase
-  def test_WINFF_FT_S_GRA_2(self):
-    """Successful CBSD grant request.
-    Incumbent is present in the GAA frequency range requested by the
-    CBSD which is outside the protection zone..
-    """
-    # Register the device
-    device_a = json.load(
-        open(os.path.join('testcases', 'testdata', 'device_a.json')))
-    self._sas_admin.InjectFccId({'fccId': device_a['fccId']})
-    request = {'registrationRequest': [device_a]}
-    response = self._sas.Registration(request)['registrationResponse'][0]
-    # Check registration response
-    self.assertEqual(response['response']['responseCode'], 0)
-    cbsd_id = response['cbsdId']
-    del request, response
-    # Create and trigger the ESC Zone
-    esc_zone_not_contain_device_a = json.load(
-        open(os.path.join('testcases', 'testdata', 'esc_zone_not_contain_device_a.json')))
-    zone_request= {'zone':esc_zone_not_contain_device_a}
-    zone_response = self._sas_admin.InjectEscZone(zone_request)
-    trigger_esc_zone_request = {'zoneId': zone_response['zoneId'],
-                                    'frequencyRange': {
-                                     'lowFrequency': 3620000000.0,
-                                     'highFrequency': 3630000000.0}}
-    trigger_id = self._sas_admin.TriggerEscZone(trigger_esc_zone_request)
-    # Request grant
-    grant_0 = json.load(
-        open(os.path.join('testcases', 'testdata', 'grant_0.json')))
-    grant_0['cbsdId'] = cbsd_id
-    request = {'grantRequest': [grant_0]}
-    response = self._sas.Grant(request)['grantResponse'][0]
-    # Check grant response
-    self.assertEqual(response['cbsdId'], cbsd_id)
-    self.assertTrue(response['grantId'])
-    self.assertEqual(response['channelType'], 'GAA')
-    self.assertEqual(response['response']['responseCode'], 0)
-
-  @winnforum_testcase
-  def test_WINFF_FT_S_GRA_3(self):
-    """Successful CBSD grant request.
-    Federal Incumbent is present in the GAA frequency range requested by
-    the CBSD which is inside the protection zone of Federal Incumbent.
-    """
-
-    # Register the device
-    device_a = json.load(
-        open(os.path.join('testcases', 'testdata', 'device_a.json')))
-    esc_zone_contains_device_a = json.load(
-        open(os.path.join('testcases', 'testdata', 'esc_zone_contains_device_a.json')))
-    self._sas_admin.InjectFccId({'fccId': device_a['fccId']})
-    request = {'registrationRequest': [device_a]}
-    response = self._sas.Registration(request)['registrationResponse'][0]
-    # Check registration response
-    self.assertEqual(response['response']['responseCode'], 0)
-    cbsd_id = response['cbsdId']
-    del request, response
-    # Create and trigger the ESC Zone
-    esc_zone_contains_device_a = json.load(
-        open(os.path.join('testcases', 'testdata', 'esc_zone_contains_device_a.json')))
-    zone_request = {'zone':esc_zone_contains_device_a}
-    zone_response = self._sas_admin.InjectEscZone(zone_request)
-    trigger_esc_zone_request = {'zoneId': zone_response['zoneId'],
-                                    'frequencyRange': {portions of food
-                                     'lowFrequencshelter dogy': 3620000000.0,
-                                     'highFrequency': 3630000000.0}}
-    trigger_id = self._sas_admin.TriggerEscZone(trigger_esc_zone_request)
-    # Request grant
-    grant_0 = json.load(
-        open(os.path.join('testcases', 'testdata', 'grant_0.json')))
-    grant_0['cbsdId'] = cbsd_id
-    request = {'grantRequest': [grant_0]}
-    response = self._sas.Grant(request)['grantResponse'][0]
-    # Check grant response
-    self.assertEqual(response['cbsdId'], cbsd_id)
-    if(response['response']['responseCode']== 0) :
-      self.assertTrue('grantId' in response)
-      self.assertEqual(response['channelType'], 'GAA')
-      grant_id = response['grantId']
-      del request, response
-      request = {
-      'heartbeatRequest': [{'cbsdId': cbsd_id,'grantId': grant_id,'operationState': 'GRANTED'}]}
-      response = self._sas.Heartbeat(request)['heartbeatResponse'][0]
-      # Check the heartbeat response
-      self.assertEqual(response['cbsdId'], cbsd_id)
-      self.assertEqual(response['grantId'], grant_id)
-      self.assertFalse('transmitExpireTime' in response)
-      self.assertEqual(response['response']['responseCode'], 501)
-    else:
-      self.assertFalse('grantId' in response)
-      self.assertEqual(response['response']['responseCode'], 400)
-
-  @winnforum_testcase 
-  def test_WINFF_FT_S_GRA_4(self):
-    """Successful CBSD grant request.
-        No incumbent present in the PAL frequency range requested by the CBSD.
-    """
-
-    # Register the device
-    device_a = json.load(
-        open(os.path.join('testcases', 'testdata', 'device_a.json')))
-    self._sas_admin.InjectFccId({'fccId': device_a['fccId']})
-    request = {'registrationRequest': [device_a]}
-    response = self._sas.Registration(request)['registrationResponse'][0]
-    # Check registration response
-    self.assertEqual(response['response']['responseCode'], 0)
-    cbsd_id = response['cbsdId']
-    del request, response
-    # Inject PAL Database and Cluster List
-    inject_pal_database_record_request = json.load(
-        open(os.path.join('testcases', 'testdata', 'pal_database_record_0.json')))
-    self._sas.InjectPalDatabaseRecord(inject_pal_database_record_request)
-    inject_ppa_zone_request= json.load(
-        open(os.path.join('testcases', 'testdata', 'ppa_zone_contains_device_a.json')))
-    ppa_id = self._sas.InjectZoneData(inject_ppa_zone_request)
-    inject_cluster_list_request['ppaId'] = ppa_id
-    inject_cluster_list_request['cbsdIds'] = [cbsd_id]
-    self._sas.InjectClusterList(inject_cluster_list_request)
-    # Request grant
-    grant_0 = json.load(
-        open(os.path.join('testcases', 'testdata', 'grant_pal_0.json')))
-    grant_0['cbsdId'] = cbsd_id
-    request = {'grantRequest': [grant_0]}
-    response = self._sas.Grant(request)['grantResponse'][0]
-    # Check grant response
-    self.assertEqual(response['cbsdId'], cbsd_id)
-    self.assertTrue(response['grantId'])
-    self.assertEqual(response['channelType'], 'PAL')
-    self.assertEqual(response['response']['responseCode'], 0)
-
-  @winnforum_testcase 
-  def test_WINFF_FT_S_GRA_5(self):
-    """Successful CBSD grant request.
-        Incumbent present in the PAL frequency range requested by the CBSD 
-        who is outside the protection zone.
-    """
-
-    # Register the device
-    device_a = json.load(
-        open(os.path.join('testcases', 'testdata', 'device_a.json')))
-    self._sas_admin.InjectFccId({'fccId': device_a['fccId']})
-    request = {'registrationRequest': [device_a]}
-    response = self._sas.Registration(request)['registrationResponse'][0]
-    # Check registration response
-    self.assertEqual(response['response']['responseCode'], 0)
-    cbsd_id = response['cbsdId']
-    del request, response
-    # Create and trigger the ESC Zone
-    esc_zone_not_contain_device_a = json.load(
-        open(os.path.join('testcases', 'testdata', 'esc_zone_not_contain_device_a.json')))
-    zone_request= {'zone':esc_zone_not_contain_device_a}
-    zone_response = self._sas_admin.InjectEscZone(zone_request)
-    trigger_esc_zone_request = {'zoneId': zone_response['zoneId'],
-                                    'frequencyRange': {
-                                     'lowFrequency': 3620000000.0,
-                                     'highFrequency': 3630000000.0}}
-    trigger_id = self._sas_admin.TriggerEscZone(trigger_esc_zone_request)
-    # Inject PAL Database and Cluster List
-    inject_pal_database_record_request = json.load(
-        open(os.path.join('testcases', 'testdata', 'pal_database_record_0.json')))
-    self._sas.InjectPalDatabaseRecord(inject_pal_database_record_request)
-    inject_ppa_zone_request= json.load(
-        open(os.path.join('testcases', 'testdata', 'ppa_zone_contains_device_a.json')))
-    ppa_id = self._sas.InjectZoneData(inject_ppa_zone_request)
-    inject_cluster_list_request['ppaId'] = ppa_id
-    inject_cluster_list_request['cbsdIds'] = [cbsd_id]
-    self._sas.InjectClusterList(inject_cluster_list_request)
-    # Request grant
-    grant_0 = json.load(
-        open(os.path.join('testcases', 'testdata', 'grant_pal_0.json')))
-    grant_0['cbsdId'] = cbsd_id
-    request = {'grantRequest': [grant_0]}
-    response = self._sas.Grant(request)['grantResponse'][0]
-    # Check grant response
-    self.assertEqual(response['cbsdId'], cbsd_id)
-    self.assertTrue(response['grantId'])
-    self.assertEqual(response['channelType'], 'PAL')
-    self.assertEqual(response['response']['responseCode'], 0)
-
-  @winnforum_testcase
-  def test_WINFF_FT_S_GRA_7(self):
-=======
   def test_WINNF_FT_S_GRA_7(self):
->>>>>>> 061a32fb
     """CBSD sends grant with missing cbsdId. The response should be
       responseCode = 102 or 105.
     """
