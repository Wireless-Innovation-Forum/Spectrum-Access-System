--- conflicted
+++ resolved
@@ -60,7 +60,6 @@
   @winnforum_testcase
   def test_10_7_4_1_1_1_1(self):
     """Successful CBSD grant request.
-
     CBSD sends a single grant request when no incumbent is present in the GAA
     frequency range requested by the CBSD. Response should be SUCCESS.
     """
@@ -91,7 +90,6 @@
   @winnforum_testcase
   def test_10_7_4_1_3_1_1_2(self):
     """CBSD grant request with missing operationParams.
-
     The operationParams object is missing in the grant request. The response
     should be FAIL.
     """
@@ -119,7 +117,6 @@
   @winnforum_testcase
   def test_10_7_4_1_3_1_2_1(self):
     """CBSD grant request when CBSD ID does not exist in SAS.
-
     CBSD sends grant request when its CBSD Id is not in SAS. The response
     should be FAIL.
     """
@@ -161,89 +158,102 @@
     self.assertFalse('grantId' in response)
     self.assertTrue((response['response']['responseCode'] == 102) or \
                     (response['response']['responseCode'] == 105))
-<<<<<<< HEAD
-
+					
+				
+ 
+  @winnforum_testcase
+  def test_WINFF_FT_S_GRA_9(self):
+    """Missing maxEirp in operationParam object.
+    The maxEirp parameter is missing in the grant request. The response
+    should be FAIL.
+    """
+
+    # Register the device
+    device_a = json.load(
+        open(os.path.join('testcases', 'testdata', 'device_a.json')))
+    self._sas_admin.InjectFccId({'fccId': device_a['fccId']})
+    request = {'registrationRequest': [device_a]}
+    response = self._sas.Registration(request)['registrationResponse'][0]
+    # Check registration response
+    self.assertEqual(response['response']['responseCode'], 0)
+    cbsd_id = response['cbsdId']
+    del request, response
+
+    # Request grant
+    grant_0 = json.load(
+        open(os.path.join('testcases', 'testdata', 'grant_0.json')))
+    grant_0['cbsdId'] = cbsd_id
+    del grant_0['operationParam']['maxEirp']
+    request = {'grantRequest': [grant_0]}
+    response = self._sas.Grant(request)['grantResponse'][0]
+    # Check grant response
+    self.assertEqual(response['cbsdId'], cbsd_id)
+    self.assertFalse('grantId' in response)
+    self.assertEqual(response['response']['responseCode'], 102)
+	
+  @winnforum_testcase
+  def test_WINFF_FT_S_GRA_10(self):
+    """Missing lowFrequency in operationParam object.
+    The lowFrequency parameter is missing in the grant request. The response
+    should be FAIL.
+    """
+
+    # Register the device
+    device_a = json.load(
+        open(os.path.join('testcases', 'testdata', 'device_a.json')))
+    self._sas_admin.InjectFccId({'fccId': device_a['fccId']})
+    request = {'registrationRequest': [device_a]}
+    response = self._sas.Registration(request)['registrationResponse'][0]
+    # Check registration response
+    self.assertEqual(response['response']['responseCode'], 0)
+    cbsd_id = response['cbsdId']
+    del request, response
+
+    # Request grant
+    grant_0 = json.load(
+        open(os.path.join('testcases', 'testdata', 'grant_0.json')))
+    grant_0['cbsdId'] = cbsd_id
+    del grant_0['operationParam']['operationFrequencyRange']['lowFrequency']
+    request = {'grantRequest': [grant_0]}
+    response = self._sas.Grant(request)['grantResponse'][0]
+    # Check grant response
+    self.assertEqual(response['cbsdId'], cbsd_id)
+    self.assertFalse('grantId' in response)
+    self.assertEqual(response['response']['responseCode'], 102)
+	
   @winnforum_testcase
   def test_WINFF_FT_S_GRA_11(self):
     """Missing highFrequency in operationParam object.
     The highFrequency parameter is missing in the grant request. The response
-=======
-					
-				
- 
-  @winnforum_testcase
-  def test_WINFF_FT_S_GRA_9(self):
-    """Missing maxEirp in operationParam object.
-
-    The maxEirp parameter is missing in the grant request. The response
-    should be FAIL.
-    """
-
-    # Register the device
-    device_a = json.load(
-        open(os.path.join('testcases', 'testdata', 'device_a.json')))
-    self._sas_admin.InjectFccId({'fccId': device_a['fccId']})
-    request = {'registrationRequest': [device_a]}
-    response = self._sas.Registration(request)['registrationResponse'][0]
-    # Check registration response
-    self.assertEqual(response['response']['responseCode'], 0)
-    cbsd_id = response['cbsdId']
-    del request, response
-
-    # Request grant
-    grant_0 = json.load(
-        open(os.path.join('testcases', 'testdata', 'grant_0.json')))
-    grant_0['cbsdId'] = cbsd_id
-    del grant_0['operationParam']['maxEirp']
+    should be FAIL.
+    """
+
+    # Register the device
+    device_a = json.load(
+        open(os.path.join('testcases', 'testdata', 'device_a.json')))
+    self._sas_admin.InjectFccId({'fccId': device_a['fccId']})
+    request = {'registrationRequest': [device_a]}
+    response = self._sas.Registration(request)['registrationResponse'][0]
+    # Check registration response
+    self.assertEqual(response['response']['responseCode'], 0)
+    cbsd_id = response['cbsdId']
+    del request, response
+
+    # Request grant
+    grant_0 = json.load(
+        open(os.path.join('testcases', 'testdata', 'grant_0.json')))
+    grant_0['cbsdId'] = cbsd_id
+    del grant_0['operationParam']['operationFrequencyRange']['highFrequency']
     request = {'grantRequest': [grant_0]}
     response = self._sas.Grant(request)['grantResponse'][0]
     # Check grant response
     self.assertEqual(response['cbsdId'], cbsd_id)
     self.assertFalse('grantId' in response)
     self.assertEqual(response['response']['responseCode'], 102)
-	
-  @winnforum_testcase
-  def test_WINFF_FT_S_GRA_10(self):
-    """Missing lowFrequency in operationParam object.
-
-    The lowFrequency parameter is missing in the grant request. The response
->>>>>>> 8aa12e9c
-    should be FAIL.
-    """
-
-    # Register the device
-    device_a = json.load(
-        open(os.path.join('testcases', 'testdata', 'device_a.json')))
-    self._sas_admin.InjectFccId({'fccId': device_a['fccId']})
-    request = {'registrationRequest': [device_a]}
-    response = self._sas.Registration(request)['registrationResponse'][0]
-    # Check registration response
-    self.assertEqual(response['response']['responseCode'], 0)
-    cbsd_id = response['cbsdId']
-    del request, response
-
-    # Request grant
-    grant_0 = json.load(
-        open(os.path.join('testcases', 'testdata', 'grant_0.json')))
-    grant_0['cbsdId'] = cbsd_id
-<<<<<<< HEAD
-    del grant_0['operationParam']['operationFrequencyRange']['highFrequency']
-    request = {'grantRequest': [grant_0]}
-=======
-    del grant_0['operationParam']['operationFrequencyRange']['lowFrequency']
-    request = {'grantRequest': [grant_0]}
-    response = self._sas.Grant(request)['grantResponse'][0]
-    # Check grant response
-    self.assertEqual(response['cbsdId'], cbsd_id)
-    self.assertFalse('grantId' in response)
-    self.assertEqual(response['response']['responseCode'], 102)
-	
-
 
   @winnforum_testcase
   def test_WINFF_FT_S_GRA_14(self):
     """lowFrequency and highFrequency value in operationParam mutually invalid.
-
     The response should be 103 (INVALID_PARAM)
     """
     # Register the device
@@ -275,7 +285,6 @@
   @winnforum_testcase
   def test_WINFF_FT_S_GRA_16(self):
     """Frequency range is completely outside 3550-3700 MHz.
-
     The response should be 103 (INVALID_PARAM) or 300 (UNSUPPORTED_SPECTRUM)
     """
     # Register the device
@@ -308,7 +317,6 @@
   @winnforum_testcase
   def test_WINNF_FT_S_GRA_17(self):
     """Frequency range value in operationParam partially outside 3550-3700 MHz.
-
     The response should be 103 (INVALID_PARAM) or 300 (UNSUPPORTED_SPECTRUM)
     """
     # Register the device
@@ -331,13 +339,8 @@
         'highFrequency'] = 3650000000.0
     request = {'grantRequest': [grant_0]}
     # Send grant request and get response
->>>>>>> 8aa12e9c
-    response = self._sas.Grant(request)['grantResponse'][0]
-    # Check grant response
-    self.assertEqual(response['cbsdId'], cbsd_id)
-    self.assertFalse('grantId' in response)
-<<<<<<< HEAD
-    self.assertEqual(response['response']['responseCode'], 102)
-=======
-    self.assertTrue(response['response']['responseCode'] in (103, 300))
->>>>>>> 8aa12e9c
+    response = self._sas.Grant(request)['grantResponse'][0]
+    # Check grant response
+    self.assertEqual(response['cbsdId'], cbsd_id)
+    self.assertFalse('grantId' in response)
+    self.assertTrue(response['response']['responseCode'] in (103, 300))