#    Copyright 2016 SAS Project Authors. All Rights Reserved.
#
#    Licensed under the Apache License, Version 2.0 (the "License");
#    you may not use this file except in compliance with the License.
#    You may obtain a copy of the License at
#
#        http://www.apache.org/licenses/LICENSE-2.0
#
#    Unless required by applicable law or agreed to in writing, software
#    distributed under the License is distributed on an "AS IS" BASIS,
#    WITHOUT WARRANTIES OR CONDITIONS OF ANY KIND, either express or implied.
#    See the License for the specific language governing permissions and
#    limitations under the License.

# Some parts of this software was developed by employees of 
# the National Institute of Standards and Technology (NIST), 
# an agency of the Federal Government. 
# Pursuant to title 17 United States Code Section 105, works of NIST employees 
# are not subject to copyright protection in the United States and are 
# considered to be in the public domain. Permission to freely use, copy, 
# modify, and distribute this software and its documentation without fee 
# is hereby granted, provided that this notice and disclaimer of warranty 
# appears in all copies.

# THE SOFTWARE IS PROVIDED 'AS IS' WITHOUT ANY WARRANTY OF ANY KIND, EITHER 
# EXPRESSED, IMPLIED, OR STATUTORY, INCLUDING, BUT NOT LIMITED TO, ANY WARRANTY
# THAT THE SOFTWARE WILL CONFORM TO SPECIFICATIONS, ANY IMPLIED WARRANTIES OF
# MERCHANTABILITY, FITNESS FOR A PARTICULAR PURPOSE, AND FREEDOM FROM 
# INFRINGEMENT, AND ANY WARRANTY THAT THE DOCUMENTATION WILL CONFORM TO THE 
# SOFTWARE, OR ANY WARRANTY THAT THE SOFTWARE WILL BE ERROR FREE. IN NO EVENT
# SHALL NIST BE LIABLE FOR ANY DAMAGES, INCLUDING, BUT NOT LIMITED TO, DIRECT, 
# INDIRECT, SPECIAL OR CONSEQUENTIAL DAMAGES, ARISING OUT OF, RESULTING FROM, 
# OR IN ANY WAY CONNECTED WITH THIS SOFTWARE, WHETHER OR NOT BASED UPON 
# WARRANTY, CONTRACT, TORT, OR OTHERWISE, WHETHER OR NOT INJURY WAS SUSTAINED
# BY PERSONS OR PROPERTY OR OTHERWISE, AND WHETHER OR NOT LOSS WAS SUSTAINED
# FROM, OR AROSE OUT OF THE RESULTS OF, OR USE OF, THE SOFTWARE OR SERVICES 
# PROVIDED HEREUNDER.

# Distributions of NIST software should also include copyright and licensing 
# statements of any third-party software that are legally bundled with the 
# code in compliance with the conditions of those licenses.

import json
import os
<<<<<<< HEAD
import unittest
=======
>>>>>>> 157ae61e
import sas_testcase
import sas
from util import winnforum_testcase


class GrantTestcase(sas_testcase.SasTestCase):

  def setUp(self):
    self._sas, self._sas_admin = sas.GetTestingSas()
    self._sas_admin.Reset()

  def tearDown(self):
    pass

  @winnforum_testcase
  def test_WINNF_FT_S_GRA_1(self):
    """Successful CBSD grant request.
    CBSD sends a single grant request when no incumbent is present in the GAA
    frequency range requested by the CBSD. Response should be SUCCESS.
    """

    # Category A and Category B Device
    for device_filename in ('device_a.json', 'device_b.json'):
      # Register the device
      device = json.load(
        open(os.path.join('testcases', 'testdata', device_filename)))
      self._sas_admin.InjectFccId({'fccId': device['fccId']})
      request = {'registrationRequest': [device]}
      response = self._sas.Registration(request)['registrationResponse'][0]
      # Check registration response
      self.assertEqual(response['response']['responseCode'], 0)
      cbsd_id = response['cbsdId']
      del request, response

      # Request grant
      grant_0 = json.load(
        open(os.path.join('testcases', 'testdata', 'grant_0.json')))
      grant_0['cbsdId'] = cbsd_id
      request = {'grantRequest': [grant_0]}
      response = self._sas.Grant(request)['grantResponse'][0]
      # Check grant response
      self.assertEqual(response['cbsdId'], cbsd_id)
      self.assertTrue(response['grantId'])
      self.assertEqual(response['channelType'], 'GAA')
      self.assertEqual(response['response']['responseCode'], 0)

  @winnforum_testcase
  def test_WINNF_FT_S_GRA_7(self):
    """CBSD sends grant with missing cbsdId. The response should be
      responseCode = 102 or 105.
    """

    # Register the device
    device_a = json.load(
      open(os.path.join('testcases', 'testdata', 'device_a.json')))
    self._sas_admin.InjectFccId({'fccId': device_a['fccId']})
    request = {'registrationRequest': [device_a]}
    response = self._sas.Registration(request)['registrationResponse'][0]
    # Check registration response
    self.assertEqual(response['response']['responseCode'], 0)
    cbsd_id = response['cbsdId']
    del request, response

    # Request grant
    grant_0 = json.load(
      open(os.path.join('testcases', 'testdata', 'grant_0.json')))
    request = {'grantRequest': [grant_0]}
    response = self._sas.Grant(request)['grantResponse'][0]
    # Check grant response
    self.assertFalse('cbsdId' in response)
    self.assertFalse('grantId' in response)
    self.assertTrue((response['response']['responseCode'] == 102) or \
                    (response['response']['responseCode'] == 105))

  @winnforum_testcase
  def test_WINNF_FT_S_GRA_8(self):
    """CBSD grant request with missing operationParams.

    The operationParams object is missing in the grant request. The response
    should be FAIL.
    """

    # Register the device
    device_a = json.load(
      open(os.path.join('testcases', 'testdata', 'device_a.json')))
    self._sas_admin.InjectFccId({'fccId': device_a['fccId']})
    request = {'registrationRequest': [device_a]}
    response = self._sas.Registration(request)['registrationResponse'][0]
    # Check registration response
    self.assertEqual(response['response']['responseCode'], 0)
    cbsd_id = response['cbsdId']
    del request, response

    # operationParams object is NOT present in the grant request.
    grant_0 = {'cbsdId': cbsd_id}
    request = {'grantRequest': [grant_0]}
    response = self._sas.Grant(request)['grantResponse'][0]
    # Check grant response
    self.assertEqual(response['cbsdId'], cbsd_id)
    self.assertFalse('grantId' in response)
    self.assertEqual(response['response']['responseCode'], 102)

  @winnforum_testcase
  def test_WINNF_FT_S_GRA_9(self):
    """Missing maxEirp in operationParam object.
    The maxEirp parameter is missing in the grant request. The response
    should be FAIL.
    """

    # Register the device
    device_a = json.load(
      open(os.path.join('testcases', 'testdata', 'device_a.json')))
    self._sas_admin.InjectFccId({'fccId': device_a['fccId']})
    request = {'registrationRequest': [device_a]}
    response = self._sas.Registration(request)['registrationResponse'][0]
    # Check registration response
    self.assertEqual(response['response']['responseCode'], 0)
    cbsd_id = response['cbsdId']
    del request, response

    # Request grant
    grant_0 = json.load(
      open(os.path.join('testcases', 'testdata', 'grant_0.json')))
    grant_0['cbsdId'] = cbsd_id
    del grant_0['operationParam']['maxEirp']
    request = {'grantRequest': [grant_0]}
    response = self._sas.Grant(request)['grantResponse'][0]
    # Check grant response
    self.assertEqual(response['cbsdId'], cbsd_id)
    self.assertFalse('grantId' in response)
    self.assertEqual(response['response']['responseCode'], 102)

  @winnforum_testcase
  def test_WINNF_FT_S_GRA_10(self):
    """Missing lowFrequency in operationParam object.
    The lowFrequency parameter is missing in the grant request. The response
    should be FAIL.
    """

    # Register the device
    device_a = json.load(
      open(os.path.join('testcases', 'testdata', 'device_a.json')))
    self._sas_admin.InjectFccId({'fccId': device_a['fccId']})
    request = {'registrationRequest': [device_a]}
    response = self._sas.Registration(request)['registrationResponse'][0]
    # Check registration response
    self.assertEqual(response['response']['responseCode'], 0)
    cbsd_id = response['cbsdId']
    del request, response

    # Request grant
    grant_0 = json.load(
      open(os.path.join('testcases', 'testdata', 'grant_0.json')))
    grant_0['cbsdId'] = cbsd_id
    del grant_0['operationParam']['operationFrequencyRange']['lowFrequency']
    request = {'grantRequest': [grant_0]}
    response = self._sas.Grant(request)['grantResponse'][0]
    # Check grant response
    self.assertEqual(response['cbsdId'], cbsd_id)
    self.assertFalse('grantId' in response)
    self.assertEqual(response['response']['responseCode'], 102)

  @winnforum_testcase
  def test_WINNF_FT_S_GRA_11(self):
    """Missing highFrequency in operationParam object.
    The highFrequency parameter is missing in the grant request. The response
    should be FAIL.
    """

    # Register the device
    device_a = json.load(
      open(os.path.join('testcases', 'testdata', 'device_a.json')))
    self._sas_admin.InjectFccId({'fccId': device_a['fccId']})
    request = {'registrationRequest': [device_a]}
    response = self._sas.Registration(request)['registrationResponse'][0]
    # Check registration response
    self.assertEqual(response['response']['responseCode'], 0)
    cbsd_id = response['cbsdId']
    del request, response

    # Request grant
    grant_0 = json.load(
      open(os.path.join('testcases', 'testdata', 'grant_0.json')))
    grant_0['cbsdId'] = cbsd_id
    del grant_0['operationParam']['operationFrequencyRange']['highFrequency']
    request = {'grantRequest': [grant_0]}
    response = self._sas.Grant(request)['grantResponse'][0]
    # Check grant response
    self.assertEqual(response['cbsdId'], cbsd_id)
    self.assertFalse('grantId' in response)
    self.assertEqual(response['response']['responseCode'], 102)

  @winnforum_testcase
  def test_WINNF_FT_S_GRA_12(self):
    """CBSD grant request when CBSD ID does not exist in SAS.
    CBSD sends grant request when its CBSD Id is not in SAS. The response
    should be FAIL.
    """

    # Request grant before registration, thus the CBSD ID does not exist in SAS
    grant_0 = json.load(
      open(os.path.join('testcases', 'testdata', 'grant_0.json')))
    grant_0['cbsdId'] = 'A non-exist cbsd id'
    request = {'grantRequest': [grant_0]}
    response = self._sas.Grant(request)['grantResponse'][0]
    # Check grant response
    self.assertFalse('cbsdId' in response)
    self.assertFalse('grantId' in response)
    self.assertTrue(response['response']['responseCode'] in (103, 105))

  @winnforum_testcase
  def test_WINNF_FT_S_GRA_14(self):
    """lowFrequency and highFrequency value in operationParam mutually invalid.
    The response should be 103 (INVALID_PARAM)
    """
    # Register the device
    device_a = json.load(
      open(os.path.join('testcases', 'testdata', 'device_a.json')))
    self._sas_admin.InjectFccId({'fccId': device_a['fccId']})
    request = {'registrationRequest': [device_a]}
    response = self._sas.Registration(request)['registrationResponse'][0]
    # Check registration response
    self.assertEqual(response['response']['responseCode'], 0)
    cbsd_id = response['cbsdId']
    del request, response

    # Create Grant Request with mutually invalid frequency range
    grant_0 = json.load(
      open(os.path.join('testcases', 'testdata', 'grant_0.json')))
    grant_0['cbsdId'] = cbsd_id
    grant_0['operationParam']['operationFrequencyRange'][
      'lowFrequency'] = 3630000000.0
    grant_0['operationParam']['operationFrequencyRange'][
      'highFrequency'] = 3620000000.0
    request = {'grantRequest': [grant_0]}
    # Send grant request and get response
    response = self._sas.Grant(request)['grantResponse'][0]
    # Check grant response
    self.assertEqual(response['cbsdId'], cbsd_id)
    self.assertFalse('grantId' in response)
    self.assertEqual(response['response']['responseCode'], 103)

  @winnforum_testcase
  def test_WINNF_FT_S_GRA_16(self):
    """Frequency range is completely outside 3550-3700 MHz.
    The response should be 103 (INVALID_PARAM) or 300 (UNSUPPORTED_SPECTRUM)
    """
    # Register the device
    device_a = json.load(
      open(os.path.join('testcases', 'testdata', 'device_a.json')))
    self._sas_admin.InjectFccId({'fccId': device_a['fccId']})
    request = {'registrationRequest': [device_a]}
    response = self._sas.Registration(request)['registrationResponse'][0]
    # Check registration response
    self.assertEqual(response['response']['responseCode'], 0)
    cbsd_id = response['cbsdId']
    del request, response

    # Create Grant Request with frequency range outside 3550-3700 MHz
    grant_0 = json.load(
      open(os.path.join('testcases', 'testdata', 'grant_0.json')))
    grant_0['cbsdId'] = cbsd_id
    grant_0['operationParam']['operationFrequencyRange'][
      'lowFrequency'] = 3350000000.0
    grant_0['operationParam']['operationFrequencyRange'][
      'highFrequency'] = 3450000000.0
    request = {'grantRequest': [grant_0]}
    # Send grant request and get response
    response = self._sas.Grant(request)['grantResponse'][0]
    # Check grant response
    self.assertEqual(response['cbsdId'], cbsd_id)
    self.assertFalse('grantId' in response)
    self.assertTrue(response['response']['responseCode'] in (103, 300))

  @winnforum_testcase
  def test_WINNF_FT_S_GRA_17(self):
    """Frequency range value in operationParam partially outside 3550-3700 MHz.
    The response should be 103 (INVALID_PARAM) or 300 (UNSUPPORTED_SPECTRUM)
    """
    # Register the device
    device_a = json.load(
      open(os.path.join('testcases', 'testdata', 'device_a.json')))
    self._sas_admin.InjectFccId({'fccId': device_a['fccId']})
    request = {'registrationRequest': [device_a]}
    response = self._sas.Registration(request)['registrationResponse'][0]
    # Check registration response
    self.assertEqual(response['response']['responseCode'], 0)
    cbsd_id = response['cbsdId']
    del request, response

    # Create Grant Request with frequency range partially outside 3550-3700 Mhz
    grant_0 = json.load(
      open(os.path.join('testcases', 'testdata', 'grant_0.json')))
    grant_0['cbsdId'] = cbsd_id
    grant_0['operationParam']['operationFrequencyRange'][
      'lowFrequency'] = 3450000000.0
    grant_0['operationParam']['operationFrequencyRange'][
      'highFrequency'] = 3650000000.0
    request = {'grantRequest': [grant_0]}
    # Send grant request and get response
    response = self._sas.Grant(request)['grantResponse'][0]
    # Check grant response
    self.assertEqual(response['cbsdId'], cbsd_id)
    self.assertFalse('grantId' in response)
    self.assertTrue(response['response']['responseCode'] in (103, 300))

  @winnforum_testcase
<<<<<<< HEAD
  def test_WINNF_FT_S_GRA_19(self):
    """Frequency range requested overlaps with the frequency range of a FSS incumbent and 
    CBSD is inside the protection zone of FSS.

    Response Code should be 400"""
=======
  def test_WINNF_FT_S_GRA_20(self):
    """First request granted as PAL or GAA channel, send next request 
    for PAL or GAA channel for the same frequency range

    Response Code should be 401
    """
>>>>>>> 157ae61e

    # Register the device
    device_a = json.load(
      open(os.path.join('testcases', 'testdata', 'device_a.json')))
<<<<<<< HEAD
    fss_zone_0 = json.load(
      open(os.path.join('testcases', 'testdata', 'fss_zone_0.json')))

    # Co-locating CBSD with FSS
    device_a['installationParam']['latitude'] = \
      fss_zone_0['deploymentParam'][0]['installationParam']['latitude']
    device_a['installationParam']['longitude'] = \
      fss_zone_0['deploymentParam'][0]['installationParam']['longitude']

    request = {'registrationRequest': [device_a]}
    response = self._sas.Registration(request)['registrationResponse'][0]

=======
    request = {'registrationRequest': [device_a]}
    response = self._sas.Registration(request)['registrationResponse'][0]
>>>>>>> 157ae61e
    # Check registration response
    self.assertEqual(response['response']['responseCode'], 0)
    cbsd_id = response['cbsdId']
    del request, response

<<<<<<< HEAD
    # Inject Incumbent Activity with Overlapping Frequency of CBSD
    self._sas_admin.InjectFss({'record': fss_zone_0})

    # Create grant request
    grant_0 = json.load(
      open(os.path.join('testcases', 'testdata', 'grant_0.json')))
    grant_0['cbsdId'] = cbsd_id
    grant_0['operationParam']['operationFrequencyRange']['lowFrequency'] = \
      fss_zone_0['deploymentParam'][0]['operationParam']['operationFrequencyRange']['lowFrequency']
    grant_0['operationParam']['operationFrequencyRange']['highFrequency'] = \
      fss_zone_0['deploymentParam'][0]['operationParam']['operationFrequencyRange']['highFrequency']

    request = {'grantRequest': [grant_0]}
    # Send grant request
=======
    # Send grant request
    grant_0 = json.load(
      open(os.path.join('testcases', 'testdata', 'grant_0.json')))
    grant_0['cbsdId'] = cbsd_id
    request = {'grantRequest': [grant_0]}
    response = self._sas.Grant(request)['grantResponse'][0]

    # Check grant response
    self.assertEqual(response['cbsdId'], cbsd_id)
    self.assertTrue('grantId' in response)
    self.assertValidResponseFormatForApprovedGrant(response)
    self.assertEqual(response['response']['responseCode'], 0)
    del request, response

    request = {'grantRequest': [grant_0]}
    # Send grant request with the same frequency
>>>>>>> 157ae61e
    response = self._sas.Grant(request)['grantResponse'][0]

    # Check grant response
    self.assertEqual(response['cbsdId'], cbsd_id)
    self.assertFalse('grantId' in response)
<<<<<<< HEAD
    self.assertEqual(response['response']['responseCode'], 400)
=======
    self.assertEqual(response['response']['responseCode'], 401)
>>>>>>> 157ae61e

  @winnforum_testcase
  def test_WINNF_FT_S_GRA_21(self):
    """maxEirp in Grant Request for Category A is unsupported.

    The response should be 103 (INVALID_VALUE)
    """
    # Register the device
    device_a = json.load(
      open(os.path.join('testcases', 'testdata', 'device_a.json')))
    self._sas_admin.InjectFccId({'fccId': device_a['fccId']})
    request = {'registrationRequest': [device_a]}
    response = self._sas.Registration(request)['registrationResponse'][0]
    # Check registration response
    self.assertEqual(response['response']['responseCode'], 0)
    cbsd_id = response['cbsdId']
    del request, response

    # Create Grant Request with maxEirp exceeding maximum allowable (which is
    # 30 dBm/10 MHz)
    grant_0 = json.load(
      open(os.path.join('testcases', 'testdata', 'grant_0.json')))
    grant_0['cbsdId'] = cbsd_id
    grant_0['operationParam']['maxEirp'] = 31.0
    request = {'grantRequest': [grant_0]}
    # Send grant request and get response
    response = self._sas.Grant(request)['grantResponse'][0]
    # Check grant response
    self.assertEqual(response['cbsdId'], cbsd_id)
    self.assertFalse('grantId' in response)
    self.assertEqual(response['response']['responseCode'], 103)

  @winnforum_testcase
  def test_WINNF_FT_S_GRA_22(self):
    """maxEirp in Grant Request for Category B is unsupported.

    The response should be 103 (INVALID_VALUE)
    """
    # Register the device
    device_b = json.load(
      open(os.path.join('testcases', 'testdata', 'device_b.json')))
    self._sas_admin.InjectFccId({'fccId': device_b['fccId']})
    request = {'registrationRequest': [device_b]}
    response = self._sas.Registration(request)['registrationResponse'][0]
    # Check registration response
    self.assertEqual(response['response']['responseCode'], 0)
    cbsd_id = response['cbsdId']
    del request, response

    # Create Grant Request with maxEirp exceeding maximum allowable EIRP (which
    # is 47 dBm/10 MHz)
    grant_0 = json.load(
      open(os.path.join('testcases', 'testdata', 'grant_0.json')))
    grant_0['cbsdId'] = cbsd_id
    grant_0['operationParam']['maxEirp'] = 48.0
    request = {'grantRequest': [grant_0]}
    # Send grant request and get response
    response = self._sas.Grant(request)['grantResponse'][0]
    # Check grant response
    self.assertEqual(response['cbsdId'], cbsd_id)
    self.assertFalse('grantId' in response)
    self.assertEqual(response['response']['responseCode'], 103)

  @winnforum_testcase
  def test_WINNF_FT_S_GRA_23(self):
    """Dual grant requests for two devices. Successful case.

    The response should be 0 (NO_ERROR)
    """
    # Register the devices
    device_a = json.load(
      open(os.path.join('testcases', 'testdata', 'device_a.json')))
    self._sas_admin.InjectFccId({'fccId': device_a['fccId']})
    device_c = json.load(
      open(os.path.join('testcases', 'testdata', 'device_c.json')))
    self._sas_admin.InjectFccId({'fccId': device_c['fccId']})
    request = {'registrationRequest': [device_a, device_c]}
    response = self._sas.Registration(request)['registrationResponse']
    # Check registration response
    cbsd_ids = []
    for resp in response:
      self.assertEqual(resp['response']['responseCode'], 0)
      cbsd_ids.append(resp['cbsdId'])
    del request, response

    # Create grant requests
    grant_0 = json.load(
      open(os.path.join('testcases', 'testdata', 'grant_0.json')))
    grant_1 = json.load(
      open(os.path.join('testcases', 'testdata', 'grant_0.json')))
    grant_0['cbsdId'] = cbsd_ids[0]
    grant_1['cbsdId'] = cbsd_ids[1]
    # Request for non-overlapping frequency spectrum
    grant_0['operationParam']['operationFrequencyRange'] = {
      'lowFrequency': 3620000000.0,
      'highFrequency': 3630000000.0
    }
    grant_1['operationParam']['operationFrequencyRange'] = {
      'lowFrequency': 3640000000.0,
      'highFrequency': 3650000000.0
    }
    request = {'grantRequest': [grant_0, grant_1]}
    # Send grant requests
    response = self._sas.Grant(request)['grantResponse']
    # Check grant response
    self.assertEqual(len(response), 2)
    for response_num, resp in enumerate(response):
      self.assertEqual(resp['cbsdId'], cbsd_ids[response_num])
      self.assertTrue('grantId' in resp)
      self.assertValidResponseFormatForApprovedGrant(resp)
      self.assertEqual(resp['response']['responseCode'], 0)

  @winnforum_testcase
  def test_WINNF_FT_S_GRA_26(self):
    """Two grant requests. #1 Successful, #2 Unsuccessful.

    Returns 0 (NO_ERROR) for successful and 103 (INVALID_VALUE) for unsuccessful
    """
    # Register two devices
    device_a = json.load(
      open(os.path.join('testcases', 'testdata', 'device_a.json')))
    self._sas_admin.InjectFccId({'fccId': device_a['fccId']})
    device_c = json.load(
      open(os.path.join('testcases', 'testdata', 'device_c.json')))
    self._sas_admin.InjectFccId({'fccId': device_c['fccId']})
    request = {'registrationRequest': [device_a, device_c]}
    response = self._sas.Registration(request)['registrationResponse']
    cbsd_ids = []
    for resp in response:
      self.assertEqual(resp['response']['responseCode'], 0)
      cbsd_ids.append(resp['cbsdId'])
    del request, response

    # Prepare grant requests.
    # 1. valid
    grant_0 = json.load(
      open(os.path.join('testcases', 'testdata', 'grant_0.json')))
    grant_0['cbsdId'] = cbsd_ids[0]
    # 2. with lowFrequency > highFrequency
    grant_1 = json.load(
      open(os.path.join('testcases', 'testdata', 'grant_0.json')))
    grant_1['cbsdId'] = cbsd_ids[1]
    grant_1['operationParam']['operationFrequencyRange'] = {
      'lowFrequency': 3650000000.0,
      'highFrequency': 3550000000.0
    }
    request = {'grantRequest': [grant_0, grant_1]}
    # Send grant request and get response
    response = self._sas.Grant(request)['grantResponse']
    # Check grant response
    self.assertEqual(len(response), 2)
    self.assertEqual(response[0]['cbsdId'], cbsd_ids[0])
    self.assertGreater(len(response[0]['grantId']), 0)
    self.assertValidResponseFormatForApprovedGrant(response[0])
    self.assertEqual(response[0]['response']['responseCode'], 0)

    self.assertEqual(response[1]['cbsdId'], cbsd_ids[1])
    self.assertFalse('grantId' in response[1])
    self.assertEqual(response[1]['response']['responseCode'], 103)

  @winnforum_testcase
  def test_WINNF_FT_S_GRA_27(self):
    """Two grant requests. Both Unsuccessful.

    Returns 102 (MISSING_PARAM) for unsuccessful for first request
            103 (INVALID_VALUE) for second request
    """
    # Register two devices
    device_a = json.load(
      open(os.path.join('testcases', 'testdata', 'device_a.json')))
    self._sas_admin.InjectFccId({'fccId': device_a['fccId']})
    device_c = json.load(
      open(os.path.join('testcases', 'testdata', 'device_c.json')))
    self._sas_admin.InjectFccId({'fccId': device_c['fccId']})
    request = {'registrationRequest': [device_a, device_c]}
    response = self._sas.Registration(request)['registrationResponse']
    cbsd_ids = []
    for resp in response:
      self.assertEqual(resp['response']['responseCode'], 0)
      cbsd_ids.append(resp['cbsdId'])
    del request, response

    # Prepare grant requests.
    # 1. maxEirp is missing
    grant_0 = json.load(
      open(os.path.join('testcases', 'testdata', 'grant_0.json')))
    grant_0['cbsdId'] = cbsd_ids[0]
    del grant_0['operationParam']['maxEirp']
    # 2 lowFrequency is greater than the highFrequency
    grant_1 = json.load(
      open(os.path.join('testcases', 'testdata', 'grant_0.json')))
    grant_1['cbsdId'] = cbsd_ids[1]
    grant_1['operationParam']['operationFrequencyRange'] = {
      'lowFrequency': 3650000000.0,
      'highFrequency': 3550000000.0
    }
    request = {'grantRequest': [grant_0, grant_1]}
    # Send grant request and get response
    response = self._sas.Grant(request)['grantResponse']
    # Check grant response
    self.assertEqual(len(response), 2)
    self.assertEqual(response[0]['cbsdId'], cbsd_ids[0])
    self.assertFalse('grantId' in response[0])
    self.assertEqual(response[0]['response']['responseCode'], 102)

    self.assertEqual(response[1]['cbsdId'], cbsd_ids[1])
    self.assertFalse('grantId' in response[1])
    self.assertEqual(response[1]['response']['responseCode'], 103)

  @winnforum_testcase
  def test_WINNF_FT_S_GRA_28(self):
    """Two grant requests for overlapping frequency range.

    Returns 401 (GRANT_CONFLICT) for at least one request
    """
    # Register a device
    device_a = json.load(
      open(os.path.join('testcases', 'testdata', 'device_a.json')))
    self._sas_admin.InjectFccId({'fccId': device_a['fccId']})
    request = {'registrationRequest': [device_a]}
    response = self._sas.Registration(request)['registrationResponse'][0]
    cbsd_id = response['cbsdId']
    del request, response

    # Prepare grant requests with overlapping frequency range
    grant_0 = json.load(
      open(os.path.join('testcases', 'testdata', 'grant_0.json')))
    grant_0['cbsdId'] = cbsd_id
    grant_0['operationParam']['operationFrequencyRange'] = {
      'lowFrequency': 3565000000.0,
      'highFrequency': 3567000000.0
    }
    grant_1 = json.load(
      open(os.path.join('testcases', 'testdata', 'grant_0.json')))
    grant_1['cbsdId'] = cbsd_id
    grant_1['operationParam']['operationFrequencyRange'] = {
      'lowFrequency': 3566000000.0,
      'highFrequency': 3568000000.0
    }
    request = {'grantRequest': [grant_0, grant_1]}
    # Send grant request and get response
    response = self._sas.Grant(request)['grantResponse']
    # Check grant response
    self.assertEqual(len(response), 2)
    self.assertEqual(response[0]['cbsdId'], cbsd_id)
    self.assertEqual(response[1]['cbsdId'], cbsd_id)
    self.assertTrue(response[0]['response']['responseCode'] == 401
                    or response[1]['response']['responseCode'] == 401)<|MERGE_RESOLUTION|>--- conflicted
+++ resolved
@@ -42,10 +42,6 @@
 
 import json
 import os
-<<<<<<< HEAD
-import unittest
-=======
->>>>>>> 157ae61e
 import sas_testcase
 import sas
 from util import winnforum_testcase
@@ -353,25 +349,14 @@
     self.assertTrue(response['response']['responseCode'] in (103, 300))
 
   @winnforum_testcase
-<<<<<<< HEAD
   def test_WINNF_FT_S_GRA_19(self):
     """Frequency range requested overlaps with the frequency range of a FSS incumbent and 
     CBSD is inside the protection zone of FSS.
-
     Response Code should be 400"""
-=======
-  def test_WINNF_FT_S_GRA_20(self):
-    """First request granted as PAL or GAA channel, send next request 
-    for PAL or GAA channel for the same frequency range
-
-    Response Code should be 401
-    """
->>>>>>> 157ae61e
-
-    # Register the device
-    device_a = json.load(
-      open(os.path.join('testcases', 'testdata', 'device_a.json')))
-<<<<<<< HEAD
+
+    # Register the device
+    device_a = json.load(
+      open(os.path.join('testcases', 'testdata', 'device_a.json')))
     fss_zone_0 = json.load(
       open(os.path.join('testcases', 'testdata', 'fss_zone_0.json')))
 
@@ -384,16 +369,11 @@
     request = {'registrationRequest': [device_a]}
     response = self._sas.Registration(request)['registrationResponse'][0]
 
-=======
-    request = {'registrationRequest': [device_a]}
-    response = self._sas.Registration(request)['registrationResponse'][0]
->>>>>>> 157ae61e
-    # Check registration response
-    self.assertEqual(response['response']['responseCode'], 0)
-    cbsd_id = response['cbsdId']
-    del request, response
-
-<<<<<<< HEAD
+    # Check registration response
+    self.assertEqual(response['response']['responseCode'], 0)
+    cbsd_id = response['cbsdId']
+    del request, response
+
     # Inject Incumbent Activity with Overlapping Frequency of CBSD
     self._sas_admin.InjectFss({'record': fss_zone_0})
 
@@ -408,7 +388,30 @@
 
     request = {'grantRequest': [grant_0]}
     # Send grant request
-=======
+    response = self._sas.Grant(request)['grantResponse'][0]
+
+    # Check grant response
+    self.assertEqual(response['cbsdId'], cbsd_id)
+    self.assertFalse('grantId' in response)
+    self.assertEqual(response['response']['responseCode'], 400)
+
+  @winnforum_testcase
+  def test_WINNF_FT_S_GRA_20(self):
+    """First request granted as PAL or GAA channel, send next request 
+    for PAL or GAA channel for the same frequency range
+    Response Code should be 401
+    """
+
+    # Register the device
+    device_a = json.load(
+      open(os.path.join('testcases', 'testdata', 'device_a.json')))
+    request = {'registrationRequest': [device_a]}
+    response = self._sas.Registration(request)['registrationResponse'][0]
+    # Check registration response
+    self.assertEqual(response['response']['responseCode'], 0)
+    cbsd_id = response['cbsdId']
+    del request, response
+
     # Send grant request
     grant_0 = json.load(
       open(os.path.join('testcases', 'testdata', 'grant_0.json')))
@@ -425,17 +428,12 @@
 
     request = {'grantRequest': [grant_0]}
     # Send grant request with the same frequency
->>>>>>> 157ae61e
-    response = self._sas.Grant(request)['grantResponse'][0]
-
-    # Check grant response
-    self.assertEqual(response['cbsdId'], cbsd_id)
-    self.assertFalse('grantId' in response)
-<<<<<<< HEAD
-    self.assertEqual(response['response']['responseCode'], 400)
-=======
+    response = self._sas.Grant(request)['grantResponse'][0]
+
+    # Check grant response
+    self.assertEqual(response['cbsdId'], cbsd_id)
+    self.assertFalse('grantId' in response)
     self.assertEqual(response['response']['responseCode'], 401)
->>>>>>> 157ae61e
 
   @winnforum_testcase
   def test_WINNF_FT_S_GRA_21(self):
