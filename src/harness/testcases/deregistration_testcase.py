--- conflicted
+++ resolved
@@ -55,9 +55,6 @@
     self.assertEqual(response['response']['responseCode'], 0)
 
   @winnforum_testcase
-<<<<<<< HEAD
-  def test_WINFF_FT_S_DER_3(self):
-=======
   def test_WINFF_FT_S_DER_2(self):
     """Valid and correct CBSD ID: two deregistrationRequest objects
 
@@ -96,8 +93,7 @@
       self.assertEqual(response[x]['response']['responseCode'], 0)
 
   @winnforum_testcase
-  def test_10_15_4_2_1(self):
->>>>>>> bde8e0f2
+  def test_WINFF_FT_S_DER_3(self):
     """CBSD deregistration request with missing required parameter.
 
     The required parameter 'cbsdId' is missing in a deregistration request,
@@ -119,7 +115,6 @@
     response = self._sas.Deregistration(request)['deregistrationResponse'][0]
     # Check the deregistration response
     self.assertFalse('cbsdId' in response)
-<<<<<<< HEAD
     self.assertIn(response['response']['responseCode'], [102, 105])
 
   @winnforum_testcase
@@ -136,9 +131,6 @@
     # Check the deregistration response
     self.assertFalse('cbsdId' in response)
     self.assertIn(response['response']['responseCode'], [103, 105])
-
-=======
-    self.assertEqual(response['response']['responseCode'], 102)
 
   @winnforum_testcase
   def test_WINFF_FT_S_DER_6(self):
@@ -176,5 +168,4 @@
     response = self._sas.Deregistration(request)['deregistrationResponse'][0]
     # Check the deregistration response
     self.assertFalse('cbsdId' in response)
-    self.assertEqual(response['response']['responseCode'], 103)
->>>>>>> bde8e0f2
+    self.assertEqual(response['response']['responseCode'], 103)