#    Copyright 2016 SAS Project Authors. All Rights Reserved.
#
#    Licensed under the Apache License, Version 2.0 (the "License");
#    you may not use this file except in compliance with the License.
#    You may obtain a copy of the License at
#
#        http://www.apache.org/licenses/LICENSE-2.0
#
#    Unless required by applicable law or agreed to in writing, software
#    distributed under the License is distributed on an "AS IS" BASIS,
#    WITHOUT WARRANTIES OR CONDITIONS OF ANY KIND, either express or implied.
#    See the License for the specific language governing permissions and
#    limitations under the License.

# Some parts of this software was developed by employees of
# the National Institute of Standards and Technology (NIST),
# an agency of the Federal Government.
# Pursuant to title 17 United States Code Section 105, works of NIST employees
# are not subject to copyright protection in the United States and are
# considered to be in the public domain. Permission to freely use, copy,
# modify, and distribute this software and its documentation without fee
# is hereby granted, provided that this notice and disclaimer of warranty
# appears in all copies.

# THE SOFTWARE IS PROVIDED 'AS IS' WITHOUT ANY WARRANTY OF ANY KIND, EITHER
# EXPRESSED, IMPLIED, OR STATUTORY, INCLUDING, BUT NOT LIMITED TO, ANY WARRANTY
# THAT THE SOFTWARE WILL CONFORM TO SPECIFICATIONS, ANY IMPLIED WARRANTIES OF
# MERCHANTABILITY, FITNESS FOR A PARTICULAR PURPOSE, AND FREEDOM FROM
# INFRINGEMENT, AND ANY WARRANTY THAT THE DOCUMENTATION WILL CONFORM TO THE
# SOFTWARE, OR ANY WARRANTY THAT THE SOFTWARE WILL BE ERROR FREE. IN NO EVENT
# SHALL NIST BE LIABLE FOR ANY DAMAGES, INCLUDING, BUT NOT LIMITED TO, DIRECT,
# INDIRECT, SPECIAL OR CONSEQUENTIAL DAMAGES, ARISING OUT OF, RESULTING FROM,
# OR IN ANY WAY CONNECTED WITH THIS SOFTWARE, WHETHER OR NOT BASED UPON
# WARRANTY, CONTRACT, TORT, OR OTHERWISE, WHETHER OR NOT INJURY WAS SUSTAINED
# BY PERSONS OR PROPERTY OR OTHERWISE, AND WHETHER OR NOT LOSS WAS SUSTAINED
# FROM, OR AROSE OUT OF THE RESULTS OF, OR USE OF, THE SOFTWARE OR SERVICES
# PROVIDED HEREUNDER.

# Distributions of NIST software should also include copyright and licensing
# statements of any third-party software that are legally bundled with the
# code in compliance with the conditions of those licenses.

from datetime import datetime
import json
import os
import sas
import sas_testcase
from util import winnforum_testcase, getRandomLatLongInPolygon, \
  makePpaAndPalRecordsConsistent


class GrantTestcase(sas_testcase.SasTestCase):

  def setUp(self):
    self._sas, self._sas_admin = sas.GetTestingSas()
    self._sas_admin.Reset()

  def tearDown(self):
    pass

  @winnforum_testcase
  def test_WINNF_FT_S_GRA_2(self):
    """Grant request array with various required parameters missing.

    1. Missing cbsdId
    2. Missing operationParam object
    3. Missing maxEirp
    4. Missing highFrequency
    5. Missing lowFrequency

    Returns 102 (MISSING_PARAM) for all requests.
    """
    # Register the devices
    registration_request = []
    for device_filename in ('device_a.json', 'device_c.json', 'device_e.json',
                            'device_f.json', 'device_g.json'):
      device = json.load(
          open(os.path.join('testcases', 'testdata', device_filename)))
      self._sas_admin.InjectFccId({'fccId': device['fccId']})
      self._sas_admin.InjectUserId({'userId': device['userId']})
      registration_request.append(device)
    request = {'registrationRequest': registration_request}
    response = self._sas.Registration(request)['registrationResponse']
    # Check registration response
    cbsd_ids = []
    for resp in response:
      self.assertEqual(resp['response']['responseCode'], 0)
      cbsd_ids.append(resp['cbsdId'])
    del request, response

    # Prepare grant requests.
    # 1. Missing cbsdId.
    grant_0 = json.load(
        open(os.path.join('testcases', 'testdata', 'grant_0.json')))
    # 2. Missing operationParam object.
    grant_1 = {'cbsdId': cbsd_ids[1]}
    # 3. Missing maxEirp.
    grant_2 = json.load(
        open(os.path.join('testcases', 'testdata', 'grant_0.json')))
    grant_2['cbsdId'] = cbsd_ids[2]
    del grant_2['operationParam']['maxEirp']
    # 4. Missing highFrequency.
    grant_3 = json.load(
        open(os.path.join('testcases', 'testdata', 'grant_0.json')))
    grant_3['cbsdId'] = cbsd_ids[3]
    del grant_3['operationParam']['operationFrequencyRange']['highFrequency']
    # 5. Missing lowFrequency.
    grant_4 = json.load(
        open(os.path.join('testcases', 'testdata', 'grant_0.json')))
    grant_4['cbsdId'] = cbsd_ids[4]
    del grant_4['operationParam']['operationFrequencyRange']['lowFrequency']

    request = {'grantRequest': [grant_0, grant_1, grant_2, grant_3, grant_4]}
    # Send grant request and get response
    response = self._sas.Grant(request)['grantResponse']

    self.assertEqual(len(response), 5)
    # Check grant response # 1
    self.assertFalse('cbsdId' in response[0])
    self.assertFalse('grantId' in response[0])
    self.assertEqual(response[0]['response']['responseCode'], 102)
    # Check grant response # 2, 3, 4, 5
    for response_num in (1, 2, 3, 4):
      self.assertEqual(response[response_num]['cbsdId'], cbsd_ids[response_num])
      self.assertFalse('grantId' in response[response_num])
      self.assertEqual(response[response_num]['response']['responseCode'], 102)

  @winnforum_testcase
<<<<<<< HEAD
  def test_WINNF_FT_S_GRA_4(self):
    """cbsdId send by the CBSD is not its cbsdId but some other.

     SAS rejects the request by sending responseCode 103
    """
    # Load device_a [cert|key]
    device_a_cert = os.path.join('certs', 'device_a.cert')
    device_a_key = os.path.join('certs', 'device_a.key')

    # Register the first device with certificates
    device_a = json.load(
        open(os.path.join('testcases', 'testdata', 'device_a.json')))
    self._sas_admin.InjectFccId({'fccId': device_a['fccId']})
    self._sas_admin.InjectUserId({'userId': device_a['userId']})
    request = {'registrationRequest': [device_a]}
    response = self._sas.Registration(request, device_a_cert,
                                      device_a_key)['registrationResponse'][0]
    # Check registration response
    self.assertEqual(response['response']['responseCode'], 0)
    cbsd_id_a = response['cbsdId']
    del request, response

    # Load device_c [cert|key]
    device_c_cert = os.path.join('certs', 'device_c.cert')
    device_c_key = os.path.join('certs', 'device_c.key')

    # Register the second device with certificates
    device_c = json.load(
        open(os.path.join('testcases', 'testdata', 'device_c.json')))
    self._sas_admin.InjectFccId({'fccId': device_c['fccId']})
    self._sas_admin.InjectUserId({'userId': device_c['userId']})
    request = {'registrationRequest': [device_c]}
    response = self._sas.Registration(request, device_c_cert,
                                      device_c_key)['registrationResponse'][0]
    self.assertEqual(response['response']['responseCode'], 0)
    cbsd_id_c = response['cbsdId']
    del request, response

    # Send grant request for device_a using device_c_cert and device_c_key
    grant_0 = json.load(
        open(os.path.join('testcases', 'testdata', 'grant_0.json')))
    grant_0['cbsdId'] = cbsd_id_a

    request = {'grantRequest': [grant_0]}
    response = self._sas.Grant(request, device_c_cert, device_c_key)['grantResponse'][0]
    # Check grant Response
=======
  def test_WINNF_FT_S_GRA_3(self):
    """CBSD grant request when CBSD ID does not exist in SAS.
    CBSD sends grant request when its CBSD Id is not in SAS. The response
    should be FAIL.
    """

    # Send grant request with CBSD ID not exists in SAS
    grant_0 = json.load(
      open(os.path.join('testcases', 'testdata', 'grant_0.json')))
    grant_0['cbsdId'] = 'A non-exist cbsd id'
    request = {'grantRequest': [grant_0]}
    response = self._sas.Grant(request)['grantResponse'][0]
    # Check grant response
>>>>>>> 87b4b6c8
    self.assertFalse('cbsdId' in response)
    self.assertFalse('grantId' in response)
    self.assertEqual(response['response']['responseCode'], 103)

  @winnforum_testcase
  def test_WINNF_FT_S_GRA_7(self):
    """Invalid operationFrequencyRange.

    The response should be:
    - 103 (INVALID_VALUE) for first request.
    - 103 or 300 (UNSUPPORTED_SPECTRUM) for second and third requests.
    """
    # Register three devices
    device_a = json.load(
        open(os.path.join('testcases', 'testdata', 'device_a.json')))
    device_c = json.load(
        open(os.path.join('testcases', 'testdata', 'device_c.json')))
    device_e = json.load(
        open(os.path.join('testcases', 'testdata', 'device_e.json')))

    self._sas_admin.InjectFccId({'fccId': device_a['fccId']})
    self._sas_admin.InjectFccId({'fccId': device_c['fccId']})
    self._sas_admin.InjectFccId({'fccId': device_e['fccId']})

    self._sas_admin.InjectUserId({'userId': device_a['userId']})
    self._sas_admin.InjectUserId({'userId': device_c['userId']})
    self._sas_admin.InjectUserId({'userId': device_e['userId']})

    devices = [device_a, device_c, device_e]
    request = {'registrationRequest': devices}
    response = self._sas.Registration(request)

    # Check registration response
    cbsd_ids = []
    for resp in response['registrationResponse']:
      self.assertEqual(resp['response']['responseCode'], 0)
      cbsd_ids.append(resp['cbsdId'])
    del request, response

    # Prepare 3 grant requests.
    # 1. With lowFrequency > highFrequency.
    grant_0 = json.load(
        open(os.path.join('testcases', 'testdata', 'grant_0.json')))
    grant_0['cbsdId'] = cbsd_ids[0]
    grant_0['operationParam']['operationFrequencyRange'] = {
        'lowFrequency': 3650000000.0,
        'highFrequency': 3550000000.0
    }

    # 2. With frequency range completely outside the CBRS band.
    grant_1 = json.load(
        open(os.path.join('testcases', 'testdata', 'grant_0.json')))
    grant_1['cbsdId'] = cbsd_ids[1]
    grant_1['operationParam']['operationFrequencyRange'][
        'lowFrequency'] = 3350000000.0
    grant_1['operationParam']['operationFrequencyRange'][
        'highFrequency'] = 3450000000.0

    # 3. With frequency range partially overlapping with the CBRS band.
    grant_2 = json.load(
        open(os.path.join('testcases', 'testdata', 'grant_0.json')))
    grant_2['cbsdId'] = cbsd_ids[2]
    grant_2['operationParam']['operationFrequencyRange'][
        'lowFrequency'] = 3450000000.0
    grant_2['operationParam']['operationFrequencyRange'][
        'highFrequency'] = 3650000000.0

    request = {'grantRequest': [grant_0, grant_1, grant_2]}
    # Send grant request and get response
    response = self._sas.Grant(request)['grantResponse']

    # Check grant response array
    self.assertEqual(len(response), 3)
    for response_num, resp in enumerate(response):
      self.assertEqual(resp['cbsdId'], cbsd_ids[response_num])
      self.assertFalse('grantId' in resp)
    self.assertEqual(response[0]['response']['responseCode'], 103)
    self.assertEqual(response[1]['response']['responseCode'], 300)
    self.assertEqual(response[2]['response']['responseCode'], 300)

  @winnforum_testcase
  def test_WINNF_FT_S_GRA_8(self):
    """CBSD requests a frequency range which is a mix of PAL and GAA channel.

    The Response Code should be 103.
    """
    # Load a device.
    device_a = json.load(
        open(os.path.join('testcases', 'testdata', 'device_a.json')))

    # Load data
    pal_record = json.load(
        open(os.path.join('testcases', 'testdata', 'pal_record_0.json')))
    pal_low_frequency = 3550000000
    pal_high_frequency = 3560000000
    ppa_record = json.load(
        open(os.path.join('testcases', 'testdata', 'ppa_record_0.json')))
    ppa_record, pal_record = makePpaAndPalRecordsConsistent(ppa_record,
                                                            [pal_record],
                                                            pal_low_frequency,
                                                            pal_high_frequency,
                                                            device_a['userId'])

    # Move the device into the PPA zone
    device_a['installationParam']['latitude'], device_a['installationParam'][
        'longitude'] = getRandomLatLongInPolygon(ppa_record)
    # Register device
    cbsd_ids = self.assertRegistered([device_a])

    # Update PPA record with device_a's CBSD ID and Inject data
    ppa_record['ppaInfo']['cbsdReferenceId'] = [cbsd_ids[0]]
    self._sas_admin.InjectPalDatabaseRecord(pal_record[0])
    zone_id = self._sas_admin.InjectZoneData({'record': ppa_record})
    self.assertTrue(zone_id)

    # Create grant request
    grant_0 = json.load(
        open(os.path.join('testcases', 'testdata', 'grant_0.json')))
    grant_0['cbsdId'] = cbsd_ids[0]
    # Set overlapping PAL frequency spectrum
    grant_0['operationParam']['operationFrequencyRange'] = {
        'lowFrequency': pal_low_frequency,
        'highFrequency': pal_high_frequency + 10000000
    }

    request = {'grantRequest': [grant_0]}
    # Send grant request
    response = self._sas.Grant(request)['grantResponse'][0]

    # Check grant response
    self.assertEqual(response['cbsdId'], cbsd_ids[0])
    self.assertFalse('grantId' in response)
    self.assertEqual(response['response']['responseCode'], 103)

  @winnforum_testcase
  def test_WINNF_FT_S_GRA_9(self):
    """Frequency range requested by a CBSD overlaps with PAL channel and
    the CBSD is inside claimed PPA boundary.

    Response Code should be 400 for second device
    """

    # Load the devices, data
    device_a = json.load(
        open(os.path.join('testcases', 'testdata', 'device_a.json')))
    device_c = json.load(
        open(os.path.join('testcases', 'testdata', 'device_c.json')))

    pal_record = json.load(
        open(os.path.join('testcases', 'testdata', 'pal_record_0.json')))
    pal_low_frequency = 3550000000
    pal_high_frequency = 3560000000
    user_id = device_a['userId']
    ppa_record = json.load(
        open(os.path.join('testcases', 'testdata', 'ppa_record_0.json')))
    ppa_record, pal_record = makePpaAndPalRecordsConsistent(ppa_record,
                                                            [pal_record],
                                                            pal_low_frequency,
                                                            pal_high_frequency,
                                                            user_id)

    # Move device_a and device_c into the PPA zone
    device_a['installationParam']['latitude'], device_a['installationParam'][
        'longitude'] = getRandomLatLongInPolygon(ppa_record)
    device_c['installationParam']['latitude'], device_c['installationParam'][
        'longitude'] = getRandomLatLongInPolygon(ppa_record)

    # Register the two devices.
    cbsd_ids = self.assertRegistered([device_a, device_c])

    # Update PPA record with only device_a's CBSD ID and Inject data
    ppa_record['ppaInfo']['cbsdReferenceId'] = [cbsd_ids[0]]
    self._sas_admin.InjectPalDatabaseRecord(pal_record[0])
    zone_id = self._sas_admin.InjectZoneData({'record': ppa_record})
    self.assertTrue(zone_id)

    # Trigger daily activities
    self.TriggerDailyActivitiesImmediatelyAndWaitUntilComplete()

    # Create grant request for second device
    grant_c = json.load(
        open(os.path.join('testcases', 'testdata', 'grant_0.json')))
    grant_c['cbsdId'] = cbsd_ids[1]
    # Set frequency range that overlaps with PAL frequency.
    grant_c['operationParam']['operationFrequencyRange'] = {
        'lowFrequency': pal_low_frequency,
        'highFrequency': pal_high_frequency
    }

    request = {'grantRequest': [grant_c]}
    # Send grant request
    response = self._sas.Grant(request)['grantResponse'][0]
    # Check grant response for second device response code 400
    self.assertEqual(response['cbsdId'], cbsd_ids[1])
    self.assertFalse('grantId' in response)
    self.assertEqual(response['response']['responseCode'], 400)

  @winnforum_testcase
  def test_WINNF_FT_S_GRA_10(self):
    """First request for 2 devices granted as PAL and GAA channel,
    send next request for PAL and GAA channel for the same frequency range.

    Response Code '0' for first request and '401' for next request.
    """
    # Load two devices.
    device_a = json.load(
        open(os.path.join('testcases', 'testdata', 'device_a.json')))
    device_c = json.load(
        open(os.path.join('testcases', 'testdata', 'device_c.json')))

    # Load data
    pal_record = json.load(
        open(os.path.join('testcases', 'testdata', 'pal_record_0.json')))
    pal_low_frequency = 3550000000
    pal_high_frequency = 3560000000
    ppa_record = json.load(
        open(os.path.join('testcases', 'testdata', 'ppa_record_0.json')))
    ppa_record, pal_record = makePpaAndPalRecordsConsistent(ppa_record,
                                                            [pal_record],
                                                            pal_low_frequency,
                                                            pal_high_frequency,
                                                            device_a['userId'])

    # Insert device_a into the PPA zone.
    device_a['installationParam']['latitude'], device_a['installationParam'][
        'longitude'] = getRandomLatLongInPolygon(ppa_record)
    # Register 2 devices
    cbsd_ids = self.assertRegistered([device_a, device_c])

    # Update PPA Record with CBSD ID and Inject data.
    ppa_record['ppaInfo']['cbsdReferenceId'] = [cbsd_ids[0]]
    self._sas_admin.InjectPalDatabaseRecord(pal_record[0])
    zone_id = self._sas_admin.InjectZoneData({'record': ppa_record})
    self.assertTrue(zone_id)

    # Create grant request
    grant_0 = json.load(
        open(os.path.join('testcases', 'testdata', 'grant_0.json')))
    grant_0['cbsdId'] = cbsd_ids[0]
    grant_0['operationParam']['operationFrequencyRange'] = {
        'lowFrequency': pal_low_frequency,
        'highFrequency': pal_high_frequency
    }
    grant_1 = json.load(
        open(os.path.join('testcases', 'testdata', 'grant_0.json')))
    grant_1['cbsdId'] = cbsd_ids[1]
    grant_1['operationParam']['operationFrequencyRange'] = {
        'lowFrequency': 3560000000,
        'highFrequency': 3570000000
    }
    request = {'grantRequest': [grant_0, grant_1]}

    # Send grant request first time
    response = self._sas.Grant(request)['grantResponse']
    # Check grant response, must be response code 0.
    self.assertEqual(len(response), 2)
    for response_num in [0, 1]:
      self.assertEqual(response[response_num]['cbsdId'], cbsd_ids[response_num])
      self.assertTrue('grantId' in response[response_num])
      self.assertTrue('grantExpireTime' in response[response_num])
      datetime.strptime(response[response_num]['grantExpireTime'],
                        '%Y-%m-%dT%H:%M:%SZ')
      self.assertTrue('heartbeatInterval' in response[response_num])
      self.assertIsInstance(response[response_num]['heartbeatInterval'], int)
      self.assertTrue(response[response_num]['heartbeatInterval'] > 0)
      self.assertFalse('operationParam' in response[response_num])
      self.assertEqual(response[response_num]['response']['responseCode'], 0)
    self.assertEqual(response[0]['channelType'], 'PAL')
    self.assertEqual(response[1]['channelType'], 'GAA')
    del request, response

    request = {'grantRequest': [grant_0, grant_1]}
    # Send the same grant request again.
    response = self._sas.Grant(request)['grantResponse']
    # Check grant response, must be response code 401.
    for response_num in [0, 1]:
      self.assertEqual(response[response_num]['cbsdId'], cbsd_ids[response_num])
      self.assertFalse('grantId' in response[response_num])
      self.assertFalse('grantExpireTime' in response[response_num])
      self.assertFalse('heartbeatInterval' in response[response_num])
      self.assertFalse('operationParam' in response[response_num])
      self.assertFalse('channelType' in response[response_num])
      self.assertEqual(response[response_num]['response']['responseCode'], 401)

  @winnforum_testcase
  def test_WINNF_FT_S_GRA_13(self):
    """Requests for multiple PAL channels and for multiple GAA channels.

    No incumbent present in the PAL and GAA frequency ranges used in the
    requests.

    The response should be 0.
    """

    # Load 3 devices
    device_a = json.load(
        open(os.path.join('testcases', 'testdata', 'device_a.json')))
    device_c = json.load(
        open(os.path.join('testcases', 'testdata', 'device_c.json')))
    device_e = json.load(
        open(os.path.join('testcases', 'testdata', 'device_e.json')))

    # First PPA with device_a and FR1 = 3550 - 3560
    pal_low_frequency1 = 3550000000
    pal_high_frequency1 = 3560000000
    pal_record1 = json.load(
        open(os.path.join('testcases', 'testdata', 'pal_record_0.json')))
    ppa_record1 = json.load(
        open(os.path.join('testcases', 'testdata', 'ppa_record_0.json')))
    ppa_record1, pal_record1 = makePpaAndPalRecordsConsistent(
        ppa_record1, [pal_record1], pal_low_frequency1, pal_high_frequency1,
        device_a['userId'])

    # Move device_a into the first PPA zone
    device_a['installationParam']['latitude'], device_a['installationParam'][
        'longitude'] = getRandomLatLongInPolygon(ppa_record1)

    # Second PPA with device_c and FR2 = 3600 - 3610
    pal_low_frequency2 = 3600000000
    pal_high_frequency2 = 3610000000
    pal_record2 = json.load(
        open(os.path.join('testcases', 'testdata', 'pal_record_1.json')))
    ppa_record2 = json.load(
        open(os.path.join('testcases', 'testdata', 'ppa_record_1.json')))
    ppa_record2, pal_record2 = makePpaAndPalRecordsConsistent(
        ppa_record2, [pal_record2], pal_low_frequency2, pal_high_frequency2,
        device_c['userId'])

    # Move device_c into the second PPA zone
    device_c['installationParam']['latitude'], device_c['installationParam'][
        'longitude'] = getRandomLatLongInPolygon(ppa_record2)

    # Inject two PAL database records
    self._sas_admin.InjectPalDatabaseRecord(pal_record1[0])
    self._sas_admin.InjectPalDatabaseRecord(pal_record2[0])

    # Register 3 devices.
    cbsd_ids = self.assertRegistered([device_a, device_c, device_e])

    # Update PPA record with device_a's CBSD ID and Inject zone data
    ppa_record1['ppaInfo']['cbsdReferenceId'] = [cbsd_ids[0]]
    zone_id = self._sas_admin.InjectZoneData({'record': ppa_record1})
    self.assertTrue(zone_id)

    # Update PPA record with device_c's CBSD ID and Inject data
    ppa_record2['ppaInfo']['cbsdReferenceId'] = [cbsd_ids[1]]
    zone_id = self._sas_admin.InjectZoneData({'record': ppa_record2})
    self.assertTrue(zone_id)

    # Create grant requests
    grant_0 = json.load(
        open(os.path.join('testcases', 'testdata', 'grant_0.json')))
    grant_1 = json.load(
        open(os.path.join('testcases', 'testdata', 'grant_0.json')))
    grant_2 = json.load(
        open(os.path.join('testcases', 'testdata', 'grant_0.json')))
    grant_0['cbsdId'] = cbsd_ids[0]
    grant_1['cbsdId'] = cbsd_ids[1]
    grant_2['cbsdId'] = cbsd_ids[2]
    # Grant 1 & 2: Request for PAL frequency
    # Grant 3: Frequency does not overlap with FR1 and FR2
    grant_0['operationParam']['operationFrequencyRange'] = {
        'lowFrequency': pal_low_frequency1,
        'highFrequency': pal_high_frequency1
    }
    grant_1['operationParam']['operationFrequencyRange'] = {
        'lowFrequency': pal_low_frequency2,
        'highFrequency': pal_high_frequency2
    }
    grant_2['operationParam']['operationFrequencyRange'] = {
        'lowFrequency': 3630000000,
        'highFrequency': 3640000000
    }
    request = {'grantRequest': [grant_0, grant_1, grant_2]}
    # Send grant requests
    response = self._sas.Grant(request)['grantResponse']
    # Check grant response 1 and 2
    self.assertEqual(len(response), 3)
    for response_num, resp in enumerate(response[:2]):
      self.assertEqual(resp['cbsdId'], cbsd_ids[response_num])
      self.assertTrue('grantId' in resp)
      self.assertEqual(resp['channelType'], 'PAL')
      self.assertEqual(resp['response']['responseCode'], 0)
    # Check grantExpireTime is less than corresponding PAL licenseExpiration
    self.assertLess(
        datetime.strptime(response[0]['grantExpireTime'], '%Y-%m-%dT%H:%M:%SZ'),
        datetime.strptime(
            pal_record1[0]['license']['licenseExpiration'],
            '%Y-%m-%dT%H:%M:%SZ'))
    self.assertLess(
        datetime.strptime(response[1]['grantExpireTime'], '%Y-%m-%dT%H:%M:%SZ'),
        datetime.strptime(
            pal_record2[0]['license']['licenseExpiration'],
            '%Y-%m-%dT%H:%M:%SZ'))
    # Check grant response 3
    self.assertEqual(response[2]['cbsdId'], cbsd_ids[2])
    self.assertTrue('grantId' in response[2])
    self.assertEqual(response[2]['channelType'], 'GAA')
    self.assertEqual(response[2]['response']['responseCode'], 0)

  @winnforum_testcase
  def test_WINNF_FT_S_GRA_15(self):
    """Two grant requests: 1. Missing maxEirp and 2. Invalid frequency range.

    Returns 102 (MISSING_PARAM) for first request.
            103 (INVALID_VALUE) for second request.
    """
    # Register two devices
    device_a = json.load(
        open(os.path.join('testcases', 'testdata', 'device_a.json')))
    device_c = json.load(
        open(os.path.join('testcases', 'testdata', 'device_c.json')))

    self._sas_admin.InjectFccId({'fccId': device_a['fccId']})
    self._sas_admin.InjectFccId({'fccId': device_c['fccId']})

    self._sas_admin.InjectUserId({'userId': device_a['userId']})
    self._sas_admin.InjectUserId({'userId': device_c['userId']})

    request = {'registrationRequest': [device_a, device_c]}
    response = self._sas.Registration(request)['registrationResponse']
    cbsd_ids = []
    for resp in response:
      self.assertEqual(resp['response']['responseCode'], 0)
      cbsd_ids.append(resp['cbsdId'])
    del request, response

    # Prepare grant requests.
    # 1. maxEirp is missing.
    grant_0 = json.load(
        open(os.path.join('testcases', 'testdata', 'grant_0.json')))
    grant_0['cbsdId'] = cbsd_ids[0]
    del grant_0['operationParam']['maxEirp']

    # 2. highFrequency is lower than the lowFrequency.
    grant_1 = json.load(
        open(os.path.join('testcases', 'testdata', 'grant_0.json')))
    grant_1['cbsdId'] = cbsd_ids[1]
    grant_1['operationParam']['operationFrequencyRange'] = {
        'lowFrequency': 3650000000.0,
        'highFrequency': 3550000000.0
    }

    request = {'grantRequest': [grant_0, grant_1]}
    # Send grant request and get response
    response = self._sas.Grant(request)['grantResponse']

    self.assertEqual(len(response), 2)
    # Check grant response # 1
    self.assertEqual(response[0]['cbsdId'], cbsd_ids[0])
    self.assertFalse('grantId' in response[0])
    self.assertEqual(response[0]['response']['responseCode'], 102)
    # Check grant response # 2
    self.assertEqual(response[1]['cbsdId'], cbsd_ids[1])
    self.assertFalse('grantId' in response[1])
    self.assertEqual(response[1]['response']['responseCode'], 103)

  @winnforum_testcase
  def test_WINNF_FT_S_GRA_16(self):
    """Two grant requests for overlapping frequency range.

    Returns 401 (GRANT_CONFLICT) for at least one request.
    """
    # Register a device
    device_a = json.load(
        open(os.path.join('testcases', 'testdata', 'device_a.json')))
    self._sas_admin.InjectFccId({'fccId': device_a['fccId']})
    self._sas_admin.InjectUserId({'userId': device_a['userId']})
    request = {'registrationRequest': [device_a]}
    response = self._sas.Registration(request)['registrationResponse'][0]
    cbsd_id = response['cbsdId']
    del request, response

    # Prepare grant requests with overlapping frequency range
    grant_0 = json.load(
        open(os.path.join('testcases', 'testdata', 'grant_0.json')))
    grant_0['cbsdId'] = cbsd_id
    grant_0['operationParam']['operationFrequencyRange'] = {
        'lowFrequency': 3560000000.0,
        'highFrequency': 3570000000.0
    }
    grant_1 = json.load(
        open(os.path.join('testcases', 'testdata', 'grant_0.json')))
    grant_1['cbsdId'] = cbsd_id
    grant_1['operationParam']['operationFrequencyRange'] = {
        'lowFrequency': 3560000000.0,
        'highFrequency': 3580000000.0
    }
    request = {'grantRequest': [grant_0, grant_1]}
    # Send grant request and get response
    response = self._sas.Grant(request)['grantResponse']
    # Check grant response
    self.assertEqual(len(response), 2)
    self.assertEqual(response[0]['cbsdId'], cbsd_id)
    self.assertEqual(response[1]['cbsdId'], cbsd_id)
    self.assertTrue(response[0]['response']['responseCode'] == 401
                    or response[1]['response']['responseCode'] == 401)
    for resp in response:
      if resp['response']['responseCode'] == 0:
        # Check grantExpireTime with a correct format is included.
        self.assertTrue('grantExpireTime' in resp)
        grant_expire_time = datetime.strptime(
            resp['grantExpireTime'], '%Y-%m-%dT%H:%M:%SZ')
        self.assertLess(datetime.utcnow(), grant_expire_time)
        # Check heartbeatInterval with a correct format is included.
        self.assertTrue('heartbeatInterval' in resp)
        self.assertIsInstance(resp['heartbeatInterval'], int)
        self.assertTrue(resp['heartbeatInterval'] > 0)
<|MERGE_RESOLUTION|>--- conflicted
+++ resolved
@@ -126,7 +126,24 @@
       self.assertEqual(response[response_num]['response']['responseCode'], 102)
 
   @winnforum_testcase
-<<<<<<< HEAD
+  def test_WINNF_FT_S_GRA_3(self):
+    """CBSD grant request when CBSD ID does not exist in SAS.
+    CBSD sends grant request when its CBSD Id is not in SAS. The response
+    should be FAIL.
+    """
+
+    # Send grant request with CBSD ID not exists in SAS
+    grant_0 = json.load(
+      open(os.path.join('testcases', 'testdata', 'grant_0.json')))
+    grant_0['cbsdId'] = 'A non-exist cbsd id'
+    request = {'grantRequest': [grant_0]}
+    response = self._sas.Grant(request)['grantResponse'][0]
+    # Check grant response
+    self.assertFalse('cbsdId' in response)
+    self.assertFalse('grantId' in response)
+    self.assertEqual(response['response']['responseCode'], 103)
+
+  @winnforum_testcase
   def test_WINNF_FT_S_GRA_4(self):
     """cbsdId send by the CBSD is not its cbsdId but some other.
 
@@ -173,21 +190,6 @@
     request = {'grantRequest': [grant_0]}
     response = self._sas.Grant(request, device_c_cert, device_c_key)['grantResponse'][0]
     # Check grant Response
-=======
-  def test_WINNF_FT_S_GRA_3(self):
-    """CBSD grant request when CBSD ID does not exist in SAS.
-    CBSD sends grant request when its CBSD Id is not in SAS. The response
-    should be FAIL.
-    """
-
-    # Send grant request with CBSD ID not exists in SAS
-    grant_0 = json.load(
-      open(os.path.join('testcases', 'testdata', 'grant_0.json')))
-    grant_0['cbsdId'] = 'A non-exist cbsd id'
-    request = {'grantRequest': [grant_0]}
-    response = self._sas.Grant(request)['grantResponse'][0]
-    # Check grant response
->>>>>>> 87b4b6c8
     self.assertFalse('cbsdId' in response)
     self.assertFalse('grantId' in response)
     self.assertEqual(response['response']['responseCode'], 103)
