--- conflicted
+++ resolved
@@ -100,18 +100,11 @@
     zone_id = self._sas_admin.InjectZoneData({'record': ppa_record})
     self.assertTrue(zone_id)
     # Trigger SAS to active one DPA on channel c
-<<<<<<< HEAD
-    self._sas_admin.TriggerDpaActivation(\
-        {'frequencyRange': {'lowFrequency': pal_low_frequency, \
-                           'highFrequency': pal_high_frequency}, 'dpaId': 'east_dpa4'})
-    # wait for DPA activation
-=======
     self._sas_admin.TriggerDpaActivation(
         {'frequencyRange': {'lowFrequency': pal_low_frequency,
                             'highFrequency': pal_high_frequency},
          'dpaId': 'east_dpa_4'})
-    # UNAPPROVED Not in WINNF-TS-0016 Release 1 Spec, but necessary Step for DPA
->>>>>>> 6d5cb98e
+    # wait for DPA activation
     time.sleep(240)
     # Send grant request
     grant_0 = json.load(
