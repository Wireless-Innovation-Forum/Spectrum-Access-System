--- conflicted
+++ resolved
@@ -39,13 +39,8 @@
     # Load the esc sensor in SAS Test Harness
     esc_sensor = json.load(open(os.path.join('testcases', 'testdata', 'esc_sensor_record_0.json')))
 
-<<<<<<< HEAD
     # Load the device_c1 with registration in SAS Test Harness
     device_c1 = json.load(
-=======
-    # Load the device_a with registration in SAS Test Harness
-    device_a = json.load(
->>>>>>> 9314a193
         open(os.path.join('testcases', 'testdata', 'device_a.json')))
 
     # Get a latitude and longitude within 40 kms from ESC.
@@ -53,19 +48,11 @@
                                                     esc_sensor['installationParam']['longitude'],
                                                     15,
                                                     30)  # distance of 15 kms from ESC at 30 degrees
-<<<<<<< HEAD
     device_c1['installationParam']['latitude'] = latitude
     device_c1['installationParam']['longitude'] = longitude
 
     # Load grant request for device_c1
     grant_g1 = json.load(
-=======
-    device_a['installationParam']['latitude'] = latitude
-    device_a['installationParam']['longitude'] = longitude
-
-    # Load grant request for device_a
-    grant_a = json.load(
->>>>>>> 9314a193
         open(os.path.join('testcases', 'testdata', 'grant_0.json')))
     grant_g1['operationParam']['maxEirp'] = 20
 
@@ -82,19 +69,11 @@
                                                                 pal_high_frequency,
                                                                 'test_user_1')
 
-<<<<<<< HEAD
     # Load device_c3 within the PPA in SAS Test Harness
     device_c3 = json.load(
         open(os.path.join('testcases', 'testdata', 'device_c.json')))
     device_c3['installationParam']['latitude'] = 38.822321
     device_c3['installationParam']['longitude'] = -97.283932
-=======
-    # Load device_c within the PPA in SAS Test Harness
-    device_c = json.load(
-        open(os.path.join('testcases', 'testdata', 'device_c.json')))
-    device_c['installationParam']['latitude'] = 38.822321
-    device_c['installationParam']['longitude'] = -97.283932
->>>>>>> 9314a193
 
     # Load grant request for device_c3 in SAS Test Harness
     grant_g3 = json.load(
@@ -116,7 +95,6 @@
         open(os.path.join('testcases', 'testdata', 'grant_0.json')))
     grant_g2['operationParam']['maxEirp'] = 30
 
-<<<<<<< HEAD
     # Get a latitude and longitude within 40 kms from ESC.
     latitude, longitude, _ = vincenty.GeodesicPoint(esc_sensor['installationParam']['latitude'],
                                          esc_sensor['installationParam']['longitude'], 20,
@@ -127,10 +105,6 @@
 
     # Load the device_c4 with registration to SAS UUT.
     device_c4 = json.load(
-=======
-    # Placing this device within the PPA
-    device_f = json.load(
->>>>>>> 9314a193
         open(os.path.join('testcases', 'testdata', 'device_f.json')))
 
     #Placing this device within the PPA
@@ -142,7 +116,6 @@
         open(os.path.join('testcases', 'testdata', 'grant_0.json')))
     grant_g4['operationParam']['maxEirp'] = 20
 
-<<<<<<< HEAD
     #Update grant_G4 frequency to overlap with PPA zone frequency for C4 device
     grant_g4['operationParam']['operationFrequencyRange'] = {
         'lowFrequency': 3555000000,
@@ -155,13 +128,6 @@
     cbsdIds_reference_id_list = [['cbsdId-1', 'cbsdId-2']]
 
     # SAS test harness configuration
-=======
-    cbsd_records = [device_a, device_c]
-    grant_record_list = [[grant_a], [grant_c]]
-    ppa_record = [ppa_record_a]
-    cbsdIds_reference_id_list = [['cbsdId-1', 'cbsdId-2']]
-
->>>>>>> 9314a193
     sas_harness_config = {
         'sasTestHarnessName': 'SAS-TH-1',
         'hostName': 'localhost',
@@ -171,7 +137,6 @@
         'serverKey': getCertFilename("server.key"),
         'fileServePath': '/home/cbrsdev/FAD2/data'
     }
-<<<<<<< HEAD
 
     # Generate FAD Records for each record type like cbsd,zone and esc_sensor
     cbsd_fad_records = SasTestHarnessServer.generateCbsdRecords(cbsd_records, grant_record_list)
@@ -188,20 +153,6 @@
         'registrationRequestC4': device_c4,
         'grantRequestG2': grant_g2,
         'grantRequestG4': grant_g4,
-=======
-    cbsd_fad_records = SasTestHarnessServer.generateCbsdRecords(cbsd_records, grant_record_list)
-    ppa_record = SasTestHarnessServer.generatePpaRecords(ppa_record, cbsdIds_reference_id_list)
-    sas_harness_dump_records = {
-        'cbsdRecords': cbsd_fad_records,
-        'ppaRecord': ppa_record,
-        'escSensorRecord': [esc_sensor]
-    }
-    config = {
-        'registrationRequestC2': device_e,
-        'registrationRequestC4': device_f,
-        'grantRequestC2': grant_e,
-        'grantRequestC4': grant_f,
->>>>>>> 9314a193
         'sasTestHarnessConfig': sas_harness_config,
         'sasTestHarnessConfigDumpRecords': sas_harness_dump_records
     }
@@ -221,13 +172,8 @@
     sas_test_harness_config = config['sasTestHarnessConfig']
     device_c2 = config['registrationRequestC2']
     device_c4 = config['registrationRequestC4']
-<<<<<<< HEAD
     grant_g2 = config['grantRequestG2']
     grant_g4 = config['grantRequestG4']
-=======
-    grant_c2 = config['grantRequestC2']
-    grant_c4 = config['grantRequestC4']
->>>>>>> 9314a193
     sas_test_harness_dump_records_config = config['sasTestHarnessConfigDumpRecords']
     sas_test_harness_dump_records = [sas_test_harness_dump_records_config['cbsdRecords'],
                                      sas_test_harness_dump_records_config['ppaRecord'],
@@ -251,11 +197,7 @@
                                          sas_test_harness_dump_records)
     # Start the server
     sas_test_harness.start()
-<<<<<<< HEAD
-
-=======
-    
->>>>>>> 9314a193
+
     # Whitelist the FCCID and UserID for CBSD C2 in SAS UUT
     self._sas_admin.InjectFccId({'fccId': device_c2['fccId']})
     self._sas_admin.InjectUserId({'userId': device_c2['userId']})
@@ -317,9 +259,5 @@
     for response in responses:
       self.assertTrue(response['response']['responseCode'] in (103, 500))
 
-<<<<<<< HEAD
     sas_test_harness.shutdown()
-=======
-    sas_test_harness.stopServer()
->>>>>>> 9314a193
     del sas_test_harness