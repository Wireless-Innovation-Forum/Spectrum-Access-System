#    Copyright 2018 SAS Project Authors. All Rights Reserved.
#
#    Licensed under the Apache License, Version 2.0 (the "License");
#    you may not use this file except in compliance with the License.
#    You may obtain a copy of the License at
#
#        http://www.apache.org/licenses/LICENSE-2.0
#
#    Unless required by applicable law or agreed to in writing, software
#    distributed under the License is distributed on an "AS IS" BASIS,
#    WITHOUT WARRANTIES OR CONDITIONS OF ANY KIND, either express or implied.
#    See the License for the specific language governing permissions and
#    limitations under the License.

import json
import os
import sas
import sas_testcase

from datetime import datetime
from util import addCbsdIdsToRequests, configurable_testcase, writeConfig, \
  loadConfig

class ExclusionZoneTestcase(sas_testcase.SasTestCase):

  def setUp(self):
    self._sas, self._sas_admin = sas.GetTestingSas()
    self._sas_admin.Reset()

  def tearDown(self):
    pass

  def generate_EXZ_1_default_config(self, filename):
    """Generates the WinnForum configuration for EXZ.1."""
    # Load Exclusion Zones
    exz_record = json.load(
        open(os.path.join('testcases', 'testdata', 'exz_record_0.json')))
    frequency_ranges = [{'lowFrequency': 3550000000, 'highFrequency': 3600000000},
                        {'lowFrequency': 3600000000, 'highFrequency': 3650000000}
                       ]
    exz_record_1 = {
        'zone': exz_record,
        'frequencyRanges': frequency_ranges
    }

    exz_record = json.load(
        open(os.path.join('testcases', 'testdata', 'exz_record_1.json')))
    frequency_ranges = [{'lowFrequency': 3650000000, 'highFrequency': 3660000000},
                        {'lowFrequency': 3660000000, 'highFrequency': 3670000000}
                       ]
    exz_record_2 = {
        'zone': exz_record,
        'frequencyRanges': frequency_ranges
    }

    # Load N2 devices info and move them to each located outside 50 meters of exclusion zone exz_record_2
    device_N2_1 = json.load(
        open(os.path.join('testcases', 'testdata', 'device_a.json')))
    device_N2_1['installationParam']['latitude'] = 42.37477
    device_N2_1['installationParam']['longitude'] = -100.93139
    device_N2_2 = json.load(
        open(os.path.join('testcases', 'testdata', 'device_b.json')))
    device_N2_2['installationParam']['latitude'] = 42.42548
    device_N2_2['installationParam']['longitude'] = -99.8767

    # Forming N2 grant request with exz_record_2 overlapping frequency
    grant_N2_1 = json.load(
          open(os.path.join('testcases', 'testdata', 'grant_0.json')))
    grant_N2_1['operationParam']['operationFrequencyRange'][
        'lowFrequency'] = 3650000000
    grant_N2_1['operationParam']['operationFrequencyRange'][
        'highFrequency'] = 3660000000
    grant_N2_2 = json.load(
          open(os.path.join('testcases', 'testdata', 'grant_0.json')))
    grant_N2_2['operationParam']['operationFrequencyRange'][
        'lowFrequency'] = 3660000000
    grant_N2_2['operationParam']['operationFrequencyRange'][
        'highFrequency'] = 3670000000

    # Load N3_1 device located within exclusion zone exz_record_1
    device_N3_1 = json.load(
        open(os.path.join('testcases', 'testdata', 'device_a.json')))
    device_N3_1['installationParam']['latitude'] = 39.66068
    device_N3_1['installationParam']['longitude'] = -96.63024
    device_N3_1['fccId'] = "test_fcc_id_aa"
    device_N3_1['cbsdSerialNumber'] = "test_serial_number_aa"

    # Forming N3_1 grant request with exz_record_1 overlapping frequency
    grant_N3_1 = json.load(
          open(os.path.join('testcases', 'testdata', 'grant_0.json')))
    grant_N3_1['operationParam']['operationFrequencyRange'][
        'lowFrequency'] = 3550000000
    grant_N3_1['operationParam']['operationFrequencyRange'][
        'highFrequency'] = 3560000000

    # Load N3_2 device located within exclusion zone exz_record_2
    device_N3_2 = json.load(
        open(os.path.join('testcases', 'testdata', 'device_b.json')))
    device_N3_2['installationParam']['latitude'] = 42.65012
    device_N3_2['installationParam']['longitude'] = -100.79956
    device_N3_2['fccId'] = "test_fcc_id_bb"
    device_N3_2['cbsdSerialNumber'] = "test_serial_number_bb"

    # Forming N3_2 grant request with exz_record_2 overlapping frequency
    grant_N3_2 = json.load(
          open(os.path.join('testcases', 'testdata', 'grant_0.json')))
    grant_N3_2['operationParam']['operationFrequencyRange'][
        'lowFrequency'] = 3650000000
    grant_N3_2['operationParam']['operationFrequencyRange'][
        'highFrequency'] = 3660000000

    # Load N4_1 device located within 50 meters of exclusion zone exz_record_1
    device_N4_1 = json.load(
        open(os.path.join('testcases', 'testdata', 'device_b.json')))
    device_N4_1['installationParam']['latitude'] = 39.91706
    device_N4_1['installationParam']['longitude'] = -96.68082
    device_N4_1['fccId'] = "test_fcc_id_bbb"
    device_N4_1['cbsdSerialNumber'] = "test_serial_number_bbb"

    # Forming N4_1 grant request with exz_record_1 overlapping frequency
    grant_N4_1 = json.load(
          open(os.path.join('testcases', 'testdata', 'grant_0.json')))
    grant_N4_1['operationParam']['operationFrequencyRange'][
        'lowFrequency'] = 3550000000
    grant_N4_1['operationParam']['operationFrequencyRange'][
        'highFrequency'] = 3560000000

    # Load N4_2 device located within 50 meters of exclusion zone exz_record_2
    device_N4_2 = json.load(
        open(os.path.join('testcases', 'testdata', 'device_c.json')))
    device_N4_2['installationParam']['latitude'] = 42.89723
    device_N4_2['installationParam']['longitude'] = -100.74354
    device_N4_2['fccId'] = "test_fcc_id_ccc"
    device_N4_2['cbsdSerialNumber'] = "test_serial_number_ccc"

    # Forming N4_2 grant request with exz_record_2 overlapping frequency
    grant_N4_2 = json.load(
          open(os.path.join('testcases', 'testdata', 'grant_0.json')))
    grant_N4_2['operationParam']['operationFrequencyRange'][
        'lowFrequency'] = 3650000000
    grant_N4_2['operationParam']['operationFrequencyRange'][
        'highFrequency'] = 3660000000

    #Creating conditionals for Cat B devices
    self.assertEqual(device_N2_2['cbsdCategory'], 'B')
    conditionalsN2 = {
        'cbsdCategory': device_N2_2['cbsdCategory'],
        'fccId': device_N2_2['fccId'],
        'cbsdSerialNumber': device_N2_2['cbsdSerialNumber'],
        'airInterface': device_N2_2['airInterface'],
        'installationParam': device_N2_2['installationParam'],
        'measCapability': device_N2_2['measCapability']
    }
    del device_N2_2['cbsdCategory']
    del device_N2_2['airInterface']
    del device_N2_2['installationParam']
    del device_N2_2['measCapability']

    self.assertEqual(device_N3_2['cbsdCategory'], 'B')
    conditionalsN3 = {
        'cbsdCategory': device_N3_2['cbsdCategory'],
        'fccId': device_N3_2['fccId'],
        'cbsdSerialNumber': device_N3_2['cbsdSerialNumber'],
        'airInterface': device_N3_2['airInterface'],
        'installationParam': device_N3_2['installationParam'],
        'measCapability': device_N3_2['measCapability']
    }
    del device_N3_2['cbsdCategory']
    del device_N3_2['airInterface']
    del device_N3_2['installationParam']
    del device_N3_2['measCapability']

    self.assertEqual(device_N4_1['cbsdCategory'], 'B')
    conditionalsN4 = {
        'cbsdCategory': device_N4_1['cbsdCategory'],
        'fccId': device_N4_1['fccId'],
        'cbsdSerialNumber': device_N4_1['cbsdSerialNumber'],
        'airInterface': device_N4_1['airInterface'],
        'installationParam': device_N4_1['installationParam'],
        'measCapability': device_N4_1['measCapability']
    }
    del device_N4_1['cbsdCategory']
    del device_N4_1['airInterface']
    del device_N4_1['installationParam']
    del device_N4_1['measCapability']

    # Create the actual config.
    grants_N2 = [grant_N2_1, grant_N2_2]
    grants_N3 = [grant_N3_1, grant_N3_2]
    grants_N4 = [grant_N4_1, grant_N4_2]

    devices_N2 = [device_N2_1, device_N2_2]
    devices_N3 = [device_N3_1, device_N3_2]
    devices_N4 = [device_N4_1, device_N4_2]

    conditionals = [conditionalsN2, conditionalsN3, conditionalsN4]

    config = {
<<<<<<< HEAD
        'registrationRequestsN2': devices_N2,
        'registrationRequestsN3': devices_N3,
        'registrationRequestsN4': devices_N4,
        'exclusionZoneRecords': [exz_record_1, exz_record_2],
        'grantRequestsN2': grants_N2,
        'grantRequestsN3': grants_N3,
        'grantRequestsN4': grants_N4,
=======
        'registrationRequestsN2' : devices_N2,
        'registrationRequestsN3' : devices_N3,
        'registrationRequestsN4' : devices_N4,
        'exclusionZoneRecords' : [exz_record_1, exz_record_2],
        'grantRequestsN2' : grants_N2,
        'grantRequestsN3' : grants_N3,
        'grantRequestsN4' : grants_N4,
>>>>>>> 16d20494
        'conditionalRegistrationData': conditionals
    }
    writeConfig(filename, config)

  @configurable_testcase(generate_EXZ_1_default_config)
  def test_WINNF_FT_S_EXZ_1(self,config_filename):
    """Injected Exclusion Zones

    The responseCode = 400 for CBSDs located within 50meters of all Exclusion Zones
    or inside Exclusion Zones.
    """
    config = loadConfig(config_filename)

    # Very light checking of the config file.
    self.assertValidConfig(
        config, {
            'registrationRequestsN2': list,
            'registrationRequestsN3': list,
            'registrationRequestsN4': list,
            'exclusionZoneRecords': list,
            'grantRequestsN2': list,
            'grantRequestsN3': list,
            'grantRequestsN4': list,
            'conditionalRegistrationData': list
        })
    self.assertGreater(len(config['exclusionZoneRecords']) , 0)
    self.assertEqual(len(config['registrationRequestsN2']),len(config['grantRequestsN2']))
    self.assertEqual(len(config['registrationRequestsN3']),len(config['grantRequestsN3']))
    self.assertEqual(len(config['registrationRequestsN4']),len(config['grantRequestsN4']))

    # Inject EXZ database records
    for exclusion_zone in config['exclusionZoneRecords']:
      self._sas_admin.InjectExclusionZone(exclusion_zone)

    # Pre-load conditional registration data for N2,N3 and N4 CBSDs.
    if config['conditionalRegistrationData']:
      self._sas_admin.PreloadRegistrationData({
          'registrationData': config['conditionalRegistrationData']
      })

    # Register N2 devices
    cbsd_ids_N2 = self.assertRegistered(config['registrationRequestsN2'])

    # Register N3 devices
    cbsd_ids_N3 = self.assertRegistered(config['registrationRequestsN3'])

    # Register N4 devices
    cbsd_ids_N4 = self.assertRegistered(config['registrationRequestsN4'])

    # Execute CPAS and wait untill completion
    self.TriggerDailyActivitiesImmediatelyAndWaitUntilComplete()

    # Sending grant requests for N2 and validating the response code is 0
    grant_request_N2 = []
    for index,grants in enumerate(config['grantRequestsN2']):
      grants['cbsdId'] = cbsd_ids_N2[index]
      grant_request_N2.append(grants)

    request_N2 = {'grantRequest': grant_request_N2}
    response_N2 = self._sas.Grant(request_N2)['grantResponse']
    self.assertEqual(len(response_N2), len(grant_request_N2))

<<<<<<< HEAD
    for response_num, response in enumerate(response_N2):
      logging.info('Looking at Grant response number %d', response_num)
      logging.info('Expecting to see response code 0 in Grant response: %s',
                   response)
      self.assertEqual(response['cbsdId'], request_N2['grantRequest'][response_num]['cbsdId'])
      self.assertTrue('grantId' in response)
      self.assertEqual(response['response']['responseCode'], 0)

=======
>>>>>>> 16d20494

    # Sending grant requests for N3 and validating the response code is 400
    grant_request_N3 = []
    for index,grants in enumerate(config['grantRequestsN3']):
      grants['cbsdId'] = cbsd_ids_N3[index]
      grant_request_N3.append(grants)

    request_N3 = {'grantRequest': grant_request_N3}
    response_N3 = self._sas.Grant(request_N3)['grantResponse']
    self.assertEqual(len(response_N3), len(grant_request_N3))

    for response_num, response in enumerate(response_N3):
      logging.info('Looking at Grant response number %d', response_num)
      logging.info('Expecting to see response code 400 in Grant response: %s',
                   response)
      self.assertEqual(response['cbsdId'], request_N3['grantRequest'][response_num]['cbsdId'])
      self.assertFalse('grantId' in response)
      self.assertEqual(response['response']['responseCode'], 400)

    # Sending grant requests for N4 and validating the response code is 400
    grant_request_N4 = []
    for index,grants in enumerate(config['grantRequestsN4']):
      grants['cbsdId'] = cbsd_ids_N4[index]
      grant_request_N4.append(grants)

    request_N4 = {'grantRequest': grant_request_N4}
    response_N4 = self._sas.Grant(request_N4)['grantResponse']
    self.assertEqual(len(response_N4), len(grant_request_N4))

    for response_num, response in enumerate(response_N4):
      logging.info('Looking at Grant response number %d', response_num)
      logging.info('Expecting to see response code 400 in Grant response: %s',
                   response)
      self.assertEqual(response['cbsdId'], request_N4['grantRequest'][response_num]['cbsdId'])
      self.assertFalse('grantId' in response)
<<<<<<< HEAD
=======
      self.assertEqual(response['response']['responseCode'], 400)

  def generate_EXZ_2_default_config(self, filename):
    """Generates the WinnForum configuration for EXZ.2."""

    # Loading N1 set of CBSDs each located outside 50 meters of all Exclusion Zones
    device_N1_1 = json.load(
        open(os.path.join('testcases', 'testdata', 'device_a.json')))
    # Moving device_N1_1 just outside of 50 meters from exclusion zone of
    # 'East-Gulf Combined Contour'
    device_N1_1['installationParam']['latitude'] = 40.31260
    device_N1_1['installationParam']['longitude'] = -96.25100

    device_N1_2 = json.load(
        open(os.path.join('testcases', 'testdata', 'device_b.json')))
    # Moving device_N1_2 just outside of 50 meters from exclusion zone of
    # 'West Combined Contour'
    device_N1_2['installationParam']['latitude'] = 33.58101 
    device_N1_2['installationParam']['longitude'] = -114.35775 

    device_N1_3 = json.load(
        open(os.path.join('testcases', 'testdata', 'device_c.json')))
    # Moving device_N1_3 just outside of 50 meters from exclusion zone of
    # 'West Combined Contour'
    device_N1_3['installationParam']['latitude'] = 33.85263
    device_N1_3['installationParam']['longitude'] = -106.57198

    # Loading N2 set of CBSDs each located within at least one Exclusion Zone
    device_N2_1 = json.load(
        open(os.path.join('testcases', 'testdata', 'device_b.json')))
    # Moving device_N2_1 to a location inside the exclusion zone of
    # 'West Combined Contour'
    device_N2_1['installationParam']['latitude'] = 37.26531 
    device_N2_1['installationParam']['longitude'] = -121.89331
    device_N2_1['fccId'] = "test_fcc_id_bb"
    device_N2_1['cbsdSerialNumber'] = "test_serial_number_bb"

    device_N2_2 = json.load(
        open(os.path.join('testcases', 'testdata', 'device_c.json')))
    # Moving device_N2_2 to a location inside the exclusion zone of
    # 'East-Gulf Combined Contour'
    device_N2_2['installationParam']['latitude'] = 30.69461
    device_N2_2['installationParam']['longitude'] = -89.82421 
    device_N2_2['fccId'] = "test_fcc_id_cc"
    device_N2_2['cbsdSerialNumber'] = "test_serial_number_cc"

    # Loading N3 set of CBSDs each located within 50 meters of at least one Exclusion Zone
    device_N3_1 = json.load(
        open(os.path.join('testcases', 'testdata', 'device_a.json')))
    # Moving device_N3_1 to a location within 50 meters from the exclusion zone
    # of 'East-Gulf Combined Contour'
    device_N3_1['installationParam']['latitude'] = 43.936508
    device_N3_1['installationParam']['longitude'] = -71.098682 
    device_N3_1['fccId'] = "test_fcc_id_aaa"
    device_N3_1['cbsdSerialNumber'] = "test_serial_number_aaa"

    device_N3_2 = json.load(
        open(os.path.join('testcases', 'testdata', 'device_b.json')))
    # Moving device_N3_2 to a location within 50 meters from the exclusion zone
    # of 'West Combined Contour'
    device_N3_2['installationParam']['latitude'] = 47.34734
    device_N3_2['installationParam']['longitude'] = -124.15241
    device_N3_2['fccId'] = "test_fcc_id_bbb"
    device_N3_2['cbsdSerialNumber'] = "test_serial_number_bbb"

    device_N3_3 = json.load(
        open(os.path.join('testcases', 'testdata', 'device_c.json')))
    # Moving device_N3_3 to a location within 50 meters from the exclusion zone
    # of 'East-Gulf Combined Contour'
    device_N3_3['installationParam']['latitude'] = 39.489834
    device_N3_3['installationParam']['longitude'] = -77.129077
    device_N3_3['fccId'] = "test_fcc_id_ccc"
    device_N3_3['cbsdSerialNumber'] = "test_serial_number_ccc"

    # Forming N1 grant request with overlapping frequency
    grant_N1_1 = json.load(
          open(os.path.join('testcases', 'testdata', 'grant_0.json')))
    grant_N1_1['operationParam']['operationFrequencyRange'][
        'lowFrequency'] = 3645000000
    grant_N1_1['operationParam']['operationFrequencyRange'][
        'highFrequency'] = 3655000000
    grant_N1_2 = json.load(
          open(os.path.join('testcases', 'testdata', 'grant_0.json')))
    grant_N1_2['operationParam']['operationFrequencyRange'][
        'lowFrequency'] = 3645000000
    grant_N1_2['operationParam']['operationFrequencyRange'][
        'highFrequency'] = 3655000000
    grant_N1_3 = json.load(
          open(os.path.join('testcases', 'testdata', 'grant_0.json')))
    grant_N1_3['operationParam']['operationFrequencyRange'][
        'lowFrequency'] = 3645000000
    grant_N1_3['operationParam']['operationFrequencyRange'][
        'highFrequency'] = 3655000000

    # Forming N2 grant request
    grant_N2_1 = json.load(
          open(os.path.join('testcases', 'testdata', 'grant_0.json')))
    grant_N2_1['operationParam']['operationFrequencyRange'][
        'lowFrequency'] = 3550000000
    grant_N2_1['operationParam']['operationFrequencyRange'][
        'highFrequency'] = 3555000000
    grant_N2_2 = json.load(
          open(os.path.join('testcases', 'testdata', 'grant_0.json')))
    grant_N2_2['operationParam']['operationFrequencyRange'][
        'lowFrequency'] = 3550000000
    grant_N2_2['operationParam']['operationFrequencyRange'][
        'highFrequency'] = 3555000000

    # Forming N3 grant request with overlapping frequency
    grant_N3_1 = json.load(
          open(os.path.join('testcases', 'testdata', 'grant_0.json')))
    grant_N3_1['operationParam']['operationFrequencyRange'][
        'lowFrequency'] = 3645000000
    grant_N3_1['operationParam']['operationFrequencyRange'][
        'highFrequency'] = 3655000000
    grant_N3_2 = json.load(
          open(os.path.join('testcases', 'testdata', 'grant_0.json')))
    grant_N3_2['operationParam']['operationFrequencyRange'][
        'lowFrequency'] = 3645000000
    grant_N3_2['operationParam']['operationFrequencyRange'][
        'highFrequency'] = 3655000000
    grant_N3_3 = json.load(
          open(os.path.join('testcases', 'testdata', 'grant_0.json')))
    grant_N3_3['operationParam']['operationFrequencyRange'][
        'lowFrequency'] = 3645000000
    grant_N3_3['operationParam']['operationFrequencyRange'][
        'highFrequency'] = 3655000000

    # Creating conditionals for Cat B devices
    self.assertEqual(device_N1_2['cbsdCategory'], 'B')
    conditionals_N1 = {
        'cbsdCategory': device_N1_2['cbsdCategory'],
        'fccId': device_N1_2['fccId'],
        'cbsdSerialNumber': device_N1_2['cbsdSerialNumber'],
        'airInterface': device_N1_2['airInterface'],
        'installationParam': device_N1_2['installationParam'],
        'measCapability': device_N1_2['measCapability']
    }
    del device_N1_2['cbsdCategory']
    del device_N1_2['airInterface']
    del device_N1_2['installationParam']
    del device_N1_2['measCapability']

    self.assertEqual(device_N2_1['cbsdCategory'], 'B')
    conditionals_N2 = {
        'cbsdCategory': device_N2_1['cbsdCategory'],
        'fccId': device_N2_1['fccId'],
        'cbsdSerialNumber': device_N2_1['cbsdSerialNumber'],
        'airInterface': device_N2_1['airInterface'],
        'installationParam': device_N2_1['installationParam'],
        'measCapability': device_N2_1['measCapability']
    }
    del device_N2_1['cbsdCategory']
    del device_N2_1['airInterface']
    del device_N2_1['installationParam']
    del device_N2_1['measCapability']

    self.assertEqual(device_N3_2['cbsdCategory'], 'B')
    conditionals_N3 = {
        'cbsdCategory': device_N3_2['cbsdCategory'],
        'fccId': device_N3_2['fccId'],
        'cbsdSerialNumber': device_N3_2['cbsdSerialNumber'],
        'airInterface': device_N3_2['airInterface'],
        'installationParam': device_N3_2['installationParam'],
        'measCapability': device_N3_2['measCapability']
    }
    del device_N3_2['cbsdCategory']
    del device_N3_2['airInterface']
    del device_N3_2['installationParam']
    del device_N3_2['measCapability']

    # Create the actual config.
    grants_N1 = [grant_N1_1, grant_N1_2, grant_N1_3]
    grants_N2 = [grant_N2_1, grant_N2_2]
    grants_N3 = [grant_N3_1, grant_N3_2, grant_N3_3]

    devices_N1 = [device_N1_1, device_N1_2, device_N1_3]
    devices_N2 = [device_N2_1, device_N2_2]
    devices_N3 = [device_N3_1, device_N3_2, device_N3_3]

    config = {
        'registrationRequestsN1': devices_N1,
        'registrationRequestsN2': devices_N2,
        'registrationRequestsN3': devices_N3,
        'grantRequestsN1': grants_N1,
        'grantRequestsN2': grants_N2,
        'grantRequestsN3': grants_N3,
        'conditionalRegistrationDataN1': [conditionals_N1],
        'conditionalRegistrationDataN2': [conditionals_N2],
        'conditionalRegistrationDataN3': [conditionals_N3]
    }
    writeConfig(filename, config)

  @configurable_testcase(generate_EXZ_2_default_config)
  def test_WINNF_FT_S_EXZ_2(self, config_filename):
    """Exclusion Zones defined in NTIA TR 15-517

    The responseCode = 400 for CBSDs located within 50meters of all Exclusion Zones
    or inside Exclusion Zones.
    """

    config = loadConfig(config_filename)

    # Very light checking of the config file.
    self.assertEqual(len(config['registrationRequestsN1']), len(config['grantRequestsN1']))
    self.assertEqual(len(config['registrationRequestsN2']), len(config['grantRequestsN2']))
    self.assertEqual(len(config['registrationRequestsN3']), len(config['grantRequestsN3']))

    # Enforce NTIA Exlusion zones
    self._sas_admin.TriggerEnableNtiaExclusionZones()

    # Register N1 devices
    cbsd_ids_N1 = self.assertRegistered(config['registrationRequestsN1'], config['conditionalRegistrationDataN1'])

    # Register N2 devices
    cbsd_ids_N2 = self.assertRegistered(config['registrationRequestsN2'], config['conditionalRegistrationDataN2'])

    # Register N3 devices
    cbsd_ids_N3 = self.assertRegistered(config['registrationRequestsN3'], config['conditionalRegistrationDataN3'])

    # Trigger daily activities
    self.TriggerDailyActivitiesImmediatelyAndWaitUntilComplete()

    # Generating grant requests for N1 and validating responses
    grant_request_N1 = config['grantRequestsN1']
    addCbsdIdsToRequests(cbsd_ids_N1, grant_request_N1)

    request_N1 = {'grantRequest': grant_request_N1}
    response_N1 = self._sas.Grant(request_N1)['grantResponse']
    self.assertEqual(len(response_N1), len(grant_request_N1))

    # Generating grant requests for N2 and validating responses
    # Request grant
    grant_request_N2 = config['grantRequestsN2']
    addCbsdIdsToRequests(cbsd_ids_N2, grant_request_N2)

    request_N2 = {'grantRequest': grant_request_N2}
    response_N2 = self._sas.Grant(request_N2)['grantResponse']
    self.assertEqual(len(response_N2), len(grant_request_N2))

    for response_num, response in enumerate(response_N2):
      self.assertEqual(response['cbsdId'], request_N2['grantRequest'][response_num]['cbsdId'])
      self.assertFalse('grantId' in response)
      self.assertEqual(response['response']['responseCode'], 400)

    # Generating grant requests for N3 and validating responses
    grant_request_N3 = config['grantRequestsN3']
    addCbsdIdsToRequests(cbsd_ids_N3, grant_request_N3)

    request_N3 = {'grantRequest': grant_request_N3}
    response_N3 = self._sas.Grant(request_N3)['grantResponse']
    self.assertEqual(len(response_N3), len(grant_request_N3))

    for response_num, response in enumerate(response_N3):
      self.assertEqual(response['cbsdId'], request_N3['grantRequest'][response_num]['cbsdId'])
      self.assertFalse('grantId' in response)
>>>>>>> 16d20494
      self.assertEqual(response['response']['responseCode'], 400)<|MERGE_RESOLUTION|>--- conflicted
+++ resolved
@@ -196,15 +196,6 @@
     conditionals = [conditionalsN2, conditionalsN3, conditionalsN4]
 
     config = {
-<<<<<<< HEAD
-        'registrationRequestsN2': devices_N2,
-        'registrationRequestsN3': devices_N3,
-        'registrationRequestsN4': devices_N4,
-        'exclusionZoneRecords': [exz_record_1, exz_record_2],
-        'grantRequestsN2': grants_N2,
-        'grantRequestsN3': grants_N3,
-        'grantRequestsN4': grants_N4,
-=======
         'registrationRequestsN2' : devices_N2,
         'registrationRequestsN3' : devices_N3,
         'registrationRequestsN4' : devices_N4,
@@ -212,7 +203,6 @@
         'grantRequestsN2' : grants_N2,
         'grantRequestsN3' : grants_N3,
         'grantRequestsN4' : grants_N4,
->>>>>>> 16d20494
         'conditionalRegistrationData': conditionals
     }
     writeConfig(filename, config)
@@ -275,7 +265,6 @@
     response_N2 = self._sas.Grant(request_N2)['grantResponse']
     self.assertEqual(len(response_N2), len(grant_request_N2))
 
-<<<<<<< HEAD
     for response_num, response in enumerate(response_N2):
       logging.info('Looking at Grant response number %d', response_num)
       logging.info('Expecting to see response code 0 in Grant response: %s',
@@ -284,9 +273,6 @@
       self.assertTrue('grantId' in response)
       self.assertEqual(response['response']['responseCode'], 0)
 
-=======
->>>>>>> 16d20494
-
     # Sending grant requests for N3 and validating the response code is 400
     grant_request_N3 = []
     for index,grants in enumerate(config['grantRequestsN3']):
@@ -321,8 +307,6 @@
                    response)
       self.assertEqual(response['cbsdId'], request_N4['grantRequest'][response_num]['cbsdId'])
       self.assertFalse('grantId' in response)
-<<<<<<< HEAD
-=======
       self.assertEqual(response['response']['responseCode'], 400)
 
   def generate_EXZ_2_default_config(self, filename):
@@ -579,5 +563,4 @@
     for response_num, response in enumerate(response_N3):
       self.assertEqual(response['cbsdId'], request_N3['grantRequest'][response_num]['cbsdId'])
       self.assertFalse('grantId' in response)
->>>>>>> 16d20494
-      self.assertEqual(response['response']['responseCode'], 400)+      self.assertEqual(response['response']['responseCode'], 400)
