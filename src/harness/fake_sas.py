#    Copyright 2016 SAS Project Authors. All Rights Reserved.
#
#    Licensed under the Apache License, Version 2.0 (the "License");
#    you may not use this file except in compliance with the License.
#    You may obtain a copy of the License at
#
#        http://www.apache.org/licenses/LICENSE-2.0
#
#    Unless required by applicable law or agreed to in writing, software
#    distributed under the License is distributed on an "AS IS" BASIS,
#    WITHOUT WARRANTIES OR CONDITIONS OF ANY KIND, either express or implied.
#    See the License for the specific language governing permissions and
#    limitations under the License.


# Some parts of this software was developed by employees of 
# the National Institute of Standards and Technology (NIST), 
# an agency of the Federal Government. 
# Pursuant to title 17 United States Code Section 105, works of NIST employees 
# are not subject to copyright protection in the United States and are 
# considered to be in the public domain. Permission to freely use, copy, 
# modify, and distribute this software and its documentation without fee 
# is hereby granted, provided that this notice and disclaimer of warranty 
# appears in all copies.

# THE SOFTWARE IS PROVIDED 'AS IS' WITHOUT ANY WARRANTY OF ANY KIND, EITHER 
# EXPRESSED, IMPLIED, OR STATUTORY, INCLUDING, BUT NOT LIMITED TO, ANY WARRANTY
# THAT THE SOFTWARE WILL CONFORM TO SPECIFICATIONS, ANY IMPLIED WARRANTIES OF
# MERCHANTABILITY, FITNESS FOR A PARTICULAR PURPOSE, AND FREEDOM FROM 
# INFRINGEMENT, AND ANY WARRANTY THAT THE DOCUMENTATION WILL CONFORM TO THE 
# SOFTWARE, OR ANY WARRANTY THAT THE SOFTWARE WILL BE ERROR FREE. IN NO EVENT
# SHALL NIST BE LIABLE FOR ANY DAMAGES, INCLUDING, BUT NOT LIMITED TO, DIRECT, 
# INDIRECT, SPECIAL OR CONSEQUENTIAL DAMAGES, ARISING OUT OF, RESULTING FROM, 
# OR IN ANY WAY CONNECTED WITH THIS SOFTWARE, WHETHER OR NOT BASED UPON 
# WARRANTY, CONTRACT, TORT, OR OTHERWISE, WHETHER OR NOT INJURY WAS SUSTAINED
# BY PERSONS OR PROPERTY OR OTHERWISE, AND WHETHER OR NOT LOSS WAS SUSTAINED
# FROM, OR AROSE OUT OF THE RESULTS OF, OR USE OF, THE SOFTWARE OR SERVICES 
# PROVIDED HEREUNDER.

# Distributions of NIST software should also include copyright and licensing 
# statements of any third-party software that are legally bundled with the 
# code in compliance with the conditions of those licenses.

"""A fake implementation of SasInterface, based on v1.0 of the SAS-CBSD TS.

A local test server could be run by using "python fake_sas.py".

"""

import argparse
from BaseHTTPServer import BaseHTTPRequestHandler
from BaseHTTPServer import HTTPServer
import ConfigParser
from datetime import datetime
from datetime import timedelta
import uuid
import json
import ssl
import os
import sas_interface

# Fake SAS server configurations.
PORT = 9000
CERT_FILE = 'certs/server.cert'
KEY_FILE = 'certs/server.key'
CA_CERT = 'certs/ca.cert'
CIPHERS = [
    'AES128-GCM-SHA256',              # TLS_RSA_WITH_AES_128_GCM_SHA256
    'AES256-GCM-SHA384',              # TLS_RSA_WITH_AES_256_GCM_SHA384
    'ECDHE-RSA-AES128-GCM-SHA256',    # TLS_ECDHE_RSA_WITH_AES_128_GCM_SHA256
]
ECC_CERT_FILE = 'certs/server-ecc.cert'
ECC_KEY_FILE = 'certs/server-ecc.key'
ECC_CIPHERS = [
    'ECDHE-ECDSA-AES128-GCM-SHA256',  # TLS_ECDHE_ECDSA_WITH_AES_128_GCM_SHA256
    'ECDHE-ECDSA-AES256-GCM-SHA384',  # TLS_ECDHE_ECDSA_WITH_AES_256_GCM_SHA384
]

MISSING_PARAM = 102
INVALID_PARAM = 103


class FakeSas(sas_interface.SasInterface):
  """A fake implementation of SasInterface.

  Returns success for all requests with plausible fake values for all required
  response fields.

  """

  def __init__(self):
    pass

  def Registration(self, request, ssl_cert=None, ssl_key=None):
    response = {'registrationResponse': []}
    for req in request['registrationRequest']:
      if 'fccId' not in req or 'cbsdSerialNumber' not in req:
        response['registrationResponse'].append({
            'response': self._GetSuccessResponse()
        })
        continue
      response['registrationResponse'].append({
        'cbsdId': req['fccId'] + '/' + req['cbsdSerialNumber'],
        'response': self._GetSuccessResponse()
    })
    return response

  def SpectrumInquiry(self, request, ssl_cert=None, ssl_key=None):
    response = {'spectrumInquiryResponse': []}
    for req in request['spectrumInquiryRequest']:
      response['spectrumInquiryResponse'].append({
          'cbsdId': req['cbsdId'],
          'availableChannel': {
              'frequencyRange': {
                  'lowFrequency': 3620000000,
                  'highFrequency': 3630000000
              },
              'channelType': 'GAA',
              'ruleApplied': 'FCC_PART_96'
          },
          'response': self._GetSuccessResponse()
      })
    return response

  def Grant(self, request, ssl_cert=None, ssl_key=None):
    response = {'grantResponse': []}
    for req in request['grantRequest']:
      if ('cbsdId' not in req) :
        response['grantResponse'].append({
          'response': self._GetMissingParamResponse()
        })
      else :
        if (('highFrequency' not in req['operationParam']['operationFrequencyRange']) or \
           ('lowFrequency' not in req['operationParam']['operationFrequencyRange'])) :
           response['grantResponse'].append({
             'cbsdId': req['cbsdId'],
             'response': self._GetMissingParamResponse()
           })
        else:   
          response['grantResponse'].append({
            'cbsdId': req['cbsdId'],
            'grantId': 'fake_grant_id_%s' % datetime.utcnow().isoformat(),
            'channelType': 'GAA',
            'response': self._GetSuccessResponse()
          })
    return response

  def Heartbeat(self, request, ssl_cert=None, ssl_key=None):
    response = {'heartbeatResponse': []}
    for req in request['heartbeatRequest']:
      transmit_expire_time = datetime.utcnow().replace(
          microsecond=0) + timedelta(minutes=1)
      response['heartbeatResponse'].append({
          'cbsdId': req['cbsdId'],
          'grantId': req['grantId'],
          'transmitExpireTime': transmit_expire_time.isoformat() + 'Z',
          'response': self._GetSuccessResponse()
      })
    return response

  def Relinquishment(self, request, ssl_cert=None, ssl_key=None):
    response = {'relinquishmentResponse': []}
    for req in request['relinquishmentRequest']:
      response['relinquishmentResponse'].append({
          'cbsdId': req['cbsdId'],
          'grantId': req['grantId'],
          'response': self._GetSuccessResponse()
      })
    return response

  def Deregistration(self, request, ssl_cert=None, ssl_key=None):
    response = {'deregistrationResponse': []}
    for req in request['deregistrationRequest']:
      if ('cbsdId' not in req) :
        response['deregistrationResponse'].append({
          'response': self._GetMissingParamResponse()
        })
      else :
        response['deregistrationResponse'].append({
          'cbsdId': req['cbsdId'],
          'response': self._GetSuccessResponse()
        })
    return response

  def GetSasImplementationRecord(self, request, ssl_cert=None, ssl_key=None):
    # Get the Sas implementation record
    impl_record = json.load(
      open(os.path.join('testcases', 'testdata', 'impl_record_0.json')))
    if request == impl_record['id']:
      return impl_record
    else:
      # Return Empty if invalid Id
      return {}

  def GetEscSensorRecord(self, request, ssl_cert=None, ssl_key=None):
    # Get the Esc Sensor record
    esc_sensor_record = json.load(
      open(os.path.join('testcases', 'testdata', 'esc_sensor_record_0.json')))
    if request == esc_sensor_record['id']:
      return esc_sensor_record
    else:
      # Return Empty if invalid Id
      return {}

  def GetFullActivityDump(self, version, ssl_cert=None, ssl_key=None):
    response = json.loads(json.dumps({
        'files': [
            {'url': 'https://raw.githubusercontent.com/Wireless-Innovation-Forum/\
                 Spectrum-Access-System/master/schema/empty_activity_dump_file.json',
             'checksum': 'da39a3ee5e6b4b0d3255bfef95601890afd80709',
             'size': 19,
             'version': version,
             'recordType': 'cbsd'},
            {'url': 'https://raw.githubusercontent.com/Wireless-Innovation-Forum/\
                 Spectrum-Access-System/master/schema/empty_activity_dump_file.json',
             'checksum': 'da39a3ee5e6b4b0d3255bfef95601890afd80709',
             'size': 19,
             'version': version,
             'recordType': 'zone'},
            {'url': 'https://raw.githubusercontent.com/Wireless-Innovation-Forum/\
                 Spectrum-Access-System/master/schema/empty_activity_dump_file.json',
             'checksum': 'da39a3ee5e6b4b0d3255bfef95601890afd80709',
             'size': 19,
             'version': version,
             'recordType': 'esc_sensor'},
             {'url': 'https://raw.githubusercontent.com/Wireless-Innovation-Forum/\
                 Spectrum-Access-System/master/schema/empty_activity_dump_file.json',
              'checksum': 'da39a3ee5e6b4b0d3255bfef95601890afd80709',
              'size': 19,
              'version': version,
              'recordType': 'coordination'}
            ],
        'generationDateTime': datetime.utcnow().strftime('%Y-%m-%dT%H:%M:%SZ'),
        'description': 'Full activity dump files'}))
    return response

  def _GetSuccessResponse(self):
    return {'responseCode': 0}

  def _GetMissingParamResponse(self):
    return {'responseCode': MISSING_PARAM}


class FakeSasAdmin(sas_interface.SasAdminInterface):
  """Implementation of SAS Admin for Fake SAS."""
  def Reset(self):
    pass

  def InjectFccId(self, request):
    pass

  def InjectUserId(self, request):
    pass

  def BlacklistByFccId(self, request):
    pass

  def BlacklistByFccIdAndSerialNumber(self, request):
    pass

  def PreloadRegistrationData(self, request):
    pass

  def InjectZoneData(self, request, ssl_cert=None, ssl_key=None):
    return request['record']['id']

  def InjectPalDatabaseRecord(self, request):
    pass

  def InjectFss(self, request):
    pass

  def InjectWisp(self, request):
    pass

  def InjectSasAdministratorRecord(self, request):
    pass

  def InjectSasImplementationRecord(self, request):
    pass

  def InjectEscSensorDataRecord(self, request):
    pass


  def InjectPeerSas(self, request):
    pass

  def TriggerMeasurementReportRegistration(self):
    pass

  def TriggerMeasurementReportHeartbeat(self):
    pass

  def TriggerPpaCreation(self, request, ssl_cert=None, ssl_key=None):
    return 'zone/ppa/fake_sas/%s/%s' % (request['palIds'][0]['palId'],
                                        uuid.uuid4().hex)

  def TriggerDailyActivitiesImmediately(self):
    pass

  def GetDailyActivitiesStatus(self):
    return {'completed': True}

  def TriggerFullActivityDump(self):
    pass

  def TriggerLoadDpas(self):  
    pass

  def TriggerBulkDpaActivation(self, request):
    pass

  def TriggerDpaActivation(self, request):
    pass 

  def TriggerDpaDeactivation(self, request):
    pass

  def InjectPeerSas(self, request):
    pass


class FakeSasHandler(BaseHTTPRequestHandler):
  @classmethod
  def SetVersion(cls, version):
    cls.version = version

  def _parseUrl(self, url):
    """Parse the Url into the path and value."""
    splitted_url = url.split('/')[1:]
    # Returns path and value
    return '/'.join(splitted_url[0:2]), '/'.join(splitted_url[2:])

  def do_POST(self):
    """Handles POST requests."""

    length = int(self.headers.getheader('content-length'))
    if length > 0:
      request = json.loads(self.rfile.read(length))
    if self.path == '/%s/registration' % self.version:
      response = FakeSas().Registration(request)
    elif self.path == '/%s/spectrumInquiry' % self.version:
      response = FakeSas().SpectrumInquiry(request)
    elif self.path == '/%s/grant' % self.version:
      response = FakeSas().Grant(request)
    elif self.path == '/%s/heartbeat' % self.version:
      response = FakeSas().Heartbeat(request)
    elif self.path == '/%s/relinquishment' % self.version:
      response = FakeSas().Relinquishment(request)
    elif self.path == '/%s/deregistration' % self.version:
      response = FakeSas().Deregistration(request)
    elif self.path == '/admin/injectdata/zone':
      response = FakeSasAdmin().InjectZoneData(request)
    elif self.path == '/admin/trigger/create_ppa':
      response = FakeSasAdmin().TriggerPpaCreation(request)
    elif self.path == '/admin/get_daily_activities_status':
      response = FakeSasAdmin().GetDailyActivitiesStatus()
    elif self.path in ('/admin/reset', '/admin/injectdata/fcc_id',
                       '/admin/injectdata/user_id',
                       '/admin/injectdata/conditional_registration',
                       '/admin/injectdata/blacklist_fcc_id',
                       '/admin/injectdata/blacklist_fcc_id_and_serial_number',
                       '/admin/injectdata/fss', '/admin/injectdata/wisp',
                       '/admin/injectdata/cluster_list',
                       '/admin/injectdata/pal_database_record',
                       '/admin/injectdata/sas_admin',
                       '/admin/injectdata/sas_impl',
                       '/admin/injectdata/esc_sensor',
                       '/admin/injectdata/cpi_user',
                       '/admin/trigger/meas_report_in_registration_response',
                       '/admin/trigger/meas_report_in_heartbeat_response',
                       '/admin/trigger/daily_activities_immediately',
                       '/admin/trigger/load_dpas',
                       '/admin/trigger/dpa_activation',
                       '/admin/trigger/dpa_deactivation',
                       '/admin/trigger/bulk_dpa_activation',
<<<<<<< HEAD
=======
                       '/admin/trigger/create_full_activity_dump',
>>>>>>> dbf07ba6
                       '/admin/injectdata/peer_sas'):
      response = ''
    else:
      self.send_response(404)
      return
    self.send_response(200)
    self.send_header('Content-type', 'application/json')
    self.end_headers()
    self.wfile.write(json.dumps(response))

  def do_GET(self):
    """Handles GET requests."""
    path, value = self._parseUrl(self.path)
    if path == '%s/sas_impl' % self.version:
      response = FakeSas().GetSasImplementationRecord(value)
    elif path == '%s/esc_sensor' % self.version:
      response = FakeSas().GetEscSensorRecord(value)
    elif path == '%s/dump' % self.version:
      response = FakeSas().GetFullActivityDump(self.version)
    else:
      self.send_response(404)
      return
    self.send_response(200)
    self.send_header('Content-type', 'application/json')
    self.end_headers()
    self.wfile.write(json.dumps(response))


def RunFakeServer(version, is_ecc):
  FakeSasHandler.SetVersion(version)
  if is_ecc:
    assert ssl.HAS_ECDH
  server = HTTPServer(('localhost', PORT), FakeSasHandler)

  server.socket = ssl.wrap_socket(
      server.socket,
      certfile=ECC_CERT_FILE if is_ecc else CERT_FILE,
      keyfile=ECC_KEY_FILE if is_ecc else KEY_FILE,
      ca_certs=CA_CERT ,
      cert_reqs=ssl.CERT_REQUIRED,  # CERT_NONE to disable client certificate check
      ssl_version=ssl.PROTOCOL_TLSv1_2,
      ciphers=':'.join(ECC_CIPHERS if is_ecc else CIPHERS),
      server_side=True)
  print 'Will start server at localhost:%d, use <Ctrl-C> to stop.' % PORT
  server.serve_forever()


if __name__ == '__main__':
  parser = argparse.ArgumentParser()
  parser.add_argument(
      '--ecc', help='Use ECDSA certificate', action='store_true')
  args = parser.parse_args()

  config_parser = ConfigParser.RawConfigParser()
  config_parser.read(['sas.cfg'])
  version = config_parser.get('SasConfig', 'Version')
  RunFakeServer(version, args.ecc)

<|MERGE_RESOLUTION|>--- conflicted
+++ resolved
@@ -375,10 +375,7 @@
                        '/admin/trigger/dpa_activation',
                        '/admin/trigger/dpa_deactivation',
                        '/admin/trigger/bulk_dpa_activation',
-<<<<<<< HEAD
-=======
                        '/admin/trigger/create_full_activity_dump',
->>>>>>> dbf07ba6
                        '/admin/injectdata/peer_sas'):
       response = ''
     else:
