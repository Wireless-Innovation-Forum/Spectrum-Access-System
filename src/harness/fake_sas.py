#    Copyright 2016 SAS Project Authors. All Rights Reserved.
#
#    Licensed under the Apache License, Version 2.0 (the "License");
#    you may not use this file except in compliance with the License.
#    You may obtain a copy of the License at
#
#        http://www.apache.org/licenses/LICENSE-2.0
#
#    Unless required by applicable law or agreed to in writing, software
#    distributed under the License is distributed on an "AS IS" BASIS,
#    WITHOUT WARRANTIES OR CONDITIONS OF ANY KIND, either express or implied.
#    See the License for the specific language governing permissions and
#    limitations under the License.


# Some parts of this software was developed by employees of 
# the National Institute of Standards and Technology (NIST), 
# an agency of the Federal Government. 
# Pursuant to title 17 United States Code Section 105, works of NIST employees 
# are not subject to copyright protection in the United States and are 
# considered to be in the public domain. Permission to freely use, copy, 
# modify, and distribute this software and its documentation without fee 
# is hereby granted, provided that this notice and disclaimer of warranty 
# appears in all copies.

# THE SOFTWARE IS PROVIDED 'AS IS' WITHOUT ANY WARRANTY OF ANY KIND, EITHER 
# EXPRESSED, IMPLIED, OR STATUTORY, INCLUDING, BUT NOT LIMITED TO, ANY WARRANTY
# THAT THE SOFTWARE WILL CONFORM TO SPECIFICATIONS, ANY IMPLIED WARRANTIES OF
# MERCHANTABILITY, FITNESS FOR A PARTICULAR PURPOSE, AND FREEDOM FROM 
# INFRINGEMENT, AND ANY WARRANTY THAT THE DOCUMENTATION WILL CONFORM TO THE 
# SOFTWARE, OR ANY WARRANTY THAT THE SOFTWARE WILL BE ERROR FREE. IN NO EVENT
# SHALL NIST BE LIABLE FOR ANY DAMAGES, INCLUDING, BUT NOT LIMITED TO, DIRECT, 
# INDIRECT, SPECIAL OR CONSEQUENTIAL DAMAGES, ARISING OUT OF, RESULTING FROM, 
# OR IN ANY WAY CONNECTED WITH THIS SOFTWARE, WHETHER OR NOT BASED UPON 
# WARRANTY, CONTRACT, TORT, OR OTHERWISE, WHETHER OR NOT INJURY WAS SUSTAINED
# BY PERSONS OR PROPERTY OR OTHERWISE, AND WHETHER OR NOT LOSS WAS SUSTAINED
# FROM, OR AROSE OUT OF THE RESULTS OF, OR USE OF, THE SOFTWARE OR SERVICES 
# PROVIDED HEREUNDER.

# Distributions of NIST software should also include copyright and licensing 
# statements of any third-party software that are legally bundled with the 
# code in compliance with the conditions of those licenses.

"""A fake implementation of SasInterface, based on v1.0 of the SAS-CBSD TS.

A local test server could be run by using "python fake_sas.py".

"""

import argparse
from BaseHTTPServer import BaseHTTPRequestHandler
from BaseHTTPServer import HTTPServer
import ConfigParser
from datetime import datetime
from datetime import timedelta
import uuid
import json
import ssl
import os
import sas_interface

# Fake SAS server configurations.
PORT = 9000
CERT_FILE = 'certs/server.cert'
KEY_FILE = 'certs/server.key'
CA_CERT = 'certs/ca.cert'
CIPHERS = [
    'AES128-GCM-SHA256',              # TLS_RSA_WITH_AES_128_GCM_SHA256
    'AES256-GCM-SHA384',              # TLS_RSA_WITH_AES_256_GCM_SHA384
    'ECDHE-RSA-AES128-GCM-SHA256',    # TLS_ECDHE_RSA_WITH_AES_128_GCM_SHA256
]
ECC_CERT_FILE = 'certs/server-ecc.cert'
ECC_KEY_FILE = 'certs/server-ecc.key'
ECC_CIPHERS = [
    'ECDHE-ECDSA-AES128-GCM-SHA256',  # TLS_ECDHE_ECDSA_WITH_AES_128_GCM_SHA256
    'ECDHE-ECDSA-AES256-GCM-SHA384',  # TLS_ECDHE_ECDSA_WITH_AES_256_GCM_SHA384
]

MISSING_PARAM = 102
INVALID_PARAM = 103


class FakeSas(sas_interface.SasInterface):
  """A fake implementation of SasInterface.

  Returns success for all requests with plausible fake values for all required
  response fields.

  """

  def __init__(self):
    pass

  def Registration(self, request, ssl_cert=None, ssl_key=None):
    response = {'registrationResponse': []}
    for req in request['registrationRequest']:
      if 'fccId' not in req or 'cbsdSerialNumber' not in req:
        response['registrationResponse'].append({
            'response': self._GetSuccessResponse()
        })
        continue
      response['registrationResponse'].append({
        'cbsdId': req['fccId'] + '/' + req['cbsdSerialNumber'],
        'response': self._GetSuccessResponse()
    })
    return response

  def SpectrumInquiry(self, request, ssl_cert=None, ssl_key=None):
    response = {'spectrumInquiryResponse': []}
    for req in request['spectrumInquiryRequest']:
      response['spectrumInquiryResponse'].append({
          'cbsdId': req['cbsdId'],
          'availableChannel': {
              'frequencyRange': {
                  'lowFrequency': 3620000000,
                  'highFrequency': 3630000000
              },
              'channelType': 'GAA',
              'ruleApplied': 'FCC_PART_96'
          },
          'response': self._GetSuccessResponse()
      })
    return response

  def Grant(self, request, ssl_cert=None, ssl_key=None):
    response = {'grantResponse': []}
    for req in request['grantRequest']:
      if ('cbsdId' not in req) :
        response['grantResponse'].append({
          'response': self._GetMissingParamResponse()
        })
      else :
        if (('highFrequency' not in req['operationParam']['operationFrequencyRange']) or \
           ('lowFrequency' not in req['operationParam']['operationFrequencyRange'])) :
           response['grantResponse'].append({
             'cbsdId': req['cbsdId'],
             'response': self._GetMissingParamResponse()
           })
        else:   
          response['grantResponse'].append({
            'cbsdId': req['cbsdId'],
            'grantId': 'fake_grant_id_%s' % datetime.utcnow().isoformat(),
            'channelType': 'GAA',
            'response': self._GetSuccessResponse()
          })
    return response

  def Heartbeat(self, request, ssl_cert=None, ssl_key=None):
    response = {'heartbeatResponse': []}
    for req in request['heartbeatRequest']:
      transmit_expire_time = datetime.utcnow().replace(
          microsecond=0) + timedelta(minutes=1)
      response['heartbeatResponse'].append({
          'cbsdId': req['cbsdId'],
          'grantId': req['grantId'],
          'transmitExpireTime': transmit_expire_time.isoformat() + 'Z',
          'response': self._GetSuccessResponse()
      })
    return response

  def Relinquishment(self, request, ssl_cert=None, ssl_key=None):
    response = {'relinquishmentResponse': []}
    for req in request['relinquishmentRequest']:
      response['relinquishmentResponse'].append({
          'cbsdId': req['cbsdId'],
          'grantId': req['grantId'],
          'response': self._GetSuccessResponse()
      })
    return response

  def Deregistration(self, request, ssl_cert=None, ssl_key=None):
    response = {'deregistrationResponse': []}
    for req in request['deregistrationRequest']:
      if ('cbsdId' not in req) :
        response['deregistrationResponse'].append({
          'response': self._GetMissingParamResponse()
        })
      else :
        response['deregistrationResponse'].append({
          'cbsdId': req['cbsdId'],
          'response': self._GetSuccessResponse()
        })
    return response

  def GetSasImplementationRecord(self, request, ssl_cert=None, ssl_key=None):
    # Get the Sas implementation record
    impl_record = json.load(
      open(os.path.join('testcases', 'testdata', 'impl_record_0.json')))
    if request == impl_record['id']:
      return impl_record
    else:
      # Return Empty if invalid Id
      return {}

  def GetEscSensorRecord(self, request, ssl_cert=None, ssl_key=None):
    # Get the Esc Sensor record
    esc_sensor_record = json.load(
      open(os.path.join('testcases', 'testdata', 'esc_sensor_record_0.json')))
    if request == esc_sensor_record['id']:
      return esc_sensor_record
    else:
      # Return Empty if invalid Id
      return {}
<<<<<<< HEAD
  
  def GetFullActivityDump(self, version, ssl_cert=None, ssl_key=None):
    response = json.loads(json.dumps({'files':[
             {'url': "https://raw.githubusercontent.com/Wireless-Innovation-Forum/\
             Spectrum-Access-System/master/schema/empty_activity_dump_file.json",
              'checksum': "da39a3ee5e6b4b0d3255bfef95601890afd80709",'size':19, 'version': version,'recordType': "cbsd" },
             {'url': "https://raw.githubusercontent.com/Wireless-Innovation-Forum/\
             Spectrum-Access-System/master/schema/empty_activity_dump_file.json",
              'checksum': "da39a3ee5e6b4b0d3255bfef95601890afd80709", 'size':19, 'version': version,'recordType': "zone" },
             {'url': "https://raw.githubusercontent.com/Wireless-Innovation-Forum/\
             Spectrum-Access-System/master/schema/empty_activity_dump_file.json",
              'checksum': "da39a3ee5e6b4b0d3255bfef95601890afd80709", 'size':19, 'version': version,'recordType': "esc_sensor" },        
             {'url': "https://raw.githubusercontent.com/Wireless-Innovation-Forum/\
             Spectrum-Access-System/master/schema/empty_activity_dump_file.json",
              'checksum': "da39a3ee5e6b4b0d3255bfef95601890afd80709", 'size':19, 'version': version,'recordType': "coordination" }
            ],
            'generationDateTime': datetime.utcnow().strftime(
                                      '%Y-%m-%dT%H:%M:%SZ'),
            'description':"Full activity dump files" }))
    return response;
=======

  def GetFullActivityDump(self, version, ssl_cert=None, ssl_key=None):
    response = json.loads(json.dumps({
        'files': [
            {'url': 'https://raw.githubusercontent.com/Wireless-Innovation-Forum/\
                 Spectrum-Access-System/master/schema/empty_activity_dump_file.json',
             'checksum': 'da39a3ee5e6b4b0d3255bfef95601890afd80709',
             'size': 19,
             'version': version,
             'recordType': 'cbsd'},
            {'url': 'https://raw.githubusercontent.com/Wireless-Innovation-Forum/\
                 Spectrum-Access-System/master/schema/empty_activity_dump_file.json',
             'checksum': 'da39a3ee5e6b4b0d3255bfef95601890afd80709',
             'size': 19,
             'version': version,
             'recordType': 'zone'},
            {'url': 'https://raw.githubusercontent.com/Wireless-Innovation-Forum/\
                 Spectrum-Access-System/master/schema/empty_activity_dump_file.json',
             'checksum': 'da39a3ee5e6b4b0d3255bfef95601890afd80709',
             'size': 19,
             'version': version,
             'recordType': 'esc_sensor'},
             {'url': 'https://raw.githubusercontent.com/Wireless-Innovation-Forum/\
                 Spectrum-Access-System/master/schema/empty_activity_dump_file.json',
              'checksum': 'da39a3ee5e6b4b0d3255bfef95601890afd80709',
              'size': 19,
              'version': version,
              'recordType': 'coordination'}
            ],
        'generationDateTime': datetime.utcnow().strftime('%Y-%m-%dT%H:%M:%SZ'),
        'description': 'Full activity dump files'}))
    return response

>>>>>>> 8f2950c8
  def _GetSuccessResponse(self):
    return {'responseCode': 0}


  def _GetMissingParamResponse(self):
    return {'responseCode': MISSING_PARAM}
<<<<<<< HEAD
    
=======

>>>>>>> 8f2950c8
  def DownloadFile(self, url, ssl_cert=None, ssl_key=None):
    """SAS-SAS Get data from json files after generate the
     Full Activity Dump Message
    Returns:
     the message as an "json data" object specified in WINNF-16-S-0096
    """
    pass

class FakeSasAdmin(sas_interface.SasAdminInterface):
  """Implementation of SAS Admin for Fake SAS."""
  def Reset(self):
    pass

  def InjectFccId(self, request):
    pass

  def InjectUserId(self, request):
    pass

  def BlacklistByFccId(self, request):
    pass

  def BlacklistByFccIdAndSerialNumber(self, request):
    pass

  def PreloadRegistrationData(self, request):
    pass

  def InjectZoneData(self, request, ssl_cert=None, ssl_key=None):
    return request['record']['id']

  def InjectPalDatabaseRecord(self, request):
    pass

  def InjectFss(self, request):
    pass

  def InjectWisp(self, request):
    pass

  def InjectSasAdministratorRecord(self, request):
    pass

  def InjectSasImplementationRecord(self, request):
    pass

  def InjectEscSensorDataRecord(self, request):
    pass

  def InjectPeerSas(self, request):
    pass

  def TriggerMeasurementReportRegistration(self):
    pass

  def TriggerMeasurementReportHeartbeat(self):
    pass

  def TriggerPpaCreation(self, request, ssl_cert=None, ssl_key=None):
    return 'zone/ppa/fake_sas/%s/%s' % (request['palIds'][0]['palId'],
                                        uuid.uuid4().hex)

  def TriggerDailyActivitiesImmediately(self):
    pass

<<<<<<< HEAD
  def TriggerFullActivityDump(self):
=======
  def TriggerFullActivityDump(self) :
>>>>>>> 8f2950c8
    pass

  def GetDailyActivitiesStatus(self):
    return {'completed': True}

  def TriggerFullActivityDump(self):
    pass

  def TriggerLoadDpas(self):  
    pass

  def TriggerBulkDpaActivation(self, request):
    pass

  def TriggerDpaActivation(self, request):
    pass 

  def TriggerDpaDeactivation(self, request):
    pass

  def InjectPeerSas(self, request):
    pass

<<<<<<< HEAD
=======

>>>>>>> 8f2950c8
class FakeSasHandler(BaseHTTPRequestHandler):
  @classmethod
  def SetVersion(cls, version):
    cls.version = version

  def _parseUrl(self, url):
    """Parse the Url into the path and value."""
    splitted_url = url.split('/')[1:]
    # Returns path and value
    return '/'.join(splitted_url[0:2]), '/'.join(splitted_url[2:])

  def do_POST(self):
    """Handles POST requests."""

    length = int(self.headers.getheader('content-length'))
    if length > 0:
      request = json.loads(self.rfile.read(length))
    if self.path == '/%s/registration' % self.version:
      response = FakeSas().Registration(request)
    elif self.path == '/%s/spectrumInquiry' % self.version:
      response = FakeSas().SpectrumInquiry(request)
    elif self.path == '/%s/grant' % self.version:
      response = FakeSas().Grant(request)
    elif self.path == '/%s/heartbeat' % self.version:
      response = FakeSas().Heartbeat(request)
    elif self.path == '/%s/relinquishment' % self.version:
      response = FakeSas().Relinquishment(request)
    elif self.path == '/%s/deregistration' % self.version:
      response = FakeSas().Deregistration(request)
    elif self.path == '/%s/dump' % self.version:
      response = FakeSas().GetFullActivityDump(self.version)
    elif self.path == '/admin/injectdata/zone':
      response = FakeSasAdmin().InjectZoneData(request)
    elif self.path == '/admin/trigger/create_ppa':
      response = FakeSasAdmin().TriggerPpaCreation(request)
    elif self.path == '/admin/get_daily_activities_status':
      response = FakeSasAdmin().GetDailyActivitiesStatus()
    elif self.path in ('/admin/reset', '/admin/injectdata/fcc_id',
                       '/admin/injectdata/user_id',
                       '/admin/injectdata/conditional_registration',
                       '/admin/injectdata/blacklist_fcc_id',
                       '/admin/injectdata/blacklist_fcc_id_and_serial_number',
                       '/admin/injectdata/fss', '/admin/injectdata/wisp',
                       '/admin/injectdata/cluster_list',
                       '/admin/injectdata/pal_database_record',
                       '/admin/injectdata/sas_admin',
                       '/admin/injectdata/sas_impl',
                       '/admin/injectdata/esc_sensor',
                       '/admin/injectdata/cpi_user',
                       '/admin/trigger/meas_report_in_registration_response',
                       '/admin/trigger/meas_report_in_heartbeat_response',
                       '/admin/trigger/daily_activities_immediately',
                       '/admin/trigger/load_dpas',
                       '/admin/trigger/dpa_activation',
                       '/admin/trigger/dpa_deactivation',
                       '/admin/trigger/bulk_dpa_activation',
                       '/admin/trigger/create_full_activity_dump',
                       '/admin/injectdata/peer_sas'):
      response = ''
    else:
      self.send_response(404)
      return
    self.send_response(200)
    self.send_header('Content-type', 'application/json')
    self.end_headers()
    self.wfile.write(json.dumps(response))

  def do_GET(self):
    """Handles GET requests."""
    path, value = self._parseUrl(self.path)
    if path == '%s/sas_impl' % self.version:
      response = FakeSas().GetSasImplementationRecord(value)
    elif path == '%s/esc_sensor' % self.version:
      response = FakeSas().GetEscSensorRecord(value)
<<<<<<< HEAD
    elif self.path == '%s/dump' % self.version :
=======
    elif path == '%s/dump' % self.version:
>>>>>>> 8f2950c8
      response = FakeSas().GetFullActivityDump(self.version)
    else:
      self.send_response(404)
      return
    self.send_response(200)
    self.send_header('Content-type', 'application/json')
    self.end_headers()
    self.wfile.write(json.dumps(response))


def RunFakeServer(version, is_ecc):
  FakeSasHandler.SetVersion(version)
  if is_ecc:
    assert ssl.HAS_ECDH
  server = HTTPServer(('localhost', PORT), FakeSasHandler)

  server.socket = ssl.wrap_socket(
      server.socket,
      certfile=ECC_CERT_FILE if is_ecc else CERT_FILE,
      keyfile=ECC_KEY_FILE if is_ecc else KEY_FILE,
      ca_certs=CA_CERT ,
      cert_reqs=ssl.CERT_REQUIRED,  # CERT_NONE to disable client certificate check
      ssl_version=ssl.PROTOCOL_TLSv1_2,
      ciphers=':'.join(ECC_CIPHERS if is_ecc else CIPHERS),
      server_side=True)
  print 'Will start server at localhost:%d, use <Ctrl-C> to stop.' % PORT
  server.serve_forever()


if __name__ == '__main__':
  parser = argparse.ArgumentParser()
  parser.add_argument(
      '--ecc', help='Use ECDSA certificate', action='store_true')
  args = parser.parse_args()

  config_parser = ConfigParser.RawConfigParser()
  config_parser.read(['sas.cfg'])
  version = config_parser.get('SasConfig', 'Version')
  RunFakeServer(version, args.ecc)

<|MERGE_RESOLUTION|>--- conflicted
+++ resolved
@@ -201,8 +201,7 @@
     else:
       # Return Empty if invalid Id
       return {}
-<<<<<<< HEAD
-  
+      
   def GetFullActivityDump(self, version, ssl_cert=None, ssl_key=None):
     response = json.loads(json.dumps({'files':[
              {'url': "https://raw.githubusercontent.com/Wireless-Innovation-Forum/\
@@ -222,52 +221,13 @@
                                       '%Y-%m-%dT%H:%M:%SZ'),
             'description':"Full activity dump files" }))
     return response;
-=======
-
-  def GetFullActivityDump(self, version, ssl_cert=None, ssl_key=None):
-    response = json.loads(json.dumps({
-        'files': [
-            {'url': 'https://raw.githubusercontent.com/Wireless-Innovation-Forum/\
-                 Spectrum-Access-System/master/schema/empty_activity_dump_file.json',
-             'checksum': 'da39a3ee5e6b4b0d3255bfef95601890afd80709',
-             'size': 19,
-             'version': version,
-             'recordType': 'cbsd'},
-            {'url': 'https://raw.githubusercontent.com/Wireless-Innovation-Forum/\
-                 Spectrum-Access-System/master/schema/empty_activity_dump_file.json',
-             'checksum': 'da39a3ee5e6b4b0d3255bfef95601890afd80709',
-             'size': 19,
-             'version': version,
-             'recordType': 'zone'},
-            {'url': 'https://raw.githubusercontent.com/Wireless-Innovation-Forum/\
-                 Spectrum-Access-System/master/schema/empty_activity_dump_file.json',
-             'checksum': 'da39a3ee5e6b4b0d3255bfef95601890afd80709',
-             'size': 19,
-             'version': version,
-             'recordType': 'esc_sensor'},
-             {'url': 'https://raw.githubusercontent.com/Wireless-Innovation-Forum/\
-                 Spectrum-Access-System/master/schema/empty_activity_dump_file.json',
-              'checksum': 'da39a3ee5e6b4b0d3255bfef95601890afd80709',
-              'size': 19,
-              'version': version,
-              'recordType': 'coordination'}
-            ],
-        'generationDateTime': datetime.utcnow().strftime('%Y-%m-%dT%H:%M:%SZ'),
-        'description': 'Full activity dump files'}))
-    return response
-
->>>>>>> 8f2950c8
+
   def _GetSuccessResponse(self):
     return {'responseCode': 0}
 
-
   def _GetMissingParamResponse(self):
     return {'responseCode': MISSING_PARAM}
-<<<<<<< HEAD
-    
-=======
-
->>>>>>> 8f2950c8
+
   def DownloadFile(self, url, ssl_cert=None, ssl_key=None):
     """SAS-SAS Get data from json files after generate the
      Full Activity Dump Message
@@ -333,19 +293,11 @@
   def TriggerDailyActivitiesImmediately(self):
     pass
 
-<<<<<<< HEAD
-  def TriggerFullActivityDump(self):
-=======
   def TriggerFullActivityDump(self) :
->>>>>>> 8f2950c8
     pass
 
   def GetDailyActivitiesStatus(self):
     return {'completed': True}
-
-  def TriggerFullActivityDump(self):
-    pass
-
   def TriggerLoadDpas(self):  
     pass
 
@@ -361,10 +313,7 @@
   def InjectPeerSas(self, request):
     pass
 
-<<<<<<< HEAD
-=======
-
->>>>>>> 8f2950c8
+
 class FakeSasHandler(BaseHTTPRequestHandler):
   @classmethod
   def SetVersion(cls, version):
@@ -394,8 +343,6 @@
       response = FakeSas().Relinquishment(request)
     elif self.path == '/%s/deregistration' % self.version:
       response = FakeSas().Deregistration(request)
-    elif self.path == '/%s/dump' % self.version:
-      response = FakeSas().GetFullActivityDump(self.version)
     elif self.path == '/admin/injectdata/zone':
       response = FakeSasAdmin().InjectZoneData(request)
     elif self.path == '/admin/trigger/create_ppa':
@@ -439,11 +386,7 @@
       response = FakeSas().GetSasImplementationRecord(value)
     elif path == '%s/esc_sensor' % self.version:
       response = FakeSas().GetEscSensorRecord(value)
-<<<<<<< HEAD
-    elif self.path == '%s/dump' % self.version :
-=======
     elif path == '%s/dump' % self.version:
->>>>>>> 8f2950c8
       response = FakeSas().GetFullActivityDump(self.version)
     else:
       self.send_response(404)
