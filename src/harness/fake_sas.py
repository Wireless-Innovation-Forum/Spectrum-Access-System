#    Copyright 2018 SAS Project Authors. All Rights Reserved.
#
#    Licensed under the Apache License, Version 2.0 (the "License");
#    you may not use this file except in compliance with the License.
#    You may obtain a copy of the License at
#
#        http://www.apache.org/licenses/LICENSE-2.0
#
#    Unless required by applicable law or agreed to in writing, software
#    distributed under the License is distributed on an "AS IS" BASIS,
#    WITHOUT WARRANTIES OR CONDITIONS OF ANY KIND, either express or implied.
#    See the License for the specific language governing permissions and
#    limitations under the License.


# Some parts of this software was developed by employees of
# the National Institute of Standards and Technology (NIST),
# an agency of the Federal Government.
# Pursuant to title 17 United States Code Section 105, works of NIST employees
# are not subject to copyright protection in the United States and are
# considered to be in the public domain. Permission to freely use, copy,
# modify, and distribute this software and its documentation without fee
# is hereby granted, provided that this notice and disclaimer of warranty
# appears in all copies.

# THE SOFTWARE IS PROVIDED 'AS IS' WITHOUT ANY WARRANTY OF ANY KIND, EITHER
# EXPRESSED, IMPLIED, OR STATUTORY, INCLUDING, BUT NOT LIMITED TO, ANY WARRANTY
# THAT THE SOFTWARE WILL CONFORM TO SPECIFICATIONS, ANY IMPLIED WARRANTIES OF
# MERCHANTABILITY, FITNESS FOR A PARTICULAR PURPOSE, AND FREEDOM FROM
# INFRINGEMENT, AND ANY WARRANTY THAT THE DOCUMENTATION WILL CONFORM TO THE
# SOFTWARE, OR ANY WARRANTY THAT THE SOFTWARE WILL BE ERROR FREE. IN NO EVENT
# SHALL NIST BE LIABLE FOR ANY DAMAGES, INCLUDING, BUT NOT LIMITED TO, DIRECT,
# INDIRECT, SPECIAL OR CONSEQUENTIAL DAMAGES, ARISING OUT OF, RESULTING FROM,
# OR IN ANY WAY CONNECTED WITH THIS SOFTWARE, WHETHER OR NOT BASED UPON
# WARRANTY, CONTRACT, TORT, OR OTHERWISE, WHETHER OR NOT INJURY WAS SUSTAINED
# BY PERSONS OR PROPERTY OR OTHERWISE, AND WHETHER OR NOT LOSS WAS SUSTAINED
# FROM, OR AROSE OUT OF THE RESULTS OF, OR USE OF, THE SOFTWARE OR SERVICES
# PROVIDED HEREUNDER.

# Distributions of NIST software should also include copyright and licensing
# statements of any third-party software that are legally bundled with the
# code in compliance with the conditions of those licenses.

"""A fake implementation of SasInterface, based on v1.0 of the SAS-CBSD TS.

A local test server could be run by using "python fake_sas.py".

"""

import argparse
from BaseHTTPServer import BaseHTTPRequestHandler
from BaseHTTPServer import HTTPServer
import ConfigParser
from datetime import datetime
from datetime import timedelta
import uuid
import json
import ssl
import os
import sas_interface

# Fake SAS server configurations.
PORT = 9000
CERT_FILE = 'certs/server.cert'
KEY_FILE = 'certs/server.key'
CA_CERT = 'certs/ca.cert'
CIPHERS = [
    'AES128-GCM-SHA256',              # TLS_RSA_WITH_AES_128_GCM_SHA256
    'AES256-GCM-SHA384',              # TLS_RSA_WITH_AES_256_GCM_SHA384
    'ECDHE-RSA-AES128-GCM-SHA256',    # TLS_ECDHE_RSA_WITH_AES_128_GCM_SHA256
]
ECC_CERT_FILE = 'certs/server-ecc.cert'
ECC_KEY_FILE = 'certs/server-ecc.key'
ECC_CIPHERS = [
    'ECDHE-ECDSA-AES128-GCM-SHA256',  # TLS_ECDHE_ECDSA_WITH_AES_128_GCM_SHA256
    'ECDHE-ECDSA-AES256-GCM-SHA384',  # TLS_ECDHE_ECDSA_WITH_AES_256_GCM_SHA384
]

MISSING_PARAM = 102
INVALID_PARAM = 103


class FakeSas(sas_interface.SasInterface):
  """A fake implementation of SasInterface.

  Returns success for all requests with plausible fake values for all required
  response fields.

  """

  def __init__(self):
    pass

  def Registration(self, request, ssl_cert=None, ssl_key=None):
    response = {'registrationResponse': []}
    for req in request['registrationRequest']:
      if 'fccId' not in req or 'cbsdSerialNumber' not in req:
        response['registrationResponse'].append({
            'response': self._GetSuccessResponse()
        })
        continue
      response['registrationResponse'].append({
        'cbsdId': req['fccId'] + '/' + req['cbsdSerialNumber'],
        'response': self._GetSuccessResponse()
    })
    return response

  def SpectrumInquiry(self, request, ssl_cert=None, ssl_key=None):
    response = {'spectrumInquiryResponse': []}
    for req in request['spectrumInquiryRequest']:
      response['spectrumInquiryResponse'].append({
          'cbsdId': req['cbsdId'],
          'availableChannel': {
              'frequencyRange': {
                  'lowFrequency': 3620000000,
                  'highFrequency': 3630000000
              },
              'channelType': 'GAA',
              'ruleApplied': 'FCC_PART_96'
          },
          'response': self._GetSuccessResponse()
      })
    return response

  def Grant(self, request, ssl_cert=None, ssl_key=None):
    response = {'grantResponse': []}
    for req in request['grantRequest']:
      if ('cbsdId' not in req) :
        response['grantResponse'].append({
          'response': self._GetMissingParamResponse()
        })
      else :
        if (('highFrequency' not in req['operationParam']['operationFrequencyRange']) or \
           ('lowFrequency' not in req['operationParam']['operationFrequencyRange'])) :
           response['grantResponse'].append({
             'cbsdId': req['cbsdId'],
             'response': self._GetMissingParamResponse()
           })
        else:
          response['grantResponse'].append({
            'cbsdId': req['cbsdId'],
            'grantId': 'fake_grant_id_%s' % datetime.utcnow().isoformat(),
            'channelType': 'GAA',
            'response': self._GetSuccessResponse()
          })
    return response

  def Heartbeat(self, request, ssl_cert=None, ssl_key=None):
    response = {'heartbeatResponse': []}
    for req in request['heartbeatRequest']:
      transmit_expire_time = datetime.utcnow().replace(
          microsecond=0) + timedelta(minutes=1)
      response['heartbeatResponse'].append({
          'cbsdId': req['cbsdId'],
          'grantId': req['grantId'],
          'transmitExpireTime': transmit_expire_time.isoformat() + 'Z',
          'response': self._GetSuccessResponse()
      })
    return response

  def Relinquishment(self, request, ssl_cert=None, ssl_key=None):
    response = {'relinquishmentResponse': []}
    for req in request['relinquishmentRequest']:
      response['relinquishmentResponse'].append({
          'cbsdId': req['cbsdId'],
          'grantId': req['grantId'],
          'response': self._GetSuccessResponse()
      })
    return response

  def Deregistration(self, request, ssl_cert=None, ssl_key=None):
    response = {'deregistrationResponse': []}
    for req in request['deregistrationRequest']:
      if ('cbsdId' not in req) :
        response['deregistrationResponse'].append({
          'response': self._GetMissingParamResponse()
        })
      else :
        response['deregistrationResponse'].append({
          'cbsdId': req['cbsdId'],
          'response': self._GetSuccessResponse()
        })
    return response

  def GetEscSensorRecord(self, request, ssl_cert=None, ssl_key=None):
    # Get the Esc Sensor record
    esc_sensor_record = json.load(
      open(os.path.join('testcases', 'testdata', 'esc_sensor_record_0.json')))
    if request == esc_sensor_record['id']:
      return esc_sensor_record
    else:
      # Return Empty if invalid Id
      return {}

  def GetFullActivityDump(self, version, ssl_cert=None, ssl_key=None):
    response = json.loads(json.dumps({
        'files': [
            {'url': 'https://raw.githubusercontent.com/Wireless-Innovation-Forum/\
                 Spectrum-Access-System/master/schema/empty_activity_dump_file.json',
             'checksum': 'da39a3ee5e6b4b0d3255bfef95601890afd80709',
             'size': 19,
             'version': version,
             'recordType': 'cbsd'},
            {'url': 'https://raw.githubusercontent.com/Wireless-Innovation-Forum/\
                 Spectrum-Access-System/master/schema/empty_activity_dump_file.json',
             'checksum': 'da39a3ee5e6b4b0d3255bfef95601890afd80709',
             'size': 19,
             'version': version,
             'recordType': 'zone'},
            {'url': 'https://raw.githubusercontent.com/Wireless-Innovation-Forum/\
                 Spectrum-Access-System/master/schema/empty_activity_dump_file.json',
             'checksum': 'da39a3ee5e6b4b0d3255bfef95601890afd80709',
             'size': 19,
             'version': version,
             'recordType': 'esc_sensor'},
             {'url': 'https://raw.githubusercontent.com/Wireless-Innovation-Forum/\
                 Spectrum-Access-System/master/schema/empty_activity_dump_file.json',
              'checksum': 'da39a3ee5e6b4b0d3255bfef95601890afd80709',
              'size': 19,
              'version': version,
              'recordType': 'coordination'}
            ],
        'generationDateTime': datetime.utcnow().strftime('%Y-%m-%dT%H:%M:%SZ'),
        'description': 'Full activity dump files'}))
    return response

  def _GetSuccessResponse(self):
    return {'responseCode': 0}

  def _GetMissingParamResponse(self):
    return {'responseCode': MISSING_PARAM}

  def DownloadFile(self, url, ssl_cert=None, ssl_key=None):
    """SAS-SAS Get data from json files after generate the
     Full Activity Dump Message
    Returns:
     the message as an "json data" object specified in WINNF-16-S-0096
    """
    pass

class FakeSasAdmin(sas_interface.SasAdminInterface):
  """Implementation of SAS Admin for Fake SAS."""
  def Reset(self):
    pass

  def InjectFccId(self, request):
    pass

  def InjectUserId(self, request):
    pass

  def InjectCpiUser(self, request):
    pass

  def BlacklistByFccId(self, request):
    pass

  def BlacklistByFccIdAndSerialNumber(self, request):
    pass

  def PreloadRegistrationData(self, request):
    pass

  def InjectExclusionZone(self, request, ssl_cert=None, ssl_key=None):
    pass

  def InjectZoneData(self, request, ssl_cert=None, ssl_key=None):
    return request['record']['id']

  def InjectPalDatabaseRecord(self, request):
    pass

  def InjectFss(self, request):
    pass

  def InjectWisp(self, request):
    pass

  def InjectSasAdministratorRecord(self, request):
    pass

  def InjectEscSensorDataRecord(self, request):
    pass

  def InjectPeerSas(self, request):
    pass

  def TriggerMeasurementReportRegistration(self):
    pass

  def TriggerMeasurementReportHeartbeat(self):
    pass

  def TriggerPpaCreation(self, request, ssl_cert=None, ssl_key=None):
    return 'zone/ppa/fake_sas/%s/%s' % (request['palIds'][0]['palId'],
                                        uuid.uuid4().hex)

  def TriggerDailyActivitiesImmediately(self):
    pass

  def QueryPropagationAndAntennaModel(self, request):
    from testcases.WINNF_FT_S_PAT_testcase import computePropagationAntennaModel
    return computePropagationAntennaModel(request)
	
  def GetDailyActivitiesStatus(self):
    return {'completed': True}

  def TriggerFullActivityDump(self):
    pass

  def TriggerLoadDpas(self):
    pass

  def TriggerBulkDpaActivation(self, request):
    pass

  def TriggerDpaActivation(self, request):
    pass

  def TriggerDpaDeactivation(self, request):
    pass


class FakeSasHandler(BaseHTTPRequestHandler):
  @classmethod
  def SetVersion(cls, version):
    cls.version = version

  def _parseUrl(self, url):
    """Parse the Url into the path and value."""
    splitted_url = url.split('/')[1:]
    # Returns path and value
    return '/'.join(splitted_url[0:2]), '/'.join(splitted_url[2:])

  def do_POST(self):
    """Handles POST requests."""

    length = int(self.headers.getheader('content-length'))
    if length > 0:
      request = json.loads(self.rfile.read(length))
    if self.path == '/%s/registration' % self.version:
      response = FakeSas().Registration(request)
    elif self.path == '/%s/spectrumInquiry' % self.version:
      response = FakeSas().SpectrumInquiry(request)
    elif self.path == '/%s/grant' % self.version:
      response = FakeSas().Grant(request)
    elif self.path == '/%s/heartbeat' % self.version:
      response = FakeSas().Heartbeat(request)
    elif self.path == '/%s/relinquishment' % self.version:
      response = FakeSas().Relinquishment(request)
    elif self.path == '/%s/deregistration' % self.version:
      response = FakeSas().Deregistration(request)
    elif self.path == '/admin/injectdata/zone':
      response = FakeSasAdmin().InjectZoneData(request)
    elif self.path == '/admin/trigger/create_ppa':
      response = FakeSasAdmin().TriggerPpaCreation(request)
    elif self.path == '/admin/get_daily_activities_status':
      response = FakeSasAdmin().GetDailyActivitiesStatus()
<<<<<<< HEAD
    elif self.path in ('/admin/reset',
                       '/admin/injectdata/fcc_id',
=======
    elif self.path == '/admin/query/propagation_and_antenna_model':
      try:
	response = FakeSasAdmin().QueryPropagationAndAntennaModel(request)
      except ValueError:
	self.send_response(400)
      return 	  
    elif self.path in ('/admin/reset', '/admin/injectdata/fcc_id',
>>>>>>> f7a1faea
                       '/admin/injectdata/user_id',
                       '/admin/injectdata/conditional_registration',
                       '/admin/injectdata/blacklist_fcc_id',
                       '/admin/injectdata/blacklist_fcc_id_and_serial_number',
                       '/admin/injectdata/fss',
                       '/admin/injectdata/wisp',
                       '/admin/injectdata/peer_sas',
                       '/admin/injectdata/pal_database_record',
                       '/admin/injectdata/sas_admin',
                       '/admin/injectdata/sas_impl',
                       '/admin/injectdata/esc_sensor',
                       '/admin/injectdata/cpi_user',
                       '/admin/trigger/meas_report_in_registration_response',
                       '/admin/trigger/meas_report_in_heartbeat_response',
                       '/admin/trigger/daily_activities_immediately',
                       '/admin/trigger/load_dpas',
                       '/admin/trigger/dpa_activation',
                       '/admin/trigger/dpa_deactivation',
                       '/admin/trigger/bulk_dpa_activation',
                       '/admin/injectdata/exclusion_zone',
                       '/admin/trigger/create_full_activity_dump'):
      response = ''
    else:
      self.send_response(404)
      return
    self.send_response(200)
    self.send_header('Content-type', 'application/json')
    self.end_headers()
    self.wfile.write(json.dumps(response))

  def do_GET(self):
    """Handles GET requests."""
    path, value = self._parseUrl(self.path)
    if path == '%s/esc_sensor' % self.version:
      response = FakeSas().GetEscSensorRecord(value)
    elif path == '%s/dump' % self.version:
      response = FakeSas().GetFullActivityDump(self.version)
    else:
      self.send_response(404)
      return
    self.send_response(200)
    self.send_header('Content-type', 'application/json')
    self.end_headers()
    self.wfile.write(json.dumps(response))


def RunFakeServer(version, is_ecc):
  FakeSasHandler.SetVersion(version)
  if is_ecc:
    assert ssl.HAS_ECDH
  server = HTTPServer(('localhost', PORT), FakeSasHandler)
  server.socket = ssl.wrap_socket(
      server.socket,
      certfile=ECC_CERT_FILE if is_ecc else CERT_FILE,
      keyfile=ECC_KEY_FILE if is_ecc else KEY_FILE,
      ca_certs=CA_CERT,
      cert_reqs=ssl.CERT_REQUIRED,  # CERT_NONE to disable client certificate check
      ssl_version=ssl.PROTOCOL_TLSv1_2,
      ciphers=':'.join(ECC_CIPHERS if is_ecc else CIPHERS),
      server_side=True)
  print 'Will start server at localhost:%d, use <Ctrl-C> to stop.' % PORT
  server.serve_forever()


if __name__ == '__main__':
  parser = argparse.ArgumentParser()
  parser.add_argument(
      '--ecc', help='Use ECDSA certificate', action='store_true')
  args = parser.parse_args()

  config_parser = ConfigParser.RawConfigParser()
  config_parser.read(['sas.cfg'])
  version = config_parser.get('SasConfig', 'Version')
  RunFakeServer(version, args.ecc)
<|MERGE_RESOLUTION|>--- conflicted
+++ resolved
@@ -356,18 +356,13 @@
       response = FakeSasAdmin().TriggerPpaCreation(request)
     elif self.path == '/admin/get_daily_activities_status':
       response = FakeSasAdmin().GetDailyActivitiesStatus()
-<<<<<<< HEAD
-    elif self.path in ('/admin/reset',
-                       '/admin/injectdata/fcc_id',
-=======
     elif self.path == '/admin/query/propagation_and_antenna_model':
       try:
-	response = FakeSasAdmin().QueryPropagationAndAntennaModel(request)
+	    response = FakeSasAdmin().QueryPropagationAndAntennaModel(request)
       except ValueError:
-	self.send_response(400)
+	    self.send_response(400)
       return 	  
     elif self.path in ('/admin/reset', '/admin/injectdata/fcc_id',
->>>>>>> f7a1faea
                        '/admin/injectdata/user_id',
                        '/admin/injectdata/conditional_registration',
                        '/admin/injectdata/blacklist_fcc_id',
