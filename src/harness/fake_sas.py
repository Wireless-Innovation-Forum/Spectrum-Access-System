--- conflicted
+++ resolved
@@ -206,14 +206,8 @@
       response = FakeSas().Relinquishment(request)
     elif self.path == '/v1.0/deregistration':
       response = FakeSas().Deregistration(request)
-<<<<<<< HEAD
-    elif self.path in ('/admin/reset', '/admin/injectdata/fccId', '/admin/injectdata/registration', '/admin/trigger/esc_reset'):
-=======
-    elif self.path in ('/admin/reset', '/admin/injectdata/fccId',
-                       '/admin/injectdata/registration',
-                       '/admin/injectdata/blacklist_fcc_id',
-                       '/admin/injectdata/blacklist_fcc_id_and_serial_number'):
->>>>>>> 861ebed6
+    elif self.path in ('/admin/reset', '/admin/injectdata/fccId', '/admin/injectdata/registration', '/admin/trigger/esc_reset','/admin/injectdata/registration','/admin/injectdata/blacklist_fcc_id','/admin/injectdata/blacklist_fcc_id_and_serial_number'):
+
       response = ''
     elif self.path == '/admin/injectdata/esc_zone':
       response = FakeSas().InjectEscZone(request)
