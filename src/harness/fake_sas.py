--- conflicted
+++ resolved
@@ -213,18 +213,15 @@
                        '/admin/injectdata/fss', '/admin/injectdata/wisp',
                        '/admin/injectdata/cluster_list',
                        '/admin/injectdata/pal_database_record',
-<<<<<<< HEAD
-                       '/admin/trigger/esc_reset'):
-=======
                        '/admin/injectdata/sas_admin',
                        '/admin/injectdata/sas_impl',
                        '/admin/injectdata/esc_sensor',
                        '/admin/trigger/meas_report_in_registration_response',
-                       '/admin/trigger/meas_report_in_heartbeat_response'):
->>>>>>> 061a32fb
+                       '/admin/trigger/meas_report_in_heartbeat_response',
+                       '/admin/trigger/esc_reset'):
       response = ''
     elif self.path == '/admin/trigger/esc_detection/':
-	    response = {'triggerId': 'fake_trigger_id'}
+      response = {'triggerId': 'fake_trigger_id'}
     else:
       self.send_response(404)
       return
@@ -232,6 +229,7 @@
     self.send_header('Content-type', 'application/json')
     self.end_headers()
     self.wfile.write(json.dumps(response))
+
 
 if __name__ == '__main__':
   server = HTTPServer(('localhost', PORT), FakeSasHandler)
