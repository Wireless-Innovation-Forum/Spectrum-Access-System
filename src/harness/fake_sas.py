#    Copyright 2016 SAS Project Authors. All Rights Reserved.
#
#    Licensed under the Apache License, Version 2.0 (the "License");
#    you may not use this file except in compliance with the License.
#    You may obtain a copy of the License at
#
#        http://www.apache.org/licenses/LICENSE-2.0
#
#    Unless required by applicable law or agreed to in writing, software
#    distributed under the License is distributed on an "AS IS" BASIS,
#    WITHOUT WARRANTIES OR CONDITIONS OF ANY KIND, either express or implied.
#    See the License for the specific language governing permissions and
#    limitations under the License.


# Some parts of this software was developed by employees of 
# the National Institute of Standards and Technology (NIST), 
# an agency of the Federal Government. 
# Pursuant to title 17 United States Code Section 105, works of NIST employees 
# are not subject to copyright protection in the United States and are 
# considered to be in the public domain. Permission to freely use, copy, 
# modify, and distribute this software and its documentation without fee 
# is hereby granted, provided that this notice and disclaimer of warranty 
# appears in all copies.

# THE SOFTWARE IS PROVIDED 'AS IS' WITHOUT ANY WARRANTY OF ANY KIND, EITHER 
# EXPRESSED, IMPLIED, OR STATUTORY, INCLUDING, BUT NOT LIMITED TO, ANY WARRANTY
# THAT THE SOFTWARE WILL CONFORM TO SPECIFICATIONS, ANY IMPLIED WARRANTIES OF
# MERCHANTABILITY, FITNESS FOR A PARTICULAR PURPOSE, AND FREEDOM FROM 
# INFRINGEMENT, AND ANY WARRANTY THAT THE DOCUMENTATION WILL CONFORM TO THE 
# SOFTWARE, OR ANY WARRANTY THAT THE SOFTWARE WILL BE ERROR FREE. IN NO EVENT
# SHALL NIST BE LIABLE FOR ANY DAMAGES, INCLUDING, BUT NOT LIMITED TO, DIRECT, 
# INDIRECT, SPECIAL OR CONSEQUENTIAL DAMAGES, ARISING OUT OF, RESULTING FROM, 
# OR IN ANY WAY CONNECTED WITH THIS SOFTWARE, WHETHER OR NOT BASED UPON 
# WARRANTY, CONTRACT, TORT, OR OTHERWISE, WHETHER OR NOT INJURY WAS SUSTAINED
# BY PERSONS OR PROPERTY OR OTHERWISE, AND WHETHER OR NOT LOSS WAS SUSTAINED
# FROM, OR AROSE OUT OF THE RESULTS OF, OR USE OF, THE SOFTWARE OR SERVICES 
# PROVIDED HEREUNDER.

# Distributions of NIST software should also include copyright and licensing 
# statements of any third-party software that are legally bundled with the 
# code in compliance with the conditions of those licenses.

"""A fake implementation of SasInterface, based on v1.0 of the SAS-CBSD TS.

A local test server could be run by using "python fake_sas.py".

"""

from BaseHTTPServer import BaseHTTPRequestHandler
from BaseHTTPServer import HTTPServer
from datetime import datetime
from datetime import timedelta
import json
import ssl

import sas_interface

# Fake SAS server configurations.
PORT = 9000
CERT_FILE = 'server.cert'
KEY_FILE = 'server.key'
CA_CERT = 'ca.cert'
CIPHERS = [
    'AES128-GCM-SHA256', 'AES256-GCM-SHA384', 'ECDHE-RSA-AES128-GCM-SHA256'
]

MISSING_PARAM = 102
INVALID_PARAM = 103

class FakeSas(sas_interface.SasInterface):
  """A fake implementation of SasInterface.

  Returns success for all requests with plausible fake values for all required
  response fields.

  """

  def __init__(self):
    pass

  def Registration(self, request, ssl_cert=None, ssl_key=None):
    response = {'registrationResponse': []}
    for req in request['registrationRequest']:
      if 'fccId' not in req or 'cbsdSerialNumber' not in req:
        response['registrationResponse'].append({
            'response': self._GetSuccessResponse()
        })
        continue
      response['registrationResponse'].append({
        'cbsdId': req['fccId'] + '/' + req['cbsdSerialNumber'],
        'response': self._GetSuccessResponse()
    })
    return response

  def SpectrumInquiry(self, request, ssl_cert=None, ssl_key=None):
    response = {'spectrumInquiryResponse': []}
    for req in request['spectrumInquiryRequest']:
      response['spectrumInquiryResponse'].append({
          'cbsdId': req['cbsdId'],
          'availableChannel': {
              'frequencyRange': {
                  'lowFrequency': 3620000000,
                  'highFrequency': 3630000000
              },
              'channelType': 'GAA',
              'ruleApplied': 'FCC_PART_96'
          },
          'response': self._GetSuccessResponse()
      })
    return response

  def Grant(self, request, ssl_cert=None, ssl_key=None):
    response = {'grantResponse': []}
    for req in request['grantRequest']:
      if ('cbsdId' not in req) :
        response['grantResponse'].append({
          'response': self._GetMissingParamResponse()
        })
      else :
        if (('highFrequency' not in req['operationParam']['operationFrequencyRange']) or \
           ('lowFrequency' not in req['operationParam']['operationFrequencyRange'])) :
           response['grantResponse'].append({
             'cbsdId': req['cbsdId'],
             'response': self._GetMissingParamResponse()
           })
        else:   
          response['grantResponse'].append({
            'cbsdId': req['cbsdId'],
            'grantId': 'fake_grant_id_%s' % datetime.utcnow().isoformat(),
            'channelType': 'GAA',
            'response': self._GetSuccessResponse()
          })
    return response

  def Heartbeat(self, request, ssl_cert=None, ssl_key=None):
    response = {'heartbeatResponse': []}
    for req in request['heartbeatRequest']:
      transmit_expire_time = datetime.utcnow().replace(
          microsecond=0) + timedelta(minutes=1)
      response['heartbeatResponse'].append({
          'cbsdId': req['cbsdId'],
          'grantId': req['grantId'],
          'transmitExpireTime': transmit_expire_time.isoformat() + 'Z',
          'response': self._GetSuccessResponse()
      })
    return response

  def Relinquishment(self, request, ssl_cert=None, ssl_key=None):
    response = {'relinquishmentResponse': []}
    for req in request['relinquishmentRequest']:
      response['relinquishmentResponse'].append({
          'cbsdId': req['cbsdId'],
          'grantId': req['grantId'],
          'response': self._GetSuccessResponse()
      })
    return response

  def Deregistration(self, request, ssl_cert=None, ssl_key=None):
    response = {'deregistrationResponse': []}
    for req in request['deregistrationRequest']:
      if ('cbsdId' not in req) :
        response['deregistrationResponse'].append({
          'response': self._GetMissingParamResponse()
        })
      else :
        response['deregistrationResponse'].append({
          'cbsdId': req['cbsdId'],
          'response': self._GetSuccessResponse()
        })
    return response

  def _GetSuccessResponse(self):
    return {'responseCode': 0}

  def _GetMissingParamResponse(self):
    return {'responseCode': MISSING_PARAM}

  def InjectEscZone(self, request, ssl_cert=None, ssl_key=None)
    zone_data = request['zoneData']
    if(zone_data['usage'] == 'EXCLUSION_ZONE'):
      id_attributes = zone_data['id'].split('/')
      zone_id = ''
      for zone_id_part in id_attributes[4 : len(id_attributes)]:
        zone_id += zone_id_part
      return {'zone_id' : zone_id}
	return ''
        
class FakeSasHandler(BaseHTTPRequestHandler):

  def do_POST(self):
    """Handles POST requests."""

    length = int(self.headers.getheader('content-length'))
    if length > 0:
      request = json.loads(self.rfile.read(length))
    if self.path == '/v1.0/registration':
      response = FakeSas().Registration(request)
    elif self.path == '/v1.0/spectrumInquiry':
      response = FakeSas().SpectrumInquiry(request)
    elif self.path == '/v1.0/grant':
      response = FakeSas().Grant(request)
    elif self.path == '/v1.0/heartbeat':
      response = FakeSas().Heartbeat(request)
    elif self.path == '/v1.0/relinquishment':
      response = FakeSas().Relinquishment(request)
    elif self.path == '/v1.0/deregistration':
      response = FakeSas().Deregistration(request)
<<<<<<< HEAD
    elif self.path in ('/admin/reset', '/admin/injectdata/fccId', '/admin/injectdata/registration', '/admin/trigger/esc_reset','/admin/injectdata/registration','/admin/injectdata/blacklist_fcc_id','/admin/injectdata/blacklist_fcc_id_and_serial_number'):
=======
    elif self.path in ('/admin/reset', '/admin/injectdata/fccId',
                       '/admin/injectdata/registration',
                       '/admin/injectdata/blacklist_fcc_id',
                       '/admin/injectdata/blacklist_fcc_id_and_serial_number',
                       '/admin/injectdata/fss', '/admin/injectdata/wisp'):
>>>>>>> 09137fb8
      response = ''
    elif self.path == '/admin/injectdata/esc_zone':
      response = FakeSas().InjectEscZone(request)
    elif self.path == '/admin/trigger/esc_detection/':
	  response = {'trigger_id': 'fake_trigger_id'}
    else:
      self.send_response(404)
      return
    self.send_response(200)
    self.send_header('Content-type', 'application/json')
    self.end_headers()
    self.wfile.write(json.dumps(response))


if __name__ == '__main__':
  server = HTTPServer(('localhost', PORT), FakeSasHandler)
  server.socket = ssl.wrap_socket(
      server.socket,
      certfile=CERT_FILE,
      keyfile=KEY_FILE,
      ca_certs=CA_CERT,
      cert_reqs=ssl.CERT_REQUIRED,
      ssl_version=ssl.PROTOCOL_TLSv1_2,
      ciphers=':'.join(CIPHERS),
      server_side=True)

  print 'Will start server at localhost:%d, use <Ctrl-C> to stop.' % PORT
  server.serve_forever()<|MERGE_RESOLUTION|>--- conflicted
+++ resolved
@@ -206,15 +206,9 @@
       response = FakeSas().Relinquishment(request)
     elif self.path == '/v1.0/deregistration':
       response = FakeSas().Deregistration(request)
-<<<<<<< HEAD
-    elif self.path in ('/admin/reset', '/admin/injectdata/fccId', '/admin/injectdata/registration', '/admin/trigger/esc_reset','/admin/injectdata/registration','/admin/injectdata/blacklist_fcc_id','/admin/injectdata/blacklist_fcc_id_and_serial_number'):
-=======
-    elif self.path in ('/admin/reset', '/admin/injectdata/fccId',
-                       '/admin/injectdata/registration',
-                       '/admin/injectdata/blacklist_fcc_id',
+    elif self.path in ('/admin/reset', '/admin/injectdata/fccId', '/admin/injectdata/registration', '/admin/trigger/esc_reset','/admin/injectdata/registration','/admin/injectdata/blacklist_fcc_id',
                        '/admin/injectdata/blacklist_fcc_id_and_serial_number',
                        '/admin/injectdata/fss', '/admin/injectdata/wisp'):
->>>>>>> 09137fb8
       response = ''
     elif self.path == '/admin/injectdata/esc_zone':
       response = FakeSas().InjectEscZone(request)
