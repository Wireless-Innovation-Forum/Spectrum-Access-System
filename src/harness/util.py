#    Copyright 2016 SAS Project Authors. All Rights Reserved.
#
#    Licensed under the Apache License, Version 2.0 (the "License");
#    you may not use this file except in compliance with the License.
#    You may obtain a copy of the License at
#
#        http://www.apache.org/licenses/LICENSE-2.0
#
#    Unless required by applicable law or agreed to in writing, software
#    distributed under the License is distributed on an "AS IS" BASIS,
#    WITHOUT WARRANTIES OR CONDITIONS OF ANY KIND, either express or implied.
#    See the License for the specific language governing permissions and
#    limitations under the License.
"""Helper functions for test harness."""

from collections import defaultdict
from datetime import datetime
from functools import wraps
import inspect
import json
import logging
import os
import random
import uuid
from cryptography.hazmat.backends import default_backend
from cryptography.hazmat.primitives import serialization
<<<<<<< HEAD
=======
from cryptography.hazmat.primitives.asymmetric import ec
>>>>>>> 04cbc13a
from cryptography.hazmat.primitives.asymmetric import rsa
import jwt

from shapely.geometry import shape, Point, LineString


def _log_testcase_header(name, doc):
  logging.info('Running WinnForum test case %s:', name)
  logging.info(doc)


def winnforum_testcase(testcase):
  """Decorator for common features (e.g. logging) for WinnForum test cases."""
  def decorated_testcase(*args, **kwargs):
    assert testcase, ('Avoid using @winnforum_testcase with '
                      '@configurable_testcase')

    _log_testcase_header(testcase.__name__, testcase.__doc__)
    testcase(*args, **kwargs)

  return decorated_testcase


def configurable_testcase(default_config_function):
  """Decorator to make a test case configurable."""

  def internal_configurable_testcase(testcase):

    def wrapper_function(func, name, config, generate_default_func):
      @wraps(func)
      def _func(*a):
        if generate_default_func:
          generate_default_func(*a)
        _log_testcase_header(name, func.func_doc)
        return func(*a, config_filename=config)
      _func.__name__ = name
      return _func

    def generate_default(func, default_filename):
      @wraps(func)
      def _func(*a):
        return func(*a, filename=default_filename)
      return _func

    # Create config directory for this function if it doesn't already exist.
    harness_dir = os.path.dirname(
              os.path.abspath(inspect.getfile(inspect.currentframe())))
    config_dir = os.path.join(harness_dir, 'testcases', 'configs', testcase.func_name)
    config_names = os.listdir(config_dir) if os.path.exists(config_dir) else []

    # No existing configs => generate default config.
    generate_default_func = None
    if not config_names:
      default_config_filename = os.path.join(config_dir, 'default.config')
      logging.info("%s: Creating default config at '%s'", testcase.func_name,
                   default_config_filename)
      generate_default_func = generate_default(default_config_function,
                                               default_config_filename)
      config_names.append('default.config')

    # Run once for each config.
    stack = inspect.stack()
    frame = stack[1]  # Picks the 'testcase' frame.
    frame_locals = frame[0].f_locals
    for i, config_name in enumerate(config_names):
      base_config_name = os.path.splitext(config_name)[0]
      name = '%s_%d_%s' % (testcase.func_name, i, base_config_name)
      config_filename = os.path.join(config_dir, config_name)
      frame_locals[name] = wrapper_function(testcase, name, config_filename,
                                            generate_default_func)

  return internal_configurable_testcase


def loadConfig(config_filename):
  """Loads a configuration file."""
  with open(config_filename, 'r') as f:
    return json.loads(f.read())


def writeConfig(config_filename, config):
  """Writes a configuration file."""
  dir_name = os.path.dirname(config_filename)
  if not os.path.exists(dir_name):
    os.makedirs(dir_name)

  with open(config_filename, 'w') as f:
    f.write(
        json.dumps(config, indent=2, sort_keys=False, separators=(',', ': ')))


def getRandomLatLongInPolygon(ppa):
  """Generate the Random Latitude and Longitude inside the PPA Polygon
  Args:
    ppa: (dictionary) A dictionary containing PPA Record.
  Returns:
    A tuple in the form of latitude and longitude which itself is
    a number.
  """

  try:
    ppa_polygon = shape(ppa['zone']['features'][0]['geometry'])
    min_lng, min_lat, max_lng, max_lat = ppa_polygon.bounds
    lng = random.uniform(min_lng, max_lng)
    lng_line = LineString([(lng, min_lat), (lng, max_lat)])
    lng_line_intercept_min, lng_line_intercept_max = \
      lng_line.intersection(ppa_polygon).xy[1].tolist()
    lat = random.uniform(lng_line_intercept_min, lng_line_intercept_max)
    if Point([lng, lat]).within(ppa_polygon):
      return lat, lng
    else:
      return getRandomLatLongInPolygon(ppa)
  except NotImplementedError:
    # Cannot get the intercept call it again
    return getRandomLatLongInPolygon(ppa)


def makePpaAndPalRecordsConsistent(ppa_record, pal_records, low_frequency,
                                   high_frequency, user_id, fcc_channel_id="1"):
  """Make PPA and PAL object consistent with the inputs

    Args:
      ppa_record: (dictionary) A dictionary containing PPA Record.
      pal_records: (list) A list of PAL Records in the form of dictionary
      which has to be associated with the PPA.
      low_frequency: (number) The Primary Low Frequency for PAL.
      high_frequency: (number) The Primary High Frequency for PAL.
      user_id: (string) The userId from the CBSD.
      fcc_channel_id: (string) The FCC-supplied frequency channel identifier.

    Returns:
      A tuple containing a ppa record which itself is a dictionary and pal records 
      list which contains individual pal records in the form of dictionary.
    Note: The PAL Dictionary must contain censusYear(number) and 
          fipsCode(number)
  """

  previous_year_date = datetime.now().replace(year=datetime.now().year - 1)
  next_year_date = datetime.now().replace(year=datetime.now().year + 1)

  for index, pal_rec in enumerate(pal_records):
    pal_fips_code = pal_rec['fipsCode']
    pal_census_year = pal_rec['censusYear']
    del pal_rec['fipsCode'], pal_rec['censusYear']

    pal_rec = defaultdict(lambda: defaultdict(dict), pal_rec)
    # Change the FIPS Code and Registration Date-Year in Pal Id
    pal_rec['palId'] = '/'.join(['pal', '%s-%d' %
                                 ('{:02d}'.format(previous_year_date.month),
                                  previous_year_date.year),
                                 str(pal_fips_code), fcc_channel_id])
    pal_rec['userId'] = user_id
    # Make the date consistent in Pal Record for Registration and License
    pal_rec['registrationInformation']['registrationDate'] = \
      previous_year_date.strftime('%Y-%m-%dT%H:%M:%SZ')

    # Change License Information in Pal
    pal_rec['license']['licenseAreaIdentifier'] = str(pal_fips_code)
    pal_rec['license']['licenseAreaExtent'] = \
      'zone/census_tract/census/%d/%d' % (pal_census_year, pal_fips_code)
    pal_rec['license']['licenseDate'] = previous_year_date.strftime('%Y-%m-%dT%H:%M:%SZ')
    pal_rec['license']['licenseExpiration'] = next_year_date.strftime('%Y-%m-%dT%H:%M:%SZ')
    pal_rec['license']['licenseFrequencyChannelId'] = fcc_channel_id
    # Change Frequency Information in Pal
    pal_rec['channelAssignment']['primaryAssignment']['lowFrequency'] = low_frequency
    pal_rec['channelAssignment']['primaryAssignment']['highFrequency'] = high_frequency
    # Converting from defaultdict to dict
    pal_records[index] = json.loads(json.dumps(pal_rec))

  # Add Pal Ids into the Ppa Record
  ppa_record = defaultdict(lambda: defaultdict(dict), ppa_record)

  ppa_record['ppaInfo']['palId'] = [pal['palId'] for pal in pal_records]
  ppa_record['id'] = 'zone/ppa/%s/%s/%s' % (ppa_record['creator'],
                                            ppa_record['ppaInfo']['palId'][0],
                                            uuid.uuid4().hex)

  # Make the date consistent in Ppa Record
  ppa_record['ppaInfo']['ppaBeginDate'] = previous_year_date.strftime('%Y-%m-%dT%H:%M:%SZ')
  ppa_record['ppaInfo']['ppaExpirationDate'] = next_year_date.strftime('%Y-%m-%dT%H:%M:%SZ')
  # Converting from defaultdict to dict
  ppa_record = json.loads(json.dumps(ppa_record))
  return ppa_record, pal_records


def generateCpiRsaKeys():
  """Generate a private/public RSA 2048 key pair.

<<<<<<< HEAD
  Returns: a tuple (private_key, public key) as PEM string encoded.
=======
  Returns:
    A tuple (private_key, public key) as PEM string encoded.
>>>>>>> 04cbc13a
  """
  rsa_key = rsa.generate_private_key(
      public_exponent=65537, key_size=2048, backend=default_backend())
  rsa_private_key = rsa_key.private_bytes(
      encoding=serialization.Encoding.PEM,
      format=serialization.PrivateFormat.TraditionalOpenSSL,
      encryption_algorithm=serialization.NoEncryption())
  rsa_public_key = rsa_key.public_key().public_bytes(
      encoding=serialization.Encoding.PEM,
      format=serialization.PublicFormat.SubjectPublicKeyInfo)
<<<<<<< HEAD
  return rsa_private_key, rsa_public_key
=======
  return rsa_private_key, rsa_public_key


def generateCpiEcKeys():
  """Generate a private/public EC SECP521R1 key pair.

  Returns:
    A tuple (private_key, public key) as PEM string encoded.
  """
  ec_key = ec.generate_private_key(ec.SECP521R1(), default_backend())
  ec_private_key = ec_key.private_bytes(
      encoding=serialization.Encoding.PEM,
      format=serialization.PrivateFormat.TraditionalOpenSSL,
      encryption_algorithm=serialization.NoEncryption())
  ec_public_key = ec_key.public_key().public_bytes(
      encoding=serialization.Encoding.PEM,
      format=serialization.PublicFormat.SubjectPublicKeyInfo)
  return ec_private_key, ec_public_key


def convertRequestToRequestWithCpiSignature(private_key, cpi_id,
                                            cpi_name, request,
                                            jwt_algorithm='RS256'):
  """Converts a regular registration request to contain cpiSignatureData
     using the given JWT signature algorithm.

  Args:
    private_key: (string) valid PEM encoded string.
    cpi_id: (string) valid cpiId.
    cpi_name: (string) valid cpiName.
    request: individual CBSD registration request (which is a dictionary).
    jwt_algorithm: (string) algorithm to sign the JWT, defaults to 'RS256'.
  """
  cpi_signed_data = {}
  cpi_signed_data['fccId'] = request['fccId']
  cpi_signed_data['cbsdSerialNumber'] = request['cbsdSerialNumber']
  cpi_signed_data['installationParam'] = request['installationParam']
  del request['installationParam']
  cpi_signed_data['professionalInstallerData'] = {}
  if cpi_id:
    cpi_signed_data['professionalInstallerData']['cpiId'] = cpi_id
  cpi_signed_data['professionalInstallerData']['cpiName'] = cpi_name
  cpi_signed_data['professionalInstallerData'][
      'installCertificationTime'] = datetime.utcnow().strftime(
          '%Y-%m-%dT%H:%M:%SZ')
  compact_jwt_message = jwt.encode(
      cpi_signed_data, private_key, jwt_algorithm)
  jwt_message = compact_jwt_message.split('.')
  request['cpiSignatureData'] = {}
  request['cpiSignatureData']['protectedHeader'] = jwt_message[0]
  request['cpiSignatureData']['encodedCpiSignedData'] = jwt_message[1]
  request['cpiSignatureData']['digitalSignature'] = jwt_message[2]
>>>>>>> 04cbc13a
<|MERGE_RESOLUTION|>--- conflicted
+++ resolved
@@ -24,10 +24,7 @@
 import uuid
 from cryptography.hazmat.backends import default_backend
 from cryptography.hazmat.primitives import serialization
-<<<<<<< HEAD
-=======
 from cryptography.hazmat.primitives.asymmetric import ec
->>>>>>> 04cbc13a
 from cryptography.hazmat.primitives.asymmetric import rsa
 import jwt
 
@@ -216,12 +213,8 @@
 def generateCpiRsaKeys():
   """Generate a private/public RSA 2048 key pair.
 
-<<<<<<< HEAD
-  Returns: a tuple (private_key, public key) as PEM string encoded.
-=======
   Returns:
     A tuple (private_key, public key) as PEM string encoded.
->>>>>>> 04cbc13a
   """
   rsa_key = rsa.generate_private_key(
       public_exponent=65537, key_size=2048, backend=default_backend())
@@ -232,9 +225,6 @@
   rsa_public_key = rsa_key.public_key().public_bytes(
       encoding=serialization.Encoding.PEM,
       format=serialization.PublicFormat.SubjectPublicKeyInfo)
-<<<<<<< HEAD
-  return rsa_private_key, rsa_public_key
-=======
   return rsa_private_key, rsa_public_key
 
 
@@ -287,4 +277,3 @@
   request['cpiSignatureData']['protectedHeader'] = jwt_message[0]
   request['cpiSignatureData']['encodedCpiSignedData'] = jwt_message[1]
   request['cpiSignatureData']['digitalSignature'] = jwt_message[2]
->>>>>>> 04cbc13a
