#    Copyright 2018 SAS Project Authors. All Rights Reserved.
#
#    Licensed under the Apache License, Version 2.0 (the "License");
#    you may not use this file except in compliance with the License.
#    You may obtain a copy of the License at
#
#        http://www.apache.org/licenses/LICENSE-2.0
#
#    Unless required by applicable law or agreed to in writing, software
#    distributed under the License is distributed on an "AS IS" BASIS,
#    WITHOUT WARRANTIES OR CONDITIONS OF ANY KIND, either express or implied.
#    See the License for the specific language governing permissions and
#    limitations under the License.
"""Helper functions for test harness."""

from collections import defaultdict
from datetime import datetime
from functools import wraps
import inspect
import json
import logging
import os
import sys
import time
import random
import sys
import uuid
from cryptography.hazmat.backends import default_backend
from cryptography.hazmat.primitives import serialization
from cryptography.hazmat.primitives.asymmetric import ec
from cryptography.hazmat.primitives.asymmetric import rsa

import jwt

from shapely.geometry import shape, Point, LineString


def _log_testcase_header(name, doc):
  handler = logging.StreamHandler(sys.stdout)
  handler.setFormatter(
    logging.Formatter(
      '[%(levelname)s] %(asctime)s %(filename)s:%(lineno)d %(message)s'))
  logging.getLogger().addHandler(handler)
  logging.getLogger().setLevel(logging.INFO)
  logging.info('Running WinnForum test case %s:', name)
  logging.info(doc)


def winnforum_testcase(testcase):
  """Decorator for common features (e.g. logging) for WinnForum test cases."""
  def decorated_testcase(*args, **kwargs):
    assert testcase, ('Avoid using @winnforum_testcase with '
                      '@configurable_testcase')

    _log_testcase_header(testcase.__name__, testcase.__doc__)
    testcase(*args, **kwargs)

  return decorated_testcase


def configurable_testcase(default_config_function):
  """Decorator to make a test case configurable."""

  def internal_configurable_testcase(testcase):

    def wrapper_function(func, name, config, generate_default_func):
      @wraps(func)
      def _func(*a):
        if generate_default_func:
          generate_default_func(*a)
        _log_testcase_header(name, func.func_doc)
        return func(*a, config_filename=config)
      _func.__name__ = name
      return _func

    def generate_default(func, default_filename):
      @wraps(func)
      def _func(*a):
        return func(*a, filename=default_filename)
      return _func

    # Create config directory for this function if it doesn't already exist.
    harness_dir = os.path.dirname(
              os.path.abspath(inspect.getfile(inspect.currentframe())))
    config_dir = os.path.join(harness_dir, 'testcases', 'configs', testcase.func_name)
    config_names = os.listdir(config_dir) if os.path.exists(config_dir) else []

    # No existing configs => generate default config.
    generate_default_func = None
    if not config_names:
      default_config_filename = os.path.join(config_dir, 'default.config')
      logging.info("%s: Creating default config at '%s'", testcase.func_name,
                   default_config_filename)
      generate_default_func = generate_default(default_config_function,
                                               default_config_filename)
      config_names.append('default.config')

    # Run once for each config.
    stack = inspect.stack()
    frame = stack[1]  # Picks the 'testcase' frame.
    frame_locals = frame[0].f_locals
    for i, config_name in enumerate(config_names):
      base_config_name = os.path.splitext(config_name)[0]
      name = '%s_%d_%s' % (testcase.func_name, i, base_config_name)
      config_filename = os.path.join(config_dir, config_name)
      frame_locals[name] = wrapper_function(testcase, name, config_filename,
                                            generate_default_func)

  return internal_configurable_testcase


def loadConfig(config_filename):
  """Loads a configuration file."""
  with open(config_filename, 'r') as f:
    return json.loads(f.read())


def writeConfig(config_filename, config):
  """Writes a configuration file."""
  dir_name = os.path.dirname(config_filename)
  if not os.path.exists(dir_name):
    os.makedirs(dir_name)

  with open(config_filename, 'w') as f:
    f.write(
        json.dumps(config, indent=2, sort_keys=False, separators=(',', ': ')))


def getRandomLatLongInPolygon(ppa):
  """Generate the Random Latitude and Longitude inside the PPA Polygon
  Args:
    ppa: (dictionary) A dictionary containing PPA Record.
  Returns:
    A tuple in the form of latitude and longitude which itself is
    a number.
  """

  try:
    ppa_polygon = shape(ppa['zone']['features'][0]['geometry'])
    min_lng, min_lat, max_lng, max_lat = ppa_polygon.bounds
    lng = random.uniform(min_lng, max_lng)
    lng_line = LineString([(lng, min_lat), (lng, max_lat)])
    lng_line_intercept_min, lng_line_intercept_max = \
      lng_line.intersection(ppa_polygon).xy[1].tolist()
    lat = random.uniform(lng_line_intercept_min, lng_line_intercept_max)
    if Point([lng, lat]).within(ppa_polygon):
      return lat, lng
    else:
      return getRandomLatLongInPolygon(ppa)
  except NotImplementedError:
    # Cannot get the intercept call it again
    return getRandomLatLongInPolygon(ppa)


def makePalRecordsConsistent(pal_records, low_frequency, high_frequency,
                             user_id, fcc_channel_id="1",
                             start_date=None, end_date=None):
  """Make Pal object consistent with the inputs

    Args:
      pal_records: (list) A list of PAL Records in the form of dictionary.
      low_frequency: (number) The Primary Low Frequency in Hz for PAL.
      high_frequency: (number) The Primary High Frequency in Hz for PAL.
      user_id: (string) The userId to put in PAL Records.
      fcc_channel_id: (string) The FCC-supplied frequency channel identifier.
      start_date: (string) PAL license start date, generally set as one year
      before the current date
      end_date: (string) PAL license expiration date, generally set as more than
      one year after the current date
    Returns:
      A list containing individual PAL records in the form of dictionary
    Note: The PAL Dictionary must contain censusYear(number) and 
          fipsCode(number)
  """
  start_date = datetime.now().replace(year=datetime.now().year - 1) \
    if start_date is None else start_date
  end_date = datetime.now().replace(year=datetime.now().year + 1) \
    if end_date is None else end_date

  for index, pal_rec in enumerate(pal_records):
    pal_fips_code = pal_rec['fipsCode']
    pal_census_year = pal_rec['censusYear']
    del pal_rec['fipsCode'], pal_rec['censusYear']

    pal_rec = defaultdict(lambda: defaultdict(dict), pal_rec)
    # Change the FIPS Code and Registration Date-Year in Pal Id
    pal_rec['palId'] = '/'.join(['pal', '%s-%d' %
                                 ('{:02d}'.format(start_date.month),
                                  start_date.year),
                                 str(pal_fips_code), fcc_channel_id])
    pal_rec['userId'] = user_id
    # Make the date consistent in Pal Record for Registration and License
    pal_rec['registrationInformation']['registrationDate'] = \
      start_date.strftime('%Y-%m-%dT%H:%M:%SZ')

    # Change License Information in Pal
    pal_rec['license']['licenseAreaIdentifier'] = str(pal_fips_code)
    pal_rec['license']['licenseAreaExtent'] = \
      'zone/census_tract/census/%d/%d' % (pal_census_year, pal_fips_code)
    pal_rec['license']['licenseDate'] = start_date.strftime('%Y-%m-%dT%H:%M:%SZ')
    pal_rec['license']['licenseExpiration'] = end_date.strftime('%Y-%m-%dT%H:%M:%SZ')
    pal_rec['license']['licenseFrequencyChannelId'] = fcc_channel_id
    # Change Frequency Information in Pal
    pal_rec['channelAssignment']['primaryAssignment']['lowFrequency'] = low_frequency
    pal_rec['channelAssignment']['primaryAssignment']['highFrequency'] = high_frequency
    # Converting from defaultdict to dict
    pal_records[index] = json.loads(json.dumps(pal_rec))

  return pal_records


def makePpaAndPalRecordsConsistent(ppa_record, pal_records, low_frequency,
                                   high_frequency, user_id,
                                   fcc_channel_id="1"):
  """Make PPA and PAL object consistent with the inputs

    Args:
      ppa_record: (dictionary) A dictionary containing PPA Record.
      pal_records: (list) A list of PAL Records in the form of dictionary
      which has to be associated with the PPA.
      low_frequency: (number) The Primary Low Frequency in Hz for PAL.
      high_frequency: (number) The Primary High Frequency in Hz for PAL.
      user_id: (string) The userId from the CBSD.
      fcc_channel_id: (string) The FCC-supplied frequency channel identifier.

    Returns:
      A tuple containing PPA record which itself is a dictionary and PAL records 
      list which contains individual PAL records in the form of dictionary.
    Note: The PAL Dictionary must contain censusYear(number) and 
          fipsCode(number)
  """
  start_date = datetime.now().replace(year=datetime.now().year - 1)
  end_date = datetime.now().replace(year=datetime.now().year + 1)

  pal_records = makePalRecordsConsistent(pal_records, low_frequency, high_frequency,
                                        user_id, fcc_channel_id)
  # Add PAL Ids into the PPA Record
  ppa_record = defaultdict(lambda: defaultdict(dict), ppa_record)

  ppa_record['ppaInfo']['palId'] = [pal['palId'] for pal in pal_records]
  ppa_record['id'] = 'zone/ppa/%s/%s/%s' % (ppa_record['creator'],
                                            ppa_record['ppaInfo']['palId'][0],
                                            uuid.uuid4().hex)

  # Make the date consistent in PPA Record
  ppa_record['ppaInfo']['ppaBeginDate'] = start_date.strftime('%Y-%m-%dT%H:%M:%SZ')
  ppa_record['ppaInfo']['ppaExpirationDate'] = end_date.strftime('%Y-%m-%dT%H:%M:%SZ')
  # Converting from defaultdict to dict
  ppa_record = json.loads(json.dumps(ppa_record))

  return ppa_record, pal_records


def generateCpiRsaKeys():
  """Generate a private/public RSA 2048 key pair.

  Returns:
    A tuple (private_key, public key) as PEM string encoded.
  """
  rsa_key = rsa.generate_private_key(
      public_exponent=65537, key_size=2048, backend=default_backend())
  rsa_private_key = rsa_key.private_bytes(
      encoding=serialization.Encoding.PEM,
      format=serialization.PrivateFormat.TraditionalOpenSSL,
      encryption_algorithm=serialization.NoEncryption())
  rsa_public_key = rsa_key.public_key().public_bytes(
      encoding=serialization.Encoding.PEM,
      format=serialization.PublicFormat.SubjectPublicKeyInfo)
  return rsa_private_key, rsa_public_key


def generateCpiEcKeys():
  """Generate a private/public EC SECP256R1 key pair.

  Returns:
    A tuple (private_key, public key) as PEM string encoded.
  """
  ec_key = ec.generate_private_key(ec.SECP256R1(), default_backend())
  ec_private_key = ec_key.private_bytes(
      encoding=serialization.Encoding.PEM,
      format=serialization.PrivateFormat.TraditionalOpenSSL,
      encryption_algorithm=serialization.NoEncryption())
  ec_public_key = ec_key.public_key().public_bytes(
      encoding=serialization.Encoding.PEM,
      format=serialization.PublicFormat.SubjectPublicKeyInfo)
  return ec_private_key, ec_public_key


def convertRequestToRequestWithCpiSignature(private_key, cpi_id,
                                            cpi_name, request,
                                            jwt_algorithm='RS256'):
  """Converts a regular registration request to contain cpiSignatureData
     using the given JWT signature algorithm.

  Args:
    private_key: (string) valid PEM encoded string.
    cpi_id: (string) valid cpiId.
    cpi_name: (string) valid cpiName.
    request: individual CBSD registration request (which is a dictionary).
    jwt_algorithm: (string) algorithm to sign the JWT, defaults to 'RS256'.
  """
  cpi_signed_data = {}
  cpi_signed_data['fccId'] = request['fccId']
  cpi_signed_data['cbsdSerialNumber'] = request['cbsdSerialNumber']
  cpi_signed_data['installationParam'] = request['installationParam']
  del request['installationParam']
  cpi_signed_data['professionalInstallerData'] = {}
  if cpi_id:
    cpi_signed_data['professionalInstallerData']['cpiId'] = cpi_id
  cpi_signed_data['professionalInstallerData']['cpiName'] = cpi_name
  cpi_signed_data['professionalInstallerData'][
      'installCertificationTime'] = datetime.utcnow().strftime(
          '%Y-%m-%dT%H:%M:%SZ')
  compact_jwt_message = jwt.encode(
      cpi_signed_data, private_key, jwt_algorithm)
  jwt_message = compact_jwt_message.split('.')
  request['cpiSignatureData'] = {}
  request['cpiSignatureData']['protectedHeader'] = jwt_message[0]
  request['cpiSignatureData']['encodedCpiSignedData'] = jwt_message[1]
  request['cpiSignatureData']['digitalSignature'] = jwt_message[2]


<<<<<<< HEAD
def countdown(t):
  while t:
    mins, secs = divmod(t, 60)
    timeformat = '{:02d}:{:02d}'.format(mins, secs)
    time.sleep(1)
    t -= 1


=======
def addIdsToRequests(ids, requests, id_field_name):
  """Adds CBSD IDs or Grant IDs to any given request.

  This function uses the following logic:
   - If the ID field is missing in request[i], it is filled with ids[i].
     - Note: len(ids) == len(requests) is required in this case.
   - If the ID field in request[i] is equal to 'REMOVE', the field is deleted.
   - If the ID field in request[i] is an integer k, it is replaced with ids[k].

  Args:
    ids: (list) a list of valid CBSD IDs or Grant IDs.
    requests: (list) list of requests, can contain empty dictionaries.
    id_field_name: (string) 'cbsdId' or 'grantId'.
  """
  for index, req in enumerate(requests):
    if id_field_name not in req:
      assert len(ids) == len(requests)  # Not valid otherwise
      req[id_field_name] = ids[index]
    elif req[id_field_name] == 'REMOVE':
      del req[id_field_name]
    elif isinstance(req[id_field_name], int):
      req[id_field_name] = ids[req[id_field_name]]
    # Else use the value that was provided in the config directly.


def addCbsdIdsToRequests(cbsd_ids, requests):
  """Adds CBSD IDs to a given request. See addIdsToRequests() for more info.

  Args:
    cbsd_ids: (list) list of CBSD IDs to be inserted into the request.
    requests: (list) list of requests, containing dictionaries.
  """
  addIdsToRequests(cbsd_ids, requests, 'cbsdId')


def addGrantIdsToRequests(grant_ids, requests):
  """Adds Grant IDs to a given request. See addIdsToRequests() for more info.

  Args:
    grant_ids: (list) list of Grant IDs to be inserted into the request.
    requests: (list) list of requests, containing dictionaries.
  """
  addIdsToRequests(grant_ids, requests, 'grantId')
>>>>>>> 0f9a089a
<|MERGE_RESOLUTION|>--- conflicted
+++ resolved
@@ -319,17 +319,6 @@
   request['cpiSignatureData']['encodedCpiSignedData'] = jwt_message[1]
   request['cpiSignatureData']['digitalSignature'] = jwt_message[2]
 
-
-<<<<<<< HEAD
-def countdown(t):
-  while t:
-    mins, secs = divmod(t, 60)
-    timeformat = '{:02d}:{:02d}'.format(mins, secs)
-    time.sleep(1)
-    t -= 1
-
-
-=======
 def addIdsToRequests(ids, requests, id_field_name):
   """Adds CBSD IDs or Grant IDs to any given request.
 
@@ -372,5 +361,4 @@
     grant_ids: (list) list of Grant IDs to be inserted into the request.
     requests: (list) list of requests, containing dictionaries.
   """
-  addIdsToRequests(grant_ids, requests, 'grantId')
->>>>>>> 0f9a089a
+  addIdsToRequests(grant_ids, requests, 'grantId')