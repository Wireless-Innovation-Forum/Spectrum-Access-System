--- conflicted
+++ resolved
@@ -377,7 +377,6 @@
   """
   addIdsToRequests(grant_ids, requests, 'grantId')
 
-<<<<<<< HEAD
 def getCertificateFingerprint(certificate):
   """ Get SHA1 hash of the input certificate.
   Args:
@@ -389,7 +388,7 @@
   cert = load_certificate(FILETYPE_PEM, certificate_string)
   sha1_fingerprint = cert.digest("sha1")
   return sha1_fingerprint
-=======
+
 def filterChannelsByFrequencyRange(channels, freq_range):
   """Returns channels within given frequency range.
 
@@ -404,5 +403,4 @@
       freq_range['lowFrequency'] <= channel['frequencyRange']['lowFrequency']
       and
       channel['frequencyRange']['highFrequency'] <= freq_range['highFrequency']
-  ]
->>>>>>> 3c8d60e7
+  ]