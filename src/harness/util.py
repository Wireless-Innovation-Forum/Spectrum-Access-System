#    Copyright 2018 SAS Project Authors. All Rights Reserved.
#
#    Licensed under the Apache License, Version 2.0 (the "License");
#    you may not use this file except in compliance with the License.
#    You may obtain a copy of the License at
#
#        http://www.apache.org/licenses/LICENSE-2.0
#
#    Unless required by applicable law or agreed to in writing, software
#    distributed under the License is distributed on an "AS IS" BASIS,
#    WITHOUT WARRANTIES OR CONDITIONS OF ANY KIND, either express or implied.
#    See the License for the specific language governing permissions and
#    limitations under the License.
"""Helper functions for test harness."""

from collections import defaultdict
from datetime import datetime
from functools import wraps
import inspect
import json
from jsonschema import validate, Draft4Validator, RefResolver
import logging
import os
import sys
import time
import random
import sys
import uuid
from cryptography.hazmat.backends import default_backend
from cryptography.hazmat.primitives import serialization
from cryptography.hazmat.primitives.asymmetric import ec
from cryptography.hazmat.primitives.asymmetric import rsa

import jwt

from shapely.geometry import shape, Point, LineString


def _log_testcase_header(name, doc):
  if not len(logging.getLogger().handlers):
    handler = logging.StreamHandler(sys.stdout)
    handler.setFormatter(
      logging.Formatter(
        '[%(levelname)s] %(asctime)s %(filename)s:%(lineno)d %(message)s'))
    logging.getLogger().addHandler(handler)
    logging.getLogger().setLevel(logging.INFO)
  logging.info('Running WinnForum test case %s:', name)
  logging.info(doc)


def winnforum_testcase(testcase):
  """Decorator for common features (e.g. logging) for WinnForum test cases."""
  def decorated_testcase(*args, **kwargs):
    assert testcase, ('Avoid using @winnforum_testcase with '
                      '@configurable_testcase')

    _log_testcase_header(testcase.__name__, testcase.__doc__)
    testcase(*args, **kwargs)

  return decorated_testcase


def configurable_testcase(default_config_function):
  """Decorator to make a test case configurable."""

  def internal_configurable_testcase(testcase):

    _log_testcase_header(testcase.__name__, testcase.__doc__)

    def wrapper_function(func, name, config, generate_default_func):
      @wraps(func)
      def _func(*a):
        if generate_default_func:
          generate_default_func(*a)
        _log_testcase_header(name, func.func_doc)
        return func(*a, config_filename=config)
      _func.__name__ = name
      return _func

    def generate_default(func, default_filename):
      @wraps(func)
      def _func(*a):
        return func(*a, filename=default_filename)
      return _func

    # Create config directory for this function if it doesn't already exist.
    harness_dir = os.path.dirname(
              os.path.abspath(inspect.getfile(inspect.currentframe())))
    config_dir = os.path.join(harness_dir, 'testcases', 'configs', testcase.func_name)
    config_names = os.listdir(config_dir) if os.path.exists(config_dir) else []

    # No existing configs => generate default config.
    generate_default_func = None
    if not config_names:
      default_config_filename = os.path.join(config_dir, 'default.config')
      logging.info("%s: Creating default config at '%s'", testcase.func_name,
                   default_config_filename)
      generate_default_func = generate_default(default_config_function,
                                               default_config_filename)
      config_names.append('default.config')

    # Run once for each config.
    stack = inspect.stack()
    frame = stack[1]  # Picks the 'testcase' frame.
    frame_locals = frame[0].f_locals
    for i, config_name in enumerate(config_names):
      base_config_name = os.path.splitext(config_name)[0]
      name = '%s_%d_%s' % (testcase.func_name, i, base_config_name)
      config_filename = os.path.join(config_dir, config_name)
      frame_locals[name] = wrapper_function(testcase, name, config_filename,
                                            generate_default_func)

  return internal_configurable_testcase


def loadConfig(config_filename):
  """Loads a configuration file."""
  with open(config_filename, 'r') as f:
    return json.loads(f.read())


def writeConfig(config_filename, config):
  """Writes a configuration file."""
  dir_name = os.path.dirname(config_filename)
  if not os.path.exists(dir_name):
    os.makedirs(dir_name)

  with open(config_filename, 'w') as f:
    f.write(
        json.dumps(config, indent=2, sort_keys=False, separators=(',', ': ')))


def getRandomLatLongInPolygon(ppa):
  """Generate the Random Latitude and Longitude inside the PPA Polygon
  Args:
    ppa: (dictionary) A dictionary containing PPA Record.
  Returns:
    A tuple in the form of latitude and longitude which itself is
    a number.
  """

  try:
    ppa_polygon = shape(ppa['zone']['features'][0]['geometry'])
    min_lng, min_lat, max_lng, max_lat = ppa_polygon.bounds
    lng = random.uniform(min_lng, max_lng)
    lng_line = LineString([(lng, min_lat), (lng, max_lat)])
    lng_line_intercept_min, lng_line_intercept_max = \
      lng_line.intersection(ppa_polygon).xy[1].tolist()
    lat = random.uniform(lng_line_intercept_min, lng_line_intercept_max)
    if Point([lng, lat]).within(ppa_polygon):
      return lat, lng
    else:
      return getRandomLatLongInPolygon(ppa)
  except NotImplementedError:
    # Cannot get the intercept call it again
    return getRandomLatLongInPolygon(ppa)


def makePalRecordsConsistent(pal_records, low_frequency, high_frequency,
                             user_id, fcc_channel_id="1",
                             start_date=None, end_date=None):
  """Make Pal object consistent with the inputs

    Args:
      pal_records: (list) A list of PAL Records in the form of dictionary.
      low_frequency: (number) The Primary Low Frequency in Hz for PAL.
      high_frequency: (number) The Primary High Frequency in Hz for PAL.
      user_id: (string) The userId to put in PAL Records.
      fcc_channel_id: (string) The FCC-supplied frequency channel identifier.
      start_date: (string) PAL license start date, generally set as one year
      before the current date
      end_date: (string) PAL license expiration date, generally set as more than
      one year after the current date
    Returns:
      A list containing individual PAL records in the form of dictionary
    Note: The PAL Dictionary must contain censusYear(number) and 
          fipsCode(number)
  """
  start_date = datetime.now().replace(year=datetime.now().year - 1) \
    if start_date is None else start_date
  end_date = datetime.now().replace(year=datetime.now().year + 1) \
    if end_date is None else end_date

  for index, pal_rec in enumerate(pal_records):
    pal_fips_code = pal_rec['fipsCode']
    pal_census_year = pal_rec['censusYear']
    del pal_rec['fipsCode'], pal_rec['censusYear']

    pal_rec = defaultdict(lambda: defaultdict(dict), pal_rec)
    # Change the FIPS Code and Registration Date-Year in Pal Id
    pal_rec['palId'] = '/'.join(['pal', '%s-%d' %
                                 ('{:02d}'.format(start_date.month),
                                  start_date.year),
                                 str(pal_fips_code), fcc_channel_id])
    pal_rec['userId'] = user_id
    # Make the date consistent in Pal Record for Registration and License
    pal_rec['registrationInformation']['registrationDate'] = \
      start_date.strftime('%Y-%m-%dT%H:%M:%SZ')

    # Change License Information in Pal
    pal_rec['license']['licenseAreaIdentifier'] = str(pal_fips_code)
    pal_rec['license']['licenseAreaExtent'] = \
      'zone/census_tract/census/%d/%d' % (pal_census_year, pal_fips_code)
    pal_rec['license']['licenseDate'] = start_date.strftime('%Y-%m-%dT%H:%M:%SZ')
    pal_rec['license']['licenseExpiration'] = end_date.strftime('%Y-%m-%dT%H:%M:%SZ')
    pal_rec['license']['licenseFrequencyChannelId'] = fcc_channel_id
    # Change Frequency Information in Pal
    pal_rec['channelAssignment']['primaryAssignment']['lowFrequency'] = low_frequency
    pal_rec['channelAssignment']['primaryAssignment']['highFrequency'] = high_frequency
    # Converting from defaultdict to dict
    pal_records[index] = json.loads(json.dumps(pal_rec))
  return pal_records

<<<<<<< HEAD

def makePpaAndPalRecordsConsistent(ppa_record, pal_records, low_frequency,
                                   high_frequency, user_id,
                                   fcc_channel_id="1"):
  """Make PPA and PAL object consistent with the inputs

=======

def makePpaAndPalRecordsConsistent(ppa_record, pal_records, low_frequency,
                                   high_frequency, user_id,
                                   fcc_channel_id="1"):
  """Make PPA and PAL object consistent with the inputs

>>>>>>> f0277f3a
    Args:
      ppa_record: (dictionary) A dictionary containing PPA Record.
      pal_records: (list) A list of PAL Records in the form of dictionary
      which has to be associated with the PPA.
      low_frequency: (number) The Primary Low Frequency in Hz for PAL.
      high_frequency: (number) The Primary High Frequency in Hz for PAL.
      user_id: (string) The userId from the CBSD.
      fcc_channel_id: (string) The FCC-supplied frequency channel identifier.

    Returns:
      A tuple containing PPA record which itself is a dictionary and PAL records 
      list which contains individual PAL records in the form of dictionary.
    Note: The PAL Dictionary must contain censusYear(number) and 
          fipsCode(number)
  """
  start_date = datetime.now().replace(year=datetime.now().year - 1)
  end_date = datetime.now().replace(year=datetime.now().year + 1)

  pal_records = makePalRecordsConsistent(pal_records, low_frequency, high_frequency,
                                        user_id, fcc_channel_id)
  # Add PAL Ids into the PPA Record
  ppa_record = defaultdict(lambda: defaultdict(dict), ppa_record)

  ppa_record['ppaInfo']['palId'] = [pal['palId'] for pal in pal_records]
  ppa_record['id'] = 'zone/ppa/%s/%s/%s' % (ppa_record['creator'],
                                            ppa_record['ppaInfo']['palId'][0],
                                            uuid.uuid4().hex)

  # Make the date consistent in PPA Record
  ppa_record['ppaInfo']['ppaBeginDate'] = start_date.strftime('%Y-%m-%dT%H:%M:%SZ')
  ppa_record['ppaInfo']['ppaExpirationDate'] = end_date.strftime('%Y-%m-%dT%H:%M:%SZ')
  # Converting from defaultdict to dict
  ppa_record = json.loads(json.dumps(ppa_record))

  return ppa_record, pal_records


def assertContainsRequiredFields(schema_filename, response):
  schema_filename = os.path.join('..', '..', 'schema', schema_filename)
  schema = json.load(open(schema_filename))
  Draft4Validator.check_schema(schema)
  schema_dir = os.path.dirname(os.path.realpath(schema_filename))
  resolver = RefResolver(referrer=schema, base_uri='file://' + schema_dir + '/')
  # Raises ValidationError when incorrect response
  validate(response, schema, resolver=resolver)


def generateCpiRsaKeys():
  """Generate a private/public RSA 2048 key pair.

  Returns:
    A tuple (private_key, public key) as PEM string encoded.
  """
  rsa_key = rsa.generate_private_key(
      public_exponent=65537, key_size=2048, backend=default_backend())
  rsa_private_key = rsa_key.private_bytes(
      encoding=serialization.Encoding.PEM,
      format=serialization.PrivateFormat.TraditionalOpenSSL,
      encryption_algorithm=serialization.NoEncryption())
  rsa_public_key = rsa_key.public_key().public_bytes(
      encoding=serialization.Encoding.PEM,
      format=serialization.PublicFormat.SubjectPublicKeyInfo)
  return rsa_private_key, rsa_public_key


def generateCpiEcKeys():
  """Generate a private/public EC SECP256R1 key pair.

  Returns:
    A tuple (private_key, public key) as PEM string encoded.
  """
  ec_key = ec.generate_private_key(ec.SECP256R1(), default_backend())
  ec_private_key = ec_key.private_bytes(
      encoding=serialization.Encoding.PEM,
      format=serialization.PrivateFormat.TraditionalOpenSSL,
      encryption_algorithm=serialization.NoEncryption())
  ec_public_key = ec_key.public_key().public_bytes(
      encoding=serialization.Encoding.PEM,
      format=serialization.PublicFormat.SubjectPublicKeyInfo)
  return ec_private_key, ec_public_key


def convertRequestToRequestWithCpiSignature(private_key, cpi_id,
                                            cpi_name, request,
                                            jwt_algorithm='RS256'):
  """Converts a regular registration request to contain cpiSignatureData
     using the given JWT signature algorithm.

  Args:
    private_key: (string) valid PEM encoded string.
    cpi_id: (string) valid cpiId.
    cpi_name: (string) valid cpiName.
    request: individual CBSD registration request (which is a dictionary).
    jwt_algorithm: (string) algorithm to sign the JWT, defaults to 'RS256'.
  """
  cpi_signed_data = {}
  cpi_signed_data['fccId'] = request['fccId']
  cpi_signed_data['cbsdSerialNumber'] = request['cbsdSerialNumber']
  cpi_signed_data['installationParam'] = request['installationParam']
  del request['installationParam']
  cpi_signed_data['professionalInstallerData'] = {}
  if cpi_id:
    cpi_signed_data['professionalInstallerData']['cpiId'] = cpi_id
  cpi_signed_data['professionalInstallerData']['cpiName'] = cpi_name
  cpi_signed_data['professionalInstallerData'][
      'installCertificationTime'] = datetime.utcnow().strftime(
          '%Y-%m-%dT%H:%M:%SZ')
  compact_jwt_message = jwt.encode(
      cpi_signed_data, private_key, jwt_algorithm)
  jwt_message = compact_jwt_message.split('.')
  request['cpiSignatureData'] = {}
  request['cpiSignatureData']['protectedHeader'] = jwt_message[0]
  request['cpiSignatureData']['encodedCpiSignedData'] = jwt_message[1]
  request['cpiSignatureData']['digitalSignature'] = jwt_message[2]


def addIdsToRequests(ids, requests, id_field_name):
  """Adds CBSD IDs or Grant IDs to any given request.

  This function uses the following logic:
   - If the ID field is missing in request[i], it is filled with ids[i].
     - Note: len(ids) == len(requests) is required in this case.
   - If the ID field in request[i] is equal to 'REMOVE', the field is deleted.
   - If the ID field in request[i] is an integer k, it is replaced with ids[k].

  Args:
    ids: (list) a list of valid CBSD IDs or Grant IDs.
    requests: (list) list of requests, can contain empty dictionaries.
    id_field_name: (string) 'cbsdId' or 'grantId'.
  """
  for index, req in enumerate(requests):
    if id_field_name not in req:
      assert len(ids) == len(requests)  # Not valid otherwise
      req[id_field_name] = ids[index]
    elif req[id_field_name] == 'REMOVE':
      del req[id_field_name]
    elif isinstance(req[id_field_name], int):
      req[id_field_name] = ids[req[id_field_name]]
    # Else use the value that was provided in the config directly.


def addCbsdIdsToRequests(cbsd_ids, requests):
  """Adds CBSD IDs to a given request. See addIdsToRequests() for more info.

  Args:
    cbsd_ids: (list) list of CBSD IDs to be inserted into the request.
    requests: (list) list of requests, containing dictionaries.
  """
  addIdsToRequests(cbsd_ids, requests, 'cbsdId')


def addGrantIdsToRequests(grant_ids, requests):
  """Adds Grant IDs to a given request. See addIdsToRequests() for more info.

  Args:
    grant_ids: (list) list of Grant IDs to be inserted into the request.
    requests: (list) list of requests, containing dictionaries.
  """
<<<<<<< HEAD
  addIdsToRequests(grant_ids, requests, 'grantId')
=======
  addIdsToRequests(grant_ids, requests, 'grantId')
>>>>>>> f0277f3a
<|MERGE_RESOLUTION|>--- conflicted
+++ resolved
@@ -211,21 +211,12 @@
     pal_records[index] = json.loads(json.dumps(pal_rec))
   return pal_records
 
-<<<<<<< HEAD
 
 def makePpaAndPalRecordsConsistent(ppa_record, pal_records, low_frequency,
                                    high_frequency, user_id,
                                    fcc_channel_id="1"):
   """Make PPA and PAL object consistent with the inputs
 
-=======
-
-def makePpaAndPalRecordsConsistent(ppa_record, pal_records, low_frequency,
-                                   high_frequency, user_id,
-                                   fcc_channel_id="1"):
-  """Make PPA and PAL object consistent with the inputs
-
->>>>>>> f0277f3a
     Args:
       ppa_record: (dictionary) A dictionary containing PPA Record.
       pal_records: (list) A list of PAL Records in the form of dictionary
@@ -384,8 +375,4 @@
     grant_ids: (list) list of Grant IDs to be inserted into the request.
     requests: (list) list of requests, containing dictionaries.
   """
-<<<<<<< HEAD
   addIdsToRequests(grant_ids, requests, 'grantId')
-=======
-  addIdsToRequests(grant_ids, requests, 'grantId')
->>>>>>> f0277f3a
