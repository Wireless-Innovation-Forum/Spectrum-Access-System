--- conflicted
+++ resolved
@@ -26,10 +26,8 @@
 from cryptography.hazmat.primitives import serialization
 from cryptography.hazmat.primitives.asymmetric import ec
 from cryptography.hazmat.primitives.asymmetric import rsa
-<<<<<<< HEAD
-=======
+
 import jwt
->>>>>>> c2a1bd06
 
 from shapely.geometry import shape, Point, LineString
 
@@ -232,12 +230,12 @@
 
 
 def generateCpiEcKeys():
-  """Generate a private/public EC SECP521R1 key pair.
+  """Generate a private/public EC SECP256R1 key pair.
 
   Returns:
     A tuple (private_key, public key) as PEM string encoded.
   """
-  ec_key = ec.generate_private_key(ec.SECP521R1(), default_backend())
+  ec_key = ec.generate_private_key(ec.SECP256R1(), default_backend())
   ec_private_key = ec_key.private_bytes(
       encoding=serialization.Encoding.PEM,
       format=serialization.PrivateFormat.TraditionalOpenSSL,
@@ -245,9 +243,6 @@
   ec_public_key = ec_key.public_key().public_bytes(
       encoding=serialization.Encoding.PEM,
       format=serialization.PublicFormat.SubjectPublicKeyInfo)
-<<<<<<< HEAD
-  return ec_private_key, ec_public_key
-=======
   return ec_private_key, ec_public_key
 
 
@@ -282,5 +277,4 @@
   request['cpiSignatureData'] = {}
   request['cpiSignatureData']['protectedHeader'] = jwt_message[0]
   request['cpiSignatureData']['encodedCpiSignedData'] = jwt_message[1]
-  request['cpiSignatureData']['digitalSignature'] = jwt_message[2]
->>>>>>> c2a1bd06
+  request['cpiSignatureData']['digitalSignature'] = jwt_message[2]