--- conflicted
+++ resolved
@@ -381,8 +381,7 @@
     requests: (list) list of requests, containing dictionaries.
   """
   addIdsToRequests(grant_ids, requests, 'grantId')
-<<<<<<< HEAD
-=======
+
 
 def filterChannelsByFrequencyRange(channels, freq_range):
   """Returns channels within given frequency range.
@@ -399,4 +398,3 @@
       and
       channel['frequencyRange']['highFrequency'] <= freq_range['highFrequency']
   ]
->>>>>>> a604504d
