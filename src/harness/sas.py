--- conflicted
+++ resolved
@@ -60,17 +60,9 @@
 
 def _RequestPost(url, request, config):
   return _Request(url, request, config, True)
-<<<<<<< HEAD
 
 def _RequestGet(url, config):
   return _Request(url, None, config, False)
-=======
-
-
-def _RequestGet(url, config):
-  return _Request(url, None, config, False)
-
->>>>>>> 8f2950c8
 
 def _Request(url, request, config, is_post_method):
   """Sends HTTPS request.
@@ -161,17 +153,10 @@
 
   def GetEscSensorRecord(self, request, ssl_cert=None, ssl_key=None):
     return self._SasRequest('esc_sensor', request, ssl_cert, ssl_key)
-<<<<<<< HEAD
     
   def GetFullActivityDump(self, ssl_cert=None, ssl_key=None):
     return self._SasRequest('dump', None, ssl_cert, ssl_key)
-    
-=======
-
-  def GetFullActivityDump(self, ssl_cert=None, ssl_key=None):
-    return self._SasRequest('dump', None, ssl_cert, ssl_key)
-
->>>>>>> 8f2950c8
+
   def _SasRequest(self, method_name, request, ssl_cert=None, ssl_key=None):
     url = 'https://%s/%s/%s' % (self._base_url, self._sas_version, method_name)
     if request is not None:
@@ -187,11 +172,7 @@
                         self._tls_config.WithClientCertificate(
                             ssl_cert or self._GetDefaultCbsdSSLCertPath(),
                             ssl_key or self._GetDefaultCbsdSSLKeyPath()))
-<<<<<<< HEAD
     
-=======
-
->>>>>>> 8f2950c8
   def DownloadFile(self, url, ssl_cert=None, ssl_key=None):
     return self._DownloadFile('%s' % url,
                  self._tls_config.WithClientCertificate(ssl_cert if ssl_cert else self._GetDefaultSasSSLCertPath(),
@@ -350,21 +331,16 @@
 
   def TriggerDpaDeactivation(self, request):
     _RequestPost('https://%s/admin/trigger/dpa_deactivation' %
-<<<<<<< HEAD
-    self._base_url, requeest, self._tls_config)
+                 self._base_url, request, self._tls_config)
     
   def TriggerFullActivityDump(self):
     _RequestPost('https://%s/admin/trigger/create_full_activity_dump' % 
                    self._base_url, None, self._tls_config)
-    
-=======
-                 self._base_url, request, self._tls_config)
 
   def TriggerFullActivityDump(self):
     _RequestPost('https://%s/admin/trigger/create_full_activity_dump' %
                  self._base_url, None, self._tls_config)
 
->>>>>>> 8f2950c8
   def _GetDefaultAdminSSLCertPath(self):
     return os.path.join('certs', 'admin_client.cert')
 
@@ -372,10 +348,5 @@
     return os.path.join('certs', 'admin_client.key')
 
   def InjectPeerSas(self, request):
-<<<<<<< HEAD
-    _RequestPost('https://%s/admin/injectdata/peer_sas' % self._base_url,
-                 request, self._tls_config)
-=======
     _RequestPost('https://%s/admin/injectdata/peer_sas' %
-                 self._base_url, request, self._tls_config)
->>>>>>> 8f2950c8
+                 self._base_url, request, self._tls_config)