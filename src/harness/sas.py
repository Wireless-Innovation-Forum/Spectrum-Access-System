#    Copyright 2016 SAS Project Authors. All Rights Reserved.
#
#    Licensed under the Apache License, Version 2.0 (the "License");
#    you may not use this file except in compliance with the License.
#    You may obtain a copy of the License at
#
#        http://www.apache.org/licenses/LICENSE-2.0
#
#    Unless required by applicable law or agreed to in writing, software
#    distributed under the License is distributed on an "AS IS" BASIS,
#    WITHOUT WARRANTIES OR CONDITIONS OF ANY KIND, either express or implied.
#    See the License for the specific language governing permissions and
#    limitations under the License.
"""Implementation of SasInterface."""

import ConfigParser
import copy
import json
import logging
import StringIO
import urlparse
import os

import pycurl
import sas_interface

HTTP_TIMEOUT_SECS = 30


class TlsConfig(object):
  """Holds all TLS/HTTPS parameters."""

  def __init__(self):
    self.ssl_version = pycurl.Curl().SSLVERSION_TLSv1_2
    self.ciphers = [
        'AES128-GCM-SHA256',              # TLS_RSA_WITH_AES_128_GCM_SHA256
        'AES256-GCM-SHA384',              # TLS_RSA_WITH_AES_256_GCM_SHA384
        'ECDHE-ECDSA-AES128-GCM-SHA256',  # TLS_ECDHE_ECDSA_WITH_AES_128_GCM_SHA256
        'ECDHE-ECDSA-AES256-GCM-SHA384',  # TLS_ECDHE_ECDSA_WITH_AES_256_GCM_SHA384
        'ECDHE-RSA-AES128-GCM-SHA256',    # TLS_ECDHE_RSA_WITH_AES_128_GCM_SHA256
    ]
    self.ca_cert = os.path.join('certs', 'ca.cert')
    self.client_cert = None
    self.client_key = None

  def WithClientCertificate(self, client_cert, client_key):
    ret = copy.copy(self)
    ret.client_key = client_key
    ret.client_cert = client_cert
    return ret


def GetTestingSas():
  config_parser = ConfigParser.RawConfigParser()
  config_parser.read(['sas.cfg'])
  base_url = config_parser.get('SasConfig', 'BaseUrl')
  version = config_parser.get('SasConfig', 'Version')
  return SasImpl(base_url, version), SasAdminImpl(base_url)

def _RequestPost(url, request, config):
  """Sends HTTPS POST request.

  Args:
    url: Destination of the HTTPS request.
    request: Content of the request.
    config: a |TlsConfig| object defining the TLS/HTTPS configuration.
  Returns:
    A dictionary represents the JSON response received from server.
  Raises:
    AssertionError: with args[0] is an integer code representing:
      * libcurl SSL code response, if code < 100:
        https://curl.haxx.se/libcurl/c/libcurl-errors.html
      * HTTP code response, if code >= 100:
        https://en.wikipedia.org/wiki/List_of_HTTP_status_codes)
  """
  response = StringIO.StringIO()
  conn = pycurl.Curl()
  conn.setopt(conn.URL, url)
  conn.setopt(conn.WRITEFUNCTION, response.write)
  header = [
      'Host: %s' % urlparse.urlparse(url).hostname,
      'content-type: application/json'
  ]
  conn.setopt(conn.VERBOSE, 3  # Improve readability.
              if logging.getLogger().isEnabledFor(logging.DEBUG) else False)
  conn.setopt(conn.SSLVERSION, config.ssl_version)
  conn.setopt(conn.SSLCERTTYPE, 'PEM')
  conn.setopt(conn.SSLCERT, config.client_cert)
  conn.setopt(conn.SSLKEY, config.client_key)
  conn.setopt(conn.CAINFO, config.ca_cert)
  conn.setopt(conn.HTTPHEADER, header)
  conn.setopt(conn.SSL_CIPHER_LIST, ':'.join(config.ciphers))
  conn.setopt(conn.POST, True)
  request = json.dumps(request) if request else ''
  logging.debug('Request to URL ' + url + ':\n' + request)
  conn.setopt(conn.POSTFIELDS, request)
  conn.setopt(conn.TIMEOUT, HTTP_TIMEOUT_SECS)
  try:
    conn.perform()
  except pycurl.error as e:
    # e contains a tuple (libcurl_error_code, string_description).
    # See https://curl.haxx.se/libcurl/c/libcurl-errors.html
    raise AssertionError(e.args[0])
  http_code = conn.getinfo(pycurl.HTTP_CODE)
  conn.close()
  body = response.getvalue()
  logging.debug('Response:\n' + body)
  assert http_code == 200, http_code
  if body:
    return json.loads(body)


def _RequestGet(url, config):
  """Sends HTTPS GET request.

  Args:
    url: Destination of the HTTPS request.
    config: a |TlsConfig| object defining the TLS/HTTPS configuration.
  Returns:
    A dictionary represents the JSON response received from server.
  """
  response = StringIO.StringIO()
  conn = pycurl.Curl()
  conn.setopt(conn.URL, url)
  conn.setopt(conn.WRITEFUNCTION, response.write)
  header = [
      'Host: %s' % urlparse.urlparse(url).hostname,
      'content-type: application/json'
  ]
  conn.setopt(conn.VERBOSE, 3  # Improve readability.
              if logging.getLogger().isEnabledFor(logging.DEBUG) else False)
  conn.setopt(conn.SSLVERSION, config.ssl_version)
  conn.setopt(conn.SSLCERTTYPE, 'PEM')
  conn.setopt(conn.SSLCERT, config.client_cert)
  conn.setopt(conn.SSLKEY, config.client_key)
  conn.setopt(conn.CAINFO, config.ca_cert)
  conn.setopt(conn.HTTPHEADER, header)
  conn.setopt(conn.SSL_CIPHER_LIST, ':'.join(config.ciphers))
  logging.debug('Request to URL ' + url)
  conn.setopt(conn.TIMEOUT, HTTP_TIMEOUT_SECS)
  conn.perform()
  assert conn.getinfo(pycurl.HTTP_CODE) == 200, conn.getinfo(pycurl.HTTP_CODE)
  conn.close()
  body = response.getvalue()
  logging.debug('Response:\n' + body)
  return json.loads(body)

class SasImpl(sas_interface.SasInterface):
  """Implementation of SasInterface for SAS certification testing."""

  def __init__(self, base_url, sas_version):
    self._base_url = base_url
    self._sas_version = sas_version
    self._tls_config = TlsConfig()

  def Registration(self, request, ssl_cert=None, ssl_key=None):
    return self._CbsdRequest('registration', request, ssl_cert, ssl_key)

  def SpectrumInquiry(self, request, ssl_cert=None, ssl_key=None):
    return self._CbsdRequest('spectrumInquiry', request, ssl_cert, ssl_key)

  def Grant(self, request, ssl_cert=None, ssl_key=None):
    return self._CbsdRequest('grant', request, ssl_cert, ssl_key)

  def Heartbeat(self, request, ssl_cert=None, ssl_key=None):
    return self._CbsdRequest('heartbeat', request, ssl_cert, ssl_key)

  def Relinquishment(self, request, ssl_cert=None, ssl_key=None):
    return self._CbsdRequest('relinquishment', request, ssl_cert, ssl_key)

  def Deregistration(self, request, ssl_cert=None, ssl_key=None):
    return self._CbsdRequest('deregistration', request, ssl_cert, ssl_key)

  def GetSasImplementationRecord(self, request, ssl_cert=None, ssl_key=None):
    return self._SasRequest('sas_impl', request, ssl_cert, ssl_key)

  def GetEscSensorRecord(self, request, ssl_cert=None, ssl_key=None):
    return self._SasRequest('esc_sensor', request, ssl_cert, ssl_key)

  def _SasRequest(self, method_name, request, ssl_cert=None, ssl_key=None):
    return _RequestGet('https://%s/%s/%s/%s' %
                       (self._base_url, self._sas_version, method_name, request),
                       self._tls_config.WithClientCertificate(
                           ssl_cert or self._GetDefaultSasSSLCertPath(),
                           ssl_key or self._GetDefaultSasSSLKeyPath()))

  def _CbsdRequest(self, method_name, request, ssl_cert=None, ssl_key=None):
    return _RequestPost('https://%s/%s/%s' %
                        (self._base_url, self._sas_version, method_name), request,
                        self._tls_config.WithClientCertificate(
                            ssl_cert or self._GetDefaultCbsdSSLCertPath(),
                            ssl_key or self._GetDefaultCbsdSSLKeyPath()))

  def _GetDefaultCbsdSSLCertPath(self):
    return os.path.join('certs', 'client.cert')

  def _GetDefaultCbsdSSLKeyPath(self):
    return os.path.join('certs', 'client.key')

  def _GetDefaultSasSSLCertPath(self):
    return os.path.join('certs', 'client.cert')

  def _GetDefaultSasSSLKeyPath(self):
    return os.path.join('certs', 'client.key')

class SasAdminImpl(sas_interface.SasAdminInterface):
  """Implementation of SasAdminInterface for SAS certification testing."""

  def __init__(self, base_url):
    self._base_url = base_url
    self._tls_config = TlsConfig().WithClientCertificate(
        self._GetDefaultAdminSSLCertPath(), self._GetDefaultAdminSSLKeyPath())

  def Reset(self):
    _RequestPost('https://%s/admin/reset' % self._base_url, None, self._tls_config)

  def InjectFccId(self, request):
    if 'fccMaxEirp' not in request:
      request['fccMaxEirp'] = 47
    _RequestPost('https://%s/admin/injectdata/fcc_id' % self._base_url, request,
                 self._tls_config)

  def InjectUserId(self, request):
    _RequestPost('https://%s/admin/injectdata/user_id' % self._base_url,
                 request, self._tls_config)

  def InjectEscZone(self, request):
    return _RequestPost('https://%s/admin/injectdata/esc_zone' % self._base_url,
                        request, self._tls_config)

  def InjectZoneData(self, request):
    return _RequestPost('https://%s/admin/injectdata/zone' % self._base_url,
                        request, self._tls_config)

  def InjectPalDatabaseRecord(self, request):
    _RequestPost('https://%s/admin/injectdata/pal_database_record' %
                 self._base_url, request, self._tls_config)

  def InjectClusterList(self, request):
    _RequestPost('https://%s/admin/injectdata/cluster_list' % self._base_url,
                 request, self._tls_config)

  def BlacklistByFccId(self, request):
    _RequestPost('https://%s/admin/injectdata/blacklist_fcc_id' % self._base_url,
                 request, self._tls_config)

  def BlacklistByFccIdAndSerialNumber(self, request):
    _RequestPost('https://%s/admin/injectdata/blacklist_fcc_id_and_serial_number' %
                 self._base_url, request, self._tls_config)

  def TriggerEscZone(self, request):
    _RequestPost('https://%s/admin/trigger/esc_detection' % self._base_url,
                 request, self._tls_config)

  def ResetEscZone(self, request):
    _RequestPost('https://%s/admin/trigger/esc_reset' % self._base_url, request,
                 self._tls_config)

  def PreloadRegistrationData(self, request):
    _RequestPost('https://%s/admin/injectdata/conditional_registration' %
                 self._base_url, request, self._tls_config)

  def InjectFss(self, request):
    _RequestPost('https://%s/admin/injectdata/fss' % self._base_url, request,
                 self._tls_config)

  def InjectWisp(self, request):
    _RequestPost('https://%s/admin/injectdata/wisp' % self._base_url, request,
                 self._tls_config)

  def InjectSasAdministratorRecord(self, request):
    _RequestPost('https://%s/admin/injectdata/sas_admin' % self._base_url,
                 request, self._tls_config)

  def TriggerMeasurementReportRegistration(self):
    _RequestPost('https://%s/admin/trigger/meas_report_in_registration_response' %
                 self._base_url, None, self._tls_config)

  def TriggerMeasurementReportHeartbeat(self):
    _RequestPost('https://%s/admin/trigger/meas_report_in_heartbeat_response' %
                 self._base_url, None, self._tls_config)

  def InjectSasImplementationRecord(self, request):
    _RequestPost('https://%s/admin/injectdata/sas_impl' % self._base_url,
                 request, self._tls_config)

  def InjectEscSensorDataRecord(self, request):
    _RequestPost('https://%s/admin/injectdata/esc_sensor' % self._base_url, request,
                 self._tls_config)

  def TriggerPpaCreation(self, request):
    return _RequestPost('https://%s/admin/trigger/create_ppa' % self._base_url,
                        request, self._tls_config)

  def TriggerDailyActivitiesImmediately(self):
    _RequestPost('https://%s/admin/trigger/daily_activities_immediately' %
                 self._base_url, None, self._tls_config)

  def GetDailyActivitiesStatus(self):
    return _RequestPost('https://%s/admin/get_daily_activities_status' %
                        self._base_url, None, self._tls_config)

  def InjectCpiUser(self, request):
    _RequestPost('https://%s/admin/injectdata/cpi_user' % self._base_url,
                 request, self._tls_config)

  def TriggerLoadDpas(self):  
    _RequestPost('https://%s/admin/trigger/load_dpas' %
                 self._base_url, None, self._tls_config)
    
  def TriggerBulkDpaActivation(self, request):
    _RequestPost('https://%s/admin/trigger/bulk_dpa_activation' %
                 self._base_url, request, self._tls_config)

  def TriggerDpaActivation(self, request):
    _RequestPost('https://%s/admin/trigger/dpa_activation' %
                 self._base_url, request, self._tls_config)

  def TriggerDpaDeactivation(self, request):
    _RequestPost('https://%s/admin/trigger/dpa_deactivation' %
<<<<<<< HEAD
                 self._base_url, request,
                 self._GetDefaultAdminSSLCertPath(),
                 self._GetDefaultAdminSSLKeyPath()) 

=======
                 self._base_url, request, self._tls_config) 
    
>>>>>>> 41951f90
  def _GetDefaultAdminSSLCertPath(self):
    return os.path.join('certs', 'admin_client.cert')

  def _GetDefaultAdminSSLKeyPath(self):
    return os.path.join('certs', 'admin_client.key')
<|MERGE_RESOLUTION|>--- conflicted
+++ resolved
@@ -318,15 +318,8 @@
 
   def TriggerDpaDeactivation(self, request):
     _RequestPost('https://%s/admin/trigger/dpa_deactivation' %
-<<<<<<< HEAD
-                 self._base_url, request,
-                 self._GetDefaultAdminSSLCertPath(),
-                 self._GetDefaultAdminSSLKeyPath()) 
-
-=======
                  self._base_url, request, self._tls_config) 
     
->>>>>>> 41951f90
   def _GetDefaultAdminSSLCertPath(self):
     return os.path.join('certs', 'admin_client.cert')
 
