--- conflicted
+++ resolved
@@ -139,13 +139,11 @@
   def GetSasImplementationRecord(self, request, ssl_cert=None, ssl_key=None):
     return self._SasRequest('sas_impl', request, ssl_cert, ssl_key)
 
-<<<<<<< HEAD
   def GetFullActivityDump(self, ssl_cert=None, ssl_key=None):
       return self._SasRequest('dump', None, ssl_cert, ssl_key)
-=======
+    
   def GetEscSensorRecord(self, request, ssl_cert=None, ssl_key=None):
     return self._SasRequest('esc_sensor', request, ssl_cert, ssl_key)
->>>>>>> 157ae61e
 
   def _SasRequest(self, method_name, request, ssl_cert=None, ssl_key=None):
     return _RequestGet('https://%s/%s/%s/%s' %
