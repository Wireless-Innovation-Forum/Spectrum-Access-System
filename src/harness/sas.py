#    Copyright 2016 SAS Project Authors. All Rights Reserved.
#
#    Licensed under the Apache License, Version 2.0 (the "License");
#    you may not use this file except in compliance with the License.
#    You may obtain a copy of the License at
#
#        http://www.apache.org/licenses/LICENSE-2.0
#
#    Unless required by applicable law or agreed to in writing, software
#    distributed under the License is distributed on an "AS IS" BASIS,
#    WITHOUT WARRANTIES OR CONDITIONS OF ANY KIND, either express or implied.
#    See the License for the specific language governing permissions and
#    limitations under the License.
"""Implementation of SasInterface."""

import ConfigParser
import copy
import json
import logging
import StringIO
import urlparse
import os

import pycurl
import sas_interface

HTTP_TIMEOUT_SECS = 30


class TlsConfig(object):
  """Holds all TLS/HTTPS parameters."""

  def __init__(self):
    self.ssl_version = pycurl.Curl().SSLVERSION_TLSv1_2
    self.ciphers = [
        'AES128-GCM-SHA256',              # TLS_RSA_WITH_AES_128_GCM_SHA256
        'AES256-GCM-SHA384',              # TLS_RSA_WITH_AES_256_GCM_SHA384
        'ECDHE-ECDSA-AES128-GCM-SHA256',  # TLS_ECDHE_ECDSA_WITH_AES_128_GCM_SHA256
        'ECDHE-ECDSA-AES256-GCM-SHA384',  # TLS_ECDHE_ECDSA_WITH_AES_256_GCM_SHA384
        'ECDHE-RSA-AES128-GCM-SHA256',    # TLS_ECDHE_RSA_WITH_AES_128_GCM_SHA256
    ]
    self.ca_cert = os.path.join('certs', 'ca.cert')
    self.client_cert = None
    self.client_key = None

  def WithClientCertificate(self, client_cert, client_key):
    ret = copy.copy(self)
    ret.client_key = client_key
    ret.client_cert = client_cert
    return ret


def GetTestingSas():
  config_parser = ConfigParser.RawConfigParser()
  config_parser.read(['sas.cfg'])
  base_url = config_parser.get('SasConfig', 'BaseUrl')
  version = config_parser.get('SasConfig', 'Version')
  return SasImpl(base_url, version), SasAdminImpl(base_url)

def _RequestPost(url, request, config):
  """Sends HTTPS POST request.

  Args:
    url: Destination of the HTTPS request.
    request: Content of the request.
    config: a |TlsConfig| object defining the TLS/HTTPS configuration.
  Returns:
    A dictionary represents the JSON response received from server.
  Raises:
    AssertionError: with args[0] is an integer code representing:
      * libcurl SSL code response, if code < 100:
        https://curl.haxx.se/libcurl/c/libcurl-errors.html
      * HTTP code response, if code >= 100:
        https://en.wikipedia.org/wiki/List_of_HTTP_status_codes)
  """
  response = StringIO.StringIO()
  conn = pycurl.Curl()
  conn.setopt(conn.URL, url)
  conn.setopt(conn.WRITEFUNCTION, response.write)
  header = [
      'Host: %s' % urlparse.urlparse(url).hostname,
      'content-type: application/json'
  ]
  conn.setopt(conn.VERBOSE, 3  # Improve readability.
              if logging.getLogger().isEnabledFor(logging.DEBUG) else False)
  conn.setopt(conn.SSLVERSION, config.ssl_version)
  conn.setopt(conn.SSLCERTTYPE, 'PEM')
  conn.setopt(conn.SSLCERT, config.client_cert)
  conn.setopt(conn.SSLKEY, config.client_key)
  conn.setopt(conn.CAINFO, config.ca_cert)
  conn.setopt(conn.HTTPHEADER, header)
  conn.setopt(conn.SSL_CIPHER_LIST, ':'.join(config.ciphers))
  conn.setopt(conn.POST, True)
  request = json.dumps(request) if request else ''
  logging.debug('Request to URL ' + url + ':\n' + request)
  conn.setopt(conn.POSTFIELDS, request)
  conn.setopt(conn.TIMEOUT, HTTP_TIMEOUT_SECS)
  try:
    conn.perform()
  except pycurl.error as e:
    # e contains a tuple (libcurl_error_code, string_description).
    # See https://curl.haxx.se/libcurl/c/libcurl-errors.html
    raise AssertionError(e.args[0])
  http_code = conn.getinfo(pycurl.HTTP_CODE)
  conn.close()
  body = response.getvalue()
  logging.debug('Response:\n' + body)
  assert http_code == 200, http_code
  if body:
    return json.loads(body)


def _RequestGet(url, config):
  """Sends HTTPS GET request.

  Args:
    url: Destination of the HTTPS request.
    config: a |TlsConfig| object defining the TLS/HTTPS configuration.
  Returns:
    A dictionary represents the JSON response received from server.
  """
  response = StringIO.StringIO()
  conn = pycurl.Curl()
  conn.setopt(conn.URL, url)
  conn.setopt(conn.WRITEFUNCTION, response.write)
  header = [
      'Host: %s' % urlparse.urlparse(url).hostname,
      'content-type: application/json'
  ]
  conn.setopt(conn.VERBOSE, 3  # Improve readability.
              if logging.getLogger().isEnabledFor(logging.DEBUG) else False)
  conn.setopt(conn.SSLVERSION, config.ssl_version)
  conn.setopt(conn.SSLCERTTYPE, 'PEM')
  conn.setopt(conn.SSLCERT, config.client_cert)
  conn.setopt(conn.SSLKEY, config.client_key)
  conn.setopt(conn.CAINFO, config.ca_cert)
  conn.setopt(conn.HTTPHEADER, header)
  conn.setopt(conn.SSL_CIPHER_LIST, ':'.join(config.ciphers))
  logging.debug('Request to URL ' + url)
  conn.setopt(conn.TIMEOUT, HTTP_TIMEOUT_SECS)
  conn.perform()
  assert conn.getinfo(pycurl.HTTP_CODE) == 200, conn.getinfo(pycurl.HTTP_CODE)
  conn.close()
  body = response.getvalue()
  logging.debug('Response:\n' + body)
  return json.loads(body)

class SasImpl(sas_interface.SasInterface):
  """Implementation of SasInterface for SAS certification testing."""

  def __init__(self, base_url, sas_version):
    self._base_url = base_url
    self._sas_version = sas_version
    self._tls_config = TlsConfig()

  def Registration(self, request, ssl_cert=None, ssl_key=None):
    return self._CbsdRequest('registration', request, ssl_cert, ssl_key)

  def SpectrumInquiry(self, request, ssl_cert=None, ssl_key=None):
    return self._CbsdRequest('spectrumInquiry', request, ssl_cert, ssl_key)

  def Grant(self, request, ssl_cert=None, ssl_key=None):
    return self._CbsdRequest('grant', request, ssl_cert, ssl_key)

  def Heartbeat(self, request, ssl_cert=None, ssl_key=None):
    return self._CbsdRequest('heartbeat', request, ssl_cert, ssl_key)

  def Relinquishment(self, request, ssl_cert=None, ssl_key=None):
    return self._CbsdRequest('relinquishment', request, ssl_cert, ssl_key)

  def Deregistration(self, request, ssl_cert=None, ssl_key=None):
    return self._CbsdRequest('deregistration', request, ssl_cert, ssl_key)

  def GetSasImplementationRecord(self, request, ssl_cert=None, ssl_key=None):
    return self._SasRequest('sas_impl', request, ssl_cert, ssl_key)

  def GetEscSensorRecord(self, request, ssl_cert=None, ssl_key=None):
    return self._SasRequest('esc_sensor', request, ssl_cert, ssl_key)

  def _SasRequest(self, method_name, request, ssl_cert=None, ssl_key=None):
    return _RequestGet('https://%s/%s/%s/%s' %
                       (self._base_url, self._sas_version, method_name, request),
                       self._tls_config.WithClientCertificate(
                           ssl_cert or self._GetDefaultSasSSLCertPath(),
                           ssl_key or self._GetDefaultSasSSLKeyPath()))

  def _CbsdRequest(self, method_name, request, ssl_cert=None, ssl_key=None):
    return _RequestPost('https://%s/%s/%s' %
                        (self._base_url, self._sas_version, method_name), request,
                        self._tls_config.WithClientCertificate(
                            ssl_cert or self._GetDefaultCbsdSSLCertPath(),
                            ssl_key or self._GetDefaultCbsdSSLKeyPath()))

  def _GetDefaultCbsdSSLCertPath(self):
    return os.path.join('certs', 'client.cert')

  def _GetDefaultCbsdSSLKeyPath(self):
    return os.path.join('certs', 'client.key')

  def _GetDefaultSasSSLCertPath(self):
    return os.path.join('certs', 'client.cert')

  def _GetDefaultSasSSLKeyPath(self):
    return os.path.join('certs', 'client.key')

class SasAdminImpl(sas_interface.SasAdminInterface):
  """Implementation of SasAdminInterface for SAS certification testing."""

  def __init__(self, base_url):
    self._base_url = base_url
    self._tls_config = TlsConfig().WithClientCertificate(
        self._GetDefaultAdminSSLCertPath(), self._GetDefaultAdminSSLKeyPath())

  def Reset(self):
    _RequestPost('https://%s/admin/reset' % self._base_url, None, self._tls_config)

  def InjectFccId(self, request):
    if 'fccMaxEirp' not in request:
      request['fccMaxEirp'] = 47
    _RequestPost('https://%s/admin/injectdata/fcc_id' % self._base_url, request,
                 self._tls_config)

  def InjectUserId(self, request):
    _RequestPost('https://%s/admin/injectdata/user_id' % self._base_url,
                 request, self._tls_config)

  def InjectEscZone(self, request):
    return _RequestPost('https://%s/admin/injectdata/esc_zone' % self._base_url,
                        request, self._tls_config)

  def InjectZoneData(self, request):
    return _RequestPost('https://%s/admin/injectdata/zone' % self._base_url,
                        request, self._tls_config)

  def InjectPalDatabaseRecord(self, request):
    _RequestPost('https://%s/admin/injectdata/pal_database_record' %
                 self._base_url, request, self._tls_config)

  def InjectClusterList(self, request):
    _RequestPost('https://%s/admin/injectdata/cluster_list' % self._base_url,
                 request, self._tls_config)

  def BlacklistByFccId(self, request):
    _RequestPost('https://%s/admin/injectdata/blacklist_fcc_id' % self._base_url,
                 request, self._tls_config)

  def BlacklistByFccIdAndSerialNumber(self, request):
    _RequestPost('https://%s/admin/injectdata/blacklist_fcc_id_and_serial_number' %
                 self._base_url, request, self._tls_config)

  def TriggerEscZone(self, request):
    _RequestPost('https://%s/admin/trigger/esc_detection' % self._base_url,
                 request, self._tls_config)

  def ResetEscZone(self, request):
    _RequestPost('https://%s/admin/trigger/esc_reset' % self._base_url, request,
                 self._tls_config)

  def PreloadRegistrationData(self, request):
    _RequestPost('https://%s/admin/injectdata/conditional_registration' %
                 self._base_url, request, self._tls_config)

  def InjectFss(self, request):
    _RequestPost('https://%s/admin/injectdata/fss' % self._base_url, request,
                 self._tls_config)

  def InjectWisp(self, request):
    _RequestPost('https://%s/admin/injectdata/wisp' % self._base_url, request,
                 self._tls_config)

  def InjectSasAdministratorRecord(self, request):
    _RequestPost('https://%s/admin/injectdata/sas_admin' % self._base_url,
                 request, self._tls_config)

  def TriggerMeasurementReportRegistration(self):
    _RequestPost('https://%s/admin/trigger/meas_report_in_registration_response' %
                 self._base_url, None, self._tls_config)

  def TriggerMeasurementReportHeartbeat(self):
    _RequestPost('https://%s/admin/trigger/meas_report_in_heartbeat_response' %
                 self._base_url, None, self._tls_config)

  def InjectSasImplementationRecord(self, request):
    _RequestPost('https://%s/admin/injectdata/sas_impl' % self._base_url,
                 request, self._tls_config)

  def InjectEscSensorDataRecord(self, request):
    _RequestPost('https://%s/admin/injectdata/esc_sensor' % self._base_url, request,
                 self._tls_config)

  def TriggerPpaCreation(self, request):
    return _RequestPost('https://%s/admin/trigger/create_ppa' % self._base_url,
                        request, self._tls_config)

  def TriggerDailyActivitiesImmediately(self):
    _RequestPost('https://%s/admin/trigger/daily_activities_immediately' %
                 self._base_url, None, self._tls_config)

  def GetDailyActivitiesStatus(self):
    return _RequestPost('https://%s/admin/get_daily_activities_status' %
                        self._base_url, None, self._tls_config)
<<<<<<< HEAD

  def InjectCpiUser(self, request):
    _RequestPost('https://%s/admin/injectdata/cpi_user' % self._base_url,
                 request, self._tls_config)

  def TriggerLoadDpas(self):  
    _RequestPost('https://%s/admin/trigger/load_dpas' %
                 self._base_url, None,
                 self._GetDefaultAdminSSLCertPath(),
                 self._GetDefaultAdminSSLKeyPath())

  def TriggerBulkDpaActivation(self, request):
    _RequestPost('https://%s/admin/trigger/bulk_dpa_activation' %
                 self._base_url, request,
                 self._GetDefaultAdminSSLCertPath(),
                 self._GetDefaultAdminSSLKeyPath())

  def TriggerDpaActivation(self, request):
    _RequestPost('https://%s/admin/trigger/dpa_activation' %
                 self._base_url, request,
                 self._GetDefaultAdminSSLCertPath(),
                 self._GetDefaultAdminSSLKeyPath()) 

  def TriggerDpaDeactivation(self, request):
    _RequestPost('https://%s/admin/trigger/dpa_deactivation' %
                 self._base_url, request,
                 self._GetDefaultAdminSSLCertPath(),
                 self._GetDefaultAdminSSLKeyPath())
=======

  def InjectCpiUser(self, request):
    _RequestPost('https://%s/admin/injectdata/cpi_user' % self._base_url,
                 request, self._tls_config)
>>>>>>> 4f856015

  def _GetDefaultAdminSSLCertPath(self):
    return os.path.join('certs', 'admin_client.cert')

  def _GetDefaultAdminSSLKeyPath(self):
    return os.path.join('certs', 'admin_client.key')
<|MERGE_RESOLUTION|>--- conflicted
+++ resolved
@@ -299,7 +299,6 @@
   def GetDailyActivitiesStatus(self):
     return _RequestPost('https://%s/admin/get_daily_activities_status' %
                         self._base_url, None, self._tls_config)
-<<<<<<< HEAD
 
   def InjectCpiUser(self, request):
     _RequestPost('https://%s/admin/injectdata/cpi_user' % self._base_url,
@@ -307,9 +306,6 @@
 
   def TriggerLoadDpas(self):  
     _RequestPost('https://%s/admin/trigger/load_dpas' %
-                 self._base_url, None,
-                 self._GetDefaultAdminSSLCertPath(),
-                 self._GetDefaultAdminSSLKeyPath())
 
   def TriggerBulkDpaActivation(self, request):
     _RequestPost('https://%s/admin/trigger/bulk_dpa_activation' %
@@ -325,15 +321,6 @@
 
   def TriggerDpaDeactivation(self, request):
     _RequestPost('https://%s/admin/trigger/dpa_deactivation' %
-                 self._base_url, request,
-                 self._GetDefaultAdminSSLCertPath(),
-                 self._GetDefaultAdminSSLKeyPath())
-=======
-
-  def InjectCpiUser(self, request):
-    _RequestPost('https://%s/admin/injectdata/cpi_user' % self._base_url,
-                 request, self._tls_config)
->>>>>>> 4f856015
 
   def _GetDefaultAdminSSLCertPath(self):
     return os.path.join('certs', 'admin_client.cert')
