#    Copyright 2016 SAS Project Authors. All Rights Reserved.
#
#    Licensed under the Apache License, Version 2.0 (the "License");
#    you may not use this file except in compliance with the License.
#    You may obtain a copy of the License at
#
#        http://www.apache.org/licenses/LICENSE-2.0
#
#    Unless required by applicable law or agreed to in writing, software
#    distributed under the License is distributed on an "AS IS" BASIS,
#    WITHOUT WARRANTIES OR CONDITIONS OF ANY KIND, either express or implied.
#    See the License for the specific language governing permissions and
#    limitations under the License.
"""Implementation of SasInterface."""

import ConfigParser
import json
import logging
import StringIO
import urlparse
<<<<<<< HEAD
from BaseHTTPServer import HTTPServer, BaseHTTPRequestHandler
import ssl
import threading
=======
import os

>>>>>>> 4caa478b
import pycurl
import sas_interface

HTTP_TIMEOUT_SECS = 30
CA_CERT = os.path.join('certs', 'ca.cert')
CIPHERS = [
    'AES128-GCM-SHA256', 'AES256-GCM-SHA384', 'ECDHE-RSA-AES128-GCM-SHA256'
]


def GetTestingSas():
  config_parser = ConfigParser.RawConfigParser()
  config_parser.read(['sas.cfg'])
  base_url = config_parser.get('SasConfig', 'BaseUrl')
  version = config_parser.get('SasConfig', 'Version')
  return SasImpl(base_url, version), SasAdminImpl(base_url)

def GetServer():
  config_parser = ConfigParser.RawConfigParser()
  config_parser.read(['sas.cfg'])
  server_base_url = config_parser.get('HttpServer', 'BaseUrl')
  server_port = int(config_parser.get('HttpServer', 'Port'))
  return HttpServer({'baseUrl': server_base_url, 'port': server_port})

def _RequestPost(url, request, ssl_cert, ssl_key):
  """Sends HTTPS POST request.

  Args:
    url: Destination of the HTTPS request.
    request: Content of the request.
    ssl_cert: Path of SSL cert used in HTTPS request.
    ssl_key: Path of SSL key used in HTTPS request.
  Returns:
    A dictionary represents the JSON response received from server.
  """
  response = StringIO.StringIO()
  conn = pycurl.Curl()
  conn.setopt(conn.URL, url)
  conn.setopt(conn.WRITEFUNCTION, response.write)
  header = [
      'Host: %s' % urlparse.urlparse(url).hostname,
      'content-type: application/json'
  ]
  conn.setopt(conn.VERBOSE, 3)
  conn.setopt(conn.SSLVERSION, conn.SSLVERSION_TLSv1_2)
  conn.setopt(conn.SSLCERTTYPE, 'PEM')
  conn.setopt(conn.SSLCERT, ssl_cert)
  conn.setopt(conn.SSLKEY, ssl_key)
  conn.setopt(conn.CAINFO, CA_CERT)
  conn.setopt(conn.HTTPHEADER, header)
  conn.setopt(conn.SSL_CIPHER_LIST, ':'.join(CIPHERS))
  conn.setopt(conn.POST, True)
  request = json.dumps(request) if request else ''
  logging.debug('Request to URL ' + url + ':\n' + request)
  conn.setopt(conn.POSTFIELDS, request)
  conn.setopt(conn.TIMEOUT, HTTP_TIMEOUT_SECS)
  conn.perform()
  assert conn.getinfo(pycurl.HTTP_CODE) == 200, conn.getinfo(pycurl.HTTP_CODE)
  conn.close()
  body = response.getvalue()
  logging.debug('Response:\n' + body)
  return json.loads(body)

def _RequestGet(url, ssl_cert, ssl_key):
  """Sends HTTPS GET request.

  Args:
    url: Destination of the HTTPS request.
    ssl_cert: Path of SSL cert used in HTTPS request.
    ssl_key: Path of SSL key used in HTTPS request.
  Returns:
    A dictionary represents the JSON response received from server.
  """
  response = StringIO.StringIO()
  conn = pycurl.Curl()
  conn.setopt(conn.URL, url)
  conn.setopt(conn.WRITEFUNCTION, response.write)
  header = [
      'Host: %s' % urlparse.urlparse(url).hostname,
      'content-type: application/json'
  ]
  conn.setopt(conn.VERBOSE, 3)
  conn.setopt(conn.SSLVERSION, conn.SSLVERSION_TLSv1_2)
  conn.setopt(conn.SSLCERTTYPE, 'PEM')
  conn.setopt(conn.SSLCERT, ssl_cert)
  conn.setopt(conn.SSLKEY, ssl_key)
  conn.setopt(conn.CAINFO, CA_CERT)
  conn.setopt(conn.HTTPHEADER, header)
  conn.setopt(conn.SSL_CIPHER_LIST, ':'.join(CIPHERS))
  logging.debug('Request to URL ' + url)
  conn.setopt(conn.TIMEOUT, HTTP_TIMEOUT_SECS)
  conn.perform()
  assert conn.getinfo(pycurl.HTTP_CODE) == 200, conn.getinfo(pycurl.HTTP_CODE)
  conn.close()
  body = response.getvalue()
  logging.debug('Response:\n' + body)
  return json.loads(body)

class SasImpl(sas_interface.SasInterface):
  """Implementation of SasInterface for SAS certification testing."""

  def __init__(self, base_url, sas_version):
    self._base_url = base_url
    self._sas_version = sas_version

  def Registration(self, request, ssl_cert=None, ssl_key=None):
    return self._CbsdRequest('registration', request, ssl_cert, ssl_key)

  def SpectrumInquiry(self, request, ssl_cert=None, ssl_key=None):
    return self._CbsdRequest('spectrumInquiry', request, ssl_cert, ssl_key)

  def Grant(self, request, ssl_cert=None, ssl_key=None):
    return self._CbsdRequest('grant', request, ssl_cert, ssl_key)

  def Heartbeat(self, request, ssl_cert=None, ssl_key=None):
    return self._CbsdRequest('heartbeat', request, ssl_cert, ssl_key)

  def Relinquishment(self, request, ssl_cert=None, ssl_key=None):
    return self._CbsdRequest('relinquishment', request, ssl_cert, ssl_key)

  def Deregistration(self, request, ssl_cert=None, ssl_key=None):
    return self._CbsdRequest('deregistration', request, ssl_cert, ssl_key)

  def GetSasImplementationRecord(self, request, ssl_cert=None, ssl_key=None):
    return self._SasRequest('sas_impl', request, ssl_cert, ssl_key)

  def GetEscSensorRecord(self, request, ssl_cert=None, ssl_key=None):
    return self._SasRequest('esc_sensor', request, ssl_cert, ssl_key)

  def _SasRequest(self, method_name, request, ssl_cert=None, ssl_key=None):
    return _RequestGet('https://%s/%s/%s/%s' %
                        (self._base_url, self._sas_version, method_name, request),
                        ssl_cert if ssl_cert else self._GetDefaultSasSSLCertPath(),
                        ssl_key if ssl_key else self._GetDefaultSasSSLKeyPath())

  def _CbsdRequest(self, method_name, request, ssl_cert=None, ssl_key=None):
    return _RequestPost('https://%s/%s/%s' %
                        (self._base_url, self._sas_version, method_name), request,
                        ssl_cert if ssl_cert else self._GetDefaultCbsdSSLCertPath(),
                        ssl_key if ssl_key else self._GetDefaultCbsdSSLKeyPath())

  def _GetDefaultCbsdSSLCertPath(self):
    return os.path.join('certs', 'client.cert')

  def _GetDefaultCbsdSSLKeyPath(self):
    return os.path.join('certs', 'client.key')

  def _GetDefaultSasSSLCertPath(self):
    return os.path.join('certs', 'client.cert')

  def _GetDefaultSasSSLKeyPath(self):
    return os.path.join('certs', 'client.key')

class SasAdminImpl(sas_interface.SasAdminInterface):
  """Implementation of SasAdminInterface for SAS certification testing."""

  def __init__(self, base_url):
    self._base_url = base_url

  def Reset(self):
    _RequestPost('https://%s/admin/reset' % self._base_url, None,
                 self._GetDefaultAdminSSLCertPath(),
                 self._GetDefaultAdminSSLKeyPath())

  def InjectFccId(self, request):
    _RequestPost('https://%s/admin/injectdata/fccId' % self._base_url, request,
                 self._GetDefaultAdminSSLCertPath(),
                 self._GetDefaultAdminSSLKeyPath())

  def InjectEscZone(self, request):
    return _RequestPost('https://%s/admin/injectdata/esc_zone' % self._base_url, request,
                 self._GetDefaultAdminSSLCertPath(),
                 self._GetDefaultAdminSSLKeyPath())

  def InjectZoneData(self, request):
    return _RequestPost('https://%s/admin/injectdata/zone' % self._base_url,
                        request, self._GetDefaultAdminSSLCertPath(),
                        self._GetDefaultAdminSSLKeyPath())

  def InjectPalDatabaseRecord(self, request):
    _RequestPost('https://%s/admin/injectdata/pal_database_record' %
                 self._base_url, request,
                 self._GetDefaultAdminSSLCertPath(),
                 self._GetDefaultAdminSSLKeyPath())

  def InjectClusterList(self, request):
    _RequestPost('https://%s/admin/injectdata/cluster_list' % self._base_url,
                 request, self._GetDefaultAdminSSLCertPath(),
                 self._GetDefaultAdminSSLKeyPath())

  def BlacklistByFccId(self, request):
    _RequestPost('https://%s/admin/injectdata/blacklist_fcc_id' % self._base_url, request,
                 self._GetDefaultAdminSSLCertPath(),
                 self._GetDefaultAdminSSLKeyPath())

  def BlacklistByFccIdAndSerialNumber(self, request):
    _RequestPost('https://%s/admin/injectdata/blacklist_fcc_id_and_serial_number' %
                 self._base_url, request,
                 self._GetDefaultAdminSSLCertPath(),
                 self._GetDefaultAdminSSLKeyPath())

  def TriggerEscZone(self, request):
    _RequestPost('https://%s/admin/trigger/esc_detection' % self._base_url, request,
                 self._GetDefaultAdminSSLCertPath(),
                 self._GetDefaultAdminSSLKeyPath())

  def ResetEscZone(self, request):
    _RequestPost('https://%s/admin/trigger/esc_reset' % self._base_url, request,
                 self._GetDefaultAdminSSLCertPath(),
                 self._GetDefaultAdminSSLKeyPath())
    
  def PreloadRegistrationData(self, request):
    _RequestPost('https://%s/admin/injectdata/conditional_registration' % self._base_url,
                 request, self._GetDefaultAdminSSLCertPath(),
                 self._GetDefaultAdminSSLKeyPath())

  def InjectFss(self, request):
    _RequestPost('https://%s/admin/injectdata/fss' % self._base_url, request,
                 self._GetDefaultAdminSSLCertPath(),
                 self._GetDefaultAdminSSLKeyPath())

  def InjectWisp(self, request):
    _RequestPost('https://%s/admin/injectdata/wisp' % self._base_url, request,
                 self._GetDefaultAdminSSLCertPath(),
                 self._GetDefaultAdminSSLKeyPath())

  def InjectSasAdministratorRecord(self, request):
    _RequestPost('https://%s/admin/injectdata/sas_admin' % self._base_url, request,
                 self._GetDefaultAdminSSLCertPath(),
                 self._GetDefaultAdminSSLKeyPath())

  def TriggerMeasurementReportRegistration(self, request):
    _RequestPost('https://%s/admin/trigger/meas_report_in_registration_response' % self._base_url, request,
                 self._GetDefaultAdminSSLCertPath(),
                 self._GetDefaultAdminSSLKeyPath())

  def TriggerMeasurementReportHeartbeat(self, request):
    _RequestPost('https://%s/admin/trigger/meas_report_in_heartbeat_response' % self._base_url, request,
                 self._GetDefaultAdminSSLCertPath(),
                 self._GetDefaultAdminSSLKeyPath())

  def InjectSasImplementationRecord(self, request):
    _RequestPost('https://%s/admin/injectdata/sas_impl' % self._base_url, request,
                 self._GetDefaultAdminSSLCertPath(),
                 self._GetDefaultAdminSSLKeyPath())

  def InjectEscSensorDataRecord(self, request):
    _RequestPost('https://%s/admin/injectdata/esc_sensor' % self._base_url, request,
                 self._GetDefaultAdminSSLCertPath(),
                 self._GetDefaultAdminSSLKeyPath())

  def _GetDefaultAdminSSLCertPath(self):
    return os.path.join('certs', 'admin_client.cert')

  def _GetDefaultAdminSSLKeyPath(self):
<<<<<<< HEAD
    return 'client.key'

class HttpServerHandler(BaseHTTPRequestHandler):
  def __init__(self, callbackHandler, getSetupParameters, *args):
    self._parameters = getSetupParameters()
    self._callbackHandler = callbackHandler
    BaseHTTPRequestHandler.__init__(self, *args)

  def do_GET(self):
    """Handles Pull/GET Request and returns Path of the Request to callback Method"""
    if self.path == self._parameters['expectedPath']:
      self.send_response(200)
      self.send_header('Content-type', 'application/json')
      self.end_headers()
      self.wfile.write(json.dumps(self._parameters['responseBody']))
      self._callbackHandler(self.path)
    else:
      self.send_response(404)
      self._callbackHandler()

  def do_POST(self):
    """Handles Push/POST Request and returns Request Body to callback Method"""
    length = int(self.headers.getheader('content-length'))
    if length > 0:
      try:
        request_body = json.loads(self.rfile.read(length))
        if self.path == self._parameters['expectedPath']:
          self.send_response(200)
          self.send_header('Content-type', 'application/json')
          self.end_headers()
          self.wfile.write(json.dumps(self._parameters['responseBody']))
          self._callbackHandler(request_body)
          return
        else:
          self.send_response(404)
      except ValueError:
        self.send_response(422)
    self._callbackHandler()

class HttpServer(sas_interface.HttpServerInterface):
  """Test Harness acting as a Http Server to receive Pull/GET and Push/POST 
  Requests from SAS Under Test
  """
  def __init__(self, server_details):
    self._server_details = server_details
    self._request_event = threading.Event()
    self.parameters = {}
    self.response = None

  # Helper Methods Starts

  def _callbackHandler(self, response=None):
    """Release wait initiated by _requestResponse when there is GET/POST Request from 
    SAS Under Test"""
    self.response = response
    self._request_event.set()

  def _handleRequest(self, callbackHandler, getSetupParameters):
    """Returns Http Server Handler Method"""
    return lambda *args: HttpServerHandler(callbackHandler, getSetupParameters, *args)

  def _getSetupParameters(self):
    """Returns Response Body and Expected Path setup by the testcase"""
    return self.parameters

  def _requestResponse(self):
    """Initiate wait till timeout to get the response from SAS Under Test and then 
    return the response as soon as _callbackHandler is called"""
    logging.info("Waiting for the Response from SAS Under Test")
    self._request_event.wait(20.0)
    return self.response

  # Helper Methods Ends

  def setupServer(self, parameters=None):
    self.parameters = parameters
    return self._requestResponse

  def getBaseUrl(self):
    return 'https://%s:%d' % (self._server_details['baseUrl'], self._server_details['port'])

  def StartServer(self):
    request_handler = self._handleRequest(self._callbackHandler, self._getSetupParameters)
    self.server = HTTPServer((self._server_details['baseUrl'], self._server_details['port']),
                             request_handler)
    cert_file = 'server.cert'
    key_file = 'server.key'
    ca_cert = 'ca.cert'
    ciphers = [
      'AES128-GCM-SHA256', 'AES256-GCM-SHA384', 'ECDHE-RSA-AES128-GCM-SHA256'
    ]
    self.server.socket = ssl.wrap_socket(
      self.server.socket,
      certfile=cert_file,
      keyfile=key_file,
      ca_certs=ca_cert,
      cert_reqs=ssl.CERT_REQUIRED,
      ssl_version=ssl.PROTOCOL_TLSv1_2,
      ciphers=':'.join(ciphers),
      server_side=True)

    logging.info('Started Test Harness Server at %s' % self.getBaseUrl())

    # Start Server in a separate thread
    server_start = threading.Thread(target=self.server.serve_forever)
    server_start.daemon = True
    server_start.start()

  def StopServer(self):
    logging.info('Stopped Test Harness Server')
    self.server.shutdown()
=======
    return os.path.join('certs', 'admin_client.key')
>>>>>>> 4caa478b
<|MERGE_RESOLUTION|>--- conflicted
+++ resolved
@@ -18,14 +18,10 @@
 import logging
 import StringIO
 import urlparse
-<<<<<<< HEAD
 from BaseHTTPServer import HTTPServer, BaseHTTPRequestHandler
 import ssl
 import threading
-=======
 import os
-
->>>>>>> 4caa478b
 import pycurl
 import sas_interface
 
@@ -281,8 +277,7 @@
     return os.path.join('certs', 'admin_client.cert')
 
   def _GetDefaultAdminSSLKeyPath(self):
-<<<<<<< HEAD
-    return 'client.key'
+    return os.path.join('certs', 'admin_client.key')
 
 class HttpServerHandler(BaseHTTPRequestHandler):
   def __init__(self, callbackHandler, getSetupParameters, *args):
@@ -392,7 +387,4 @@
 
   def StopServer(self):
     logging.info('Stopped Test Harness Server')
-    self.server.shutdown()
-=======
-    return os.path.join('certs', 'admin_client.key')
->>>>>>> 4caa478b
+    self.server.shutdown()