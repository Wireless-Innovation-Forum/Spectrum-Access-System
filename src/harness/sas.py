#    Copyright 2016 SAS Project Authors. All Rights Reserved.
#
#    Licensed under the Apache License, Version 2.0 (the "License");
#    you may not use this file except in compliance with the License.
#    You may obtain a copy of the License at
#
#        http://www.apache.org/licenses/LICENSE-2.0
#
#    Unless required by applicable law or agreed to in writing, software
#    distributed under the License is distributed on an "AS IS" BASIS,
#    WITHOUT WARRANTIES OR CONDITIONS OF ANY KIND, either express or implied.
#    See the License for the specific language governing permissions and
#    limitations under the License.
"""Implementation of SasInterface."""

import ConfigParser
import json
import logging
import StringIO
import urlparse

import pycurl
import sas_interface

HTTP_TIMEOUT_SECS = 30
CA_CERT = 'ca.cert'
CIPHERS = [
    'AES128-GCM-SHA256', 'AES256-GCM-SHA384', 'ECDHE-RSA-AES128-GCM-SHA256'
]


def GetTestingSas():
  config_parser = ConfigParser.RawConfigParser()
  config_parser.read(['sas.cfg'])
  base_url = config_parser.get('SasConfig', 'BaseUrl')
  version = config_parser.get('SasConfig', 'Version')
  return SasImpl(base_url, version), SasAdminImpl(base_url)

def _RequestPost(url, request, ssl_cert, ssl_key):
  """Sends HTTPS POST request.

  Args:
    url: Destination of the HTTPS request.
    request: Content of the request.
    ssl_cert: Path of SSL cert used in HTTPS request.
    ssl_key: Path of SSL key used in HTTPS request.
  Returns:
    A dictionary represents the JSON response received from server.
  """
  response = StringIO.StringIO()
  conn = pycurl.Curl()
  conn.setopt(conn.URL, url)
  conn.setopt(conn.WRITEFUNCTION, response.write)
  header = [
      'Host: %s' % urlparse.urlparse(url).hostname,
      'content-type: application/json'
  ]
  conn.setopt(conn.VERBOSE, 3)
  conn.setopt(conn.SSLVERSION, conn.SSLVERSION_TLSv1_2)
  conn.setopt(conn.SSLCERTTYPE, 'PEM')
  conn.setopt(conn.SSLCERT, ssl_cert)
  conn.setopt(conn.SSLKEY, ssl_key)
  conn.setopt(conn.CAINFO, CA_CERT)
  conn.setopt(conn.HTTPHEADER, header)
  conn.setopt(conn.SSL_CIPHER_LIST, ':'.join(CIPHERS))
  conn.setopt(conn.POST, True)
  request = json.dumps(request) if request else ''
  logging.debug('Request to URL ' + url + ':\n' + request)
  conn.setopt(conn.POSTFIELDS, request)
  conn.setopt(conn.TIMEOUT, HTTP_TIMEOUT_SECS)
  conn.perform()
  assert conn.getinfo(pycurl.HTTP_CODE) == 200, conn.getinfo(pycurl.HTTP_CODE)
  conn.close()
  body = response.getvalue()
  logging.debug('Response:\n' + body)
  return json.loads(body)

def _RequestGet(url, ssl_cert, ssl_key):
  """Sends HTTPS GET request.

  Args:
    url: Destination of the HTTPS request.
    ssl_cert: Path of SSL cert used in HTTPS request.
    ssl_key: Path of SSL key used in HTTPS request.
  Returns:
    A dictionary represents the JSON response received from server.
  """
  response = StringIO.StringIO()
  conn = pycurl.Curl()
  conn.setopt(conn.URL, url)
  conn.setopt(conn.WRITEFUNCTION, response.write)
  header = [
      'Host: %s' % urlparse.urlparse(url).hostname,
      'content-type: application/json'
  ]
  conn.setopt(conn.VERBOSE, 3)
  conn.setopt(conn.SSLVERSION, conn.SSLVERSION_TLSv1_2)
  conn.setopt(conn.SSLCERTTYPE, 'PEM')
  conn.setopt(conn.SSLCERT, ssl_cert)
  conn.setopt(conn.SSLKEY, ssl_key)
  conn.setopt(conn.CAINFO, CA_CERT)
  conn.setopt(conn.HTTPHEADER, header)
  conn.setopt(conn.SSL_CIPHER_LIST, ':'.join(CIPHERS))
  logging.debug('Request to URL ' + url)
  conn.setopt(conn.TIMEOUT, HTTP_TIMEOUT_SECS)
  conn.perform()
  assert conn.getinfo(pycurl.HTTP_CODE) == 200, conn.getinfo(pycurl.HTTP_CODE)
  conn.close()
  body = response.getvalue()
  logging.debug('Response:\n' + body)
  return json.loads(body)

class SasImpl(sas_interface.SasInterface):
  """Implementation of SasInterface for SAS certification testing."""

  def __init__(self, base_url, sas_version):
    self._base_url = base_url
    self._sas_version = sas_version

  def Registration(self, request, ssl_cert=None, ssl_key=None):
    return self._CbsdRequest('registration', request, ssl_cert, ssl_key)

  def SpectrumInquiry(self, request, ssl_cert=None, ssl_key=None):
    return self._CbsdRequest('spectrumInquiry', request, ssl_cert, ssl_key)

  def Grant(self, request, ssl_cert=None, ssl_key=None):
    return self._CbsdRequest('grant', request, ssl_cert, ssl_key)

  def Heartbeat(self, request, ssl_cert=None, ssl_key=None):
    return self._CbsdRequest('heartbeat', request, ssl_cert, ssl_key)

  def Relinquishment(self, request, ssl_cert=None, ssl_key=None):
    return self._CbsdRequest('relinquishment', request, ssl_cert, ssl_key)

  def Deregistration(self, request, ssl_cert=None, ssl_key=None):
    return self._CbsdRequest('deregistration', request, ssl_cert, ssl_key)

  def _CbsdRequest(self, method_name, request, ssl_cert=None, ssl_key=None):
    return _RequestPost('https://%s/%s/%s' %
                        (self._base_url, self._sas_version, method_name), request,
                        ssl_cert if ssl_cert else self._GetDefaultCbsdSSLCertPath(),
                        ssl_key if ssl_key else self._GetDefaultCbsdSSLKeyPath())

  def _GetDefaultCbsdSSLCertPath(self):
    return 'client.cert'

  def _GetDefaultCbsdSSLKeyPath(self):
    return 'client.key'


class SasAdminImpl(sas_interface.SasAdminInterface):
  """Implementation of SasAdminInterface for SAS certification testing."""

  def __init__(self, base_url):
    self._base_url = base_url

  def Reset(self):
    _RequestPost('https://%s/admin/reset' % self._base_url, None,
                 self._GetDefaultAdminSSLCertPath(),
                 self._GetDefaultAdminSSLKeyPath())

  def InjectFccId(self, request):
    _RequestPost('https://%s/admin/injectdata/fccId' % self._base_url, request,
                 self._GetDefaultAdminSSLCertPath(),
                 self._GetDefaultAdminSSLKeyPath())

  def InjectEscZone(self, request):
    return _RequestPost('https://%s/admin/injectdata/esc_zone' % self._base_url, request,
                 self._GetDefaultAdminSSLCertPath(),
                 self._GetDefaultAdminSSLKeyPath())

  def InjectZoneData(self, request):
    return _RequestPost('https://%s/admin/injectdata/zone' % self._base_url,
                        request, self._GetDefaultAdminSSLCertPath(),
                        self._GetDefaultAdminSSLKeyPath())

  def InjectPalDatabaseRecord(self, request):
    _RequestPost('https://%s/admin/injectdata/pal_database_record' %
                 self._base_url, request,
                 self._GetDefaultAdminSSLCertPath(),
                 self._GetDefaultAdminSSLKeyPath())

  def InjectClusterList(self, request):
    _RequestPost('https://%s/admin/injectdata/cluster_list' % self._base_url,
                 request, self._GetDefaultAdminSSLCertPath(),
                 self._GetDefaultAdminSSLKeyPath())

  def BlacklistByFccId(self, request):
    _RequestPost('https://%s/admin/injectdata/blacklist_fcc_id' % self._base_url, request,
                 self._GetDefaultAdminSSLCertPath(),
                 self._GetDefaultAdminSSLKeyPath())

  def BlacklistByFccIdAndSerialNumber(self, request):
    _RequestPost('https://%s/admin/injectdata/blacklist_fcc_id_and_serial_number' %
                 self._base_url, request,
                 self._GetDefaultAdminSSLCertPath(),
                 self._GetDefaultAdminSSLKeyPath())

  def TriggerEscZone(self, request):
    _RequestPost('https://%s/admin/trigger/esc_detection' % self._base_url, request,
                 self._GetDefaultAdminSSLCertPath(),
                 self._GetDefaultAdminSSLKeyPath())

  def ResetEscZone(self, request):
    _RequestPost('https://%s/admin/trigger/esc_reset' % self._base_url, request,
                 self._GetDefaultAdminSSLCertPath(),
                 self._GetDefaultAdminSSLKeyPath())
    
  def PreloadRegistrationData(self, request):
    _RequestPost('https://%s/admin/injectdata/conditional_registration' % self._base_url,
                 request, self._GetDefaultAdminSSLCertPath(),
                 self._GetDefaultAdminSSLKeyPath())

  def InjectFss(self, request):
    _RequestPost('https://%s/admin/injectdata/fss' % self._base_url, request,
                 self._GetDefaultAdminSSLCertPath(),
                 self._GetDefaultAdminSSLKeyPath())

  def InjectWisp(self, request):
    _RequestPost('https://%s/admin/injectdata/wisp' % self._base_url, request,
                 self._GetDefaultAdminSSLCertPath(),
                 self._GetDefaultAdminSSLKeyPath())

  def InjectSasAdministratorRecord(self, request):
    _RequestPost('https://%s/admin/injectdata/sas_admin' % self._base_url, request,
                 self._GetDefaultAdminSSLCertPath(),
                 self._GetDefaultAdminSSLKeyPath())

<<<<<<< HEAD
  def TriggerMeasurementReportRegistration(self, request):
    _RequestPost('https://%s/admin/trigger/meas_report_in_registration_response' % self._base_url, request,
                 self._GetDefaultAdminSSLCertPath(),
                 self._GetDefaultAdminSSLKeyPath())

  def TriggerMeasurementReportHeartbeat(self, request):
    _RequestPost('https://%s/admin/trigger/meas_report_in_heartbeat_response' % self._base_url, request,
=======
  def InjectSasImplementationRecord(self, request):
    _RequestPost('https://%s/admin/injectdata/sas_impl' % self._base_url, request,
                 self._GetDefaultAdminSSLCertPath(),
                 self._GetDefaultAdminSSLKeyPath())

  def InjectEscSensorDataRecord(self, request):
    _RequestPost('https://%s/admin/injectdata/esc_sensor' % self._base_url, request,
>>>>>>> a1a335a4
                 self._GetDefaultAdminSSLCertPath(),
                 self._GetDefaultAdminSSLKeyPath())

  def _GetDefaultAdminSSLCertPath(self):
    return 'client.cert'

  def _GetDefaultAdminSSLKeyPath(self):
    return 'client.key'<|MERGE_RESOLUTION|>--- conflicted
+++ resolved
@@ -226,7 +226,6 @@
                  self._GetDefaultAdminSSLCertPath(),
                  self._GetDefaultAdminSSLKeyPath())
 
-<<<<<<< HEAD
   def TriggerMeasurementReportRegistration(self, request):
     _RequestPost('https://%s/admin/trigger/meas_report_in_registration_response' % self._base_url, request,
                  self._GetDefaultAdminSSLCertPath(),
@@ -234,7 +233,9 @@
 
   def TriggerMeasurementReportHeartbeat(self, request):
     _RequestPost('https://%s/admin/trigger/meas_report_in_heartbeat_response' % self._base_url, request,
-=======
+                 self._GetDefaultAdminSSLCertPath(),
+                 self._GetDefaultAdminSSLKeyPath())
+
   def InjectSasImplementationRecord(self, request):
     _RequestPost('https://%s/admin/injectdata/sas_impl' % self._base_url, request,
                  self._GetDefaultAdminSSLCertPath(),
@@ -242,7 +243,6 @@
 
   def InjectEscSensorDataRecord(self, request):
     _RequestPost('https://%s/admin/injectdata/esc_sensor' % self._base_url, request,
->>>>>>> a1a335a4
                  self._GetDefaultAdminSSLCertPath(),
                  self._GetDefaultAdminSSLKeyPath())
 
