#    Copyright 2018 SAS Project Authors. All Rights Reserved.
#
#    Licensed under the Apache License, Version 2.0 (the "License");
#    you may not use this file except in compliance with the License.
#    You may obtain a copy of the License at
#
#        http://www.apache.org/licenses/LICENSE-2.0
#
#    Unless required by applicable law or agreed to in writing, software
#    distributed under the License is distributed on an "AS IS" BASIS,
#    WITHOUT WARRANTIES OR CONDITIONS OF ANY KIND, either express or implied.
#    See the License for the specific language governing permissions and
#    limitations under the License.
"""Implementation of SasInterface."""

import ConfigParser
from request_handler import TlsConfig, RequestPost, RequestGet
import os
import sas_interface

def GetTestingSas():
  config_parser = ConfigParser.RawConfigParser()
  config_parser.read(['sas.cfg'])
<<<<<<< HEAD
  admin_api_base_url = config_parser.get('SasConfig', 'AdminApiBaseUrl')
  cbsd_sas_rsa_base_url = config_parser.get('SasConfig', 'CbsdSasRsaBaseUrl')
  cbsd_sas_ec_base_url = config_parser.get('SasConfig', 'CbsdSasEcBaseUrl')
  sas_sas_rsa_base_url = config_parser.get('SasConfig', 'SasSasRsaBaseUrl')
  sas_sas_ec_base_url = config_parser.get('SasConfig', 'SasSasEcBaseUrl')
  cbsd_sas_version = config_parser.get('SasConfig', 'CbsdSasVersion')
  sas_sas_version = config_parser.get('SasConfig', 'SasSasVersion')
  return SasImpl(cbsd_sas_rsa_base_url, cbsd_sas_ec_base_url, sas_sas_rsa_base_url,\
    sas_sas_ec_base_url, cbsd_sas_version, sas_sas_version), SasAdminImpl(admin_api_base_url)
=======
  base_url = config_parser.get('SasConfig', 'BaseUrl')
  version = config_parser.get('SasConfig', 'Version')
  sas_admin_id = config_parser.get('SasConfig', 'AdminId')
  return SasImpl(base_url, version, sas_admin_id), SasAdminImpl(base_url)

def GetDefaultCbsdSSLCertPath():
  return os.path.join('certs', 'client.cert')


def GetDefaultCbsdSSLKeyPath():
  return os.path.join('certs', 'client.key')


def GetDefaultSasSSLCertPath():
  return os.path.join('certs', 'client.cert')


def GetDefaultSasSSLKeyPath():
  return os.path.join('certs', 'client.key')

>>>>>>> 50fb6a04

class SasImpl(sas_interface.SasInterface):
  """Implementation of SasInterface for SAS certification testing."""

<<<<<<< HEAD
  def __init__(self, cbsd_sas_rsa_base_url, cbsd_sas_ec_base_url,\
    sas_sas_rsa_base_url, sas_sas_ec_base_url, cbsd_sas_version, sas_sas_version):
    self._cbsd_sas_rsa_base_url = cbsd_sas_rsa_base_url
    self._cbsd_sas_ec_base_url = cbsd_sas_ec_base_url
    self._sas_sas_rsa_base_url = sas_sas_rsa_base_url
    self._sas_sas_ec_base_url = sas_sas_ec_base_url
    self.cbsd_sas_active_base_url = cbsd_sas_rsa_base_url
    self.sas_sas_active_base_url = sas_sas_rsa_base_url
    self.cbsd_sas_version = cbsd_sas_version
    self.sas_sas_version = sas_sas_version
=======
  def __init__(self, base_url, sas_version, sas_admin_id):
    self._base_url = base_url
    self._sas_version = sas_version
>>>>>>> 50fb6a04
    self._tls_config = TlsConfig()
    self._sas_admin_id = sas_admin_id

  def Registration(self, request, ssl_cert=None, ssl_key=None):
    return self._CbsdRequest('registration', request, ssl_cert, ssl_key)

  def SpectrumInquiry(self, request, ssl_cert=None, ssl_key=None):
    return self._CbsdRequest('spectrumInquiry', request, ssl_cert, ssl_key)

  def Grant(self, request, ssl_cert=None, ssl_key=None):
    return self._CbsdRequest('grant', request, ssl_cert, ssl_key)

  def Heartbeat(self, request, ssl_cert=None, ssl_key=None):
    return self._CbsdRequest('heartbeat', request, ssl_cert, ssl_key)

  def Relinquishment(self, request, ssl_cert=None, ssl_key=None):
    return self._CbsdRequest('relinquishment', request, ssl_cert, ssl_key)

  def Deregistration(self, request, ssl_cert=None, ssl_key=None):
    return self._CbsdRequest('deregistration', request, ssl_cert, ssl_key)

  def GetEscSensorRecord(self, request, ssl_cert=None, ssl_key=None):
    return self._SasRequest('esc_sensor', request, ssl_cert, ssl_key)

  def GetFullActivityDump(self, ssl_cert=None, ssl_key=None):
    return self._SasRequest('dump', None, ssl_cert, ssl_key)

  def _SasRequest(self, method_name, request, ssl_cert=None, ssl_key=None):

    url = 'https://%s/%s/%s' % (self.sas_sas_active_base_url, self.sas_sas_version, method_name)
    if request is not None:
      url += '/%s' % request
    return RequestGet(url,
                      self._tls_config.WithClientCertificate(
                          ssl_cert or GetDefaultSasSSLCertPath(),
                          ssl_key or GetDefaultSasSSLKeyPath()))

  def _CbsdRequest(self, method_name, request, ssl_cert=None, ssl_key=None):
    return RequestPost('https://%s/%s/%s' % (self.cbsd_sas_active_base_url, self.cbsd_sas_version,
                                             method_name), request,
                       self._tls_config.WithClientCertificate(
                           ssl_cert or GetDefaultCbsdSSLCertPath(),
                           ssl_key or GetDefaultCbsdSSLKeyPath()))

  def DownloadFile(self, url, ssl_cert=None, ssl_key=None):
    return RequestGet(url,
                      self._tls_config.WithClientCertificate(
                          ssl_cert if ssl_cert else
<<<<<<< HEAD
                          self._GetDefaultSasSSLCertPath(), ssl_key
                          if ssl_key else self._GetDefaultSasSSLKeyPath()))

  def UpdateSasRequestUrl(self, cipher):
    if 'ECDSA' in cipher:
      sas_sas_active_base_url = self._sas_sas_ec_base_url
    else:
      sas_sas_active_base_url = self._sas_sas_rsa_base_url

  def UpdateCbsdRequestUrl(self, cipher):
    if 'ECDSA' in cipher:
      self.cbsd_sas_active_base_url = self._cbsd_sas_ec_base_url
    else:
      self.cbsd_sas_active_base_url = self._cbsd_sas_rsa_base_url

  def _GetDefaultCbsdSSLCertPath(self):
    return os.path.join('certs', 'client.cert')

  def _GetDefaultCbsdSSLKeyPath(self):
    return os.path.join('certs', 'client.key')

  def _GetDefaultSasSSLCertPath(self):
    return os.path.join('certs', 'client.cert')

  def _GetDefaultSasSSLKeyPath(self):
    return os.path.join('certs', 'client.key')
=======
                          GetDefaultSasSSLCertPath(), ssl_key
                          if ssl_key else GetDefaultSasSSLKeyPath()))
>>>>>>> 50fb6a04

class SasAdminImpl(sas_interface.SasAdminInterface):
  """Implementation of SasAdminInterface for SAS certification testing."""

  def __init__(self, base_url):
    self._base_url = base_url
    self._tls_config = TlsConfig().WithClientCertificate(
        self._GetDefaultAdminSSLCertPath(), self._GetDefaultAdminSSLKeyPath())

  def Reset(self):
    RequestPost('https://%s/admin/reset' % self._base_url, None,
                self._tls_config)

  def InjectFccId(self, request):
    if 'fccMaxEirp' not in request:
      request['fccMaxEirp'] = 47
    RequestPost('https://%s/admin/injectdata/fcc_id' % self._base_url, request,
                self._tls_config)

  def InjectUserId(self, request):
    RequestPost('https://%s/admin/injectdata/user_id' % self._base_url, request,
                self._tls_config)

  def InjectEscZone(self, request):
    return RequestPost('https://%s/admin/injectdata/esc_zone' % self._base_url,
                       request, self._tls_config)

  def InjectExclusionZone(self, request):
    return RequestPost(
        'https://%s/admin/injectdata/exclusion_zone' % self._base_url, request,
        self._tls_config)

  def InjectZoneData(self, request):
    return RequestPost('https://%s/admin/injectdata/zone' % self._base_url,
                       request, self._tls_config)

  def InjectPalDatabaseRecord(self, request):
    RequestPost(
        'https://%s/admin/injectdata/pal_database_record' % self._base_url,
        request, self._tls_config)

  def InjectClusterList(self, request):
    RequestPost('https://%s/admin/injectdata/cluster_list' % self._base_url,
                request, self._tls_config)

  def BlacklistByFccId(self, request):
    RequestPost('https://%s/admin/injectdata/blacklist_fcc_id' % self._base_url,
                request, self._tls_config)

  def BlacklistByFccIdAndSerialNumber(self, request):
    RequestPost('https://%s/admin/injectdata/blacklist_fcc_id_and_serial_number'
                % self._base_url, request, self._tls_config)

  def TriggerEscZone(self, request):
    RequestPost('https://%s/admin/trigger/esc_detection' % self._base_url,
                request, self._tls_config)

  def ResetEscZone(self, request):
    RequestPost('https://%s/admin/trigger/esc_reset' % self._base_url, request,
                self._tls_config)

  def PreloadRegistrationData(self, request):
    RequestPost(
        'https://%s/admin/injectdata/conditional_registration' % self._base_url,
        request, self._tls_config)

  def InjectFss(self, request):
    RequestPost('https://%s/admin/injectdata/fss' % self._base_url, request,
                self._tls_config)

  def InjectWisp(self, request):
    RequestPost('https://%s/admin/injectdata/wisp' % self._base_url, request,
                self._tls_config)

  def InjectSasAdministratorRecord(self, request):
    RequestPost('https://%s/admin/injectdata/sas_admin' % self._base_url,
                request, self._tls_config)

  def TriggerMeasurementReportRegistration(self):
    RequestPost('https://%s/admin/trigger/meas_report_in_registration_response'
                % self._base_url, None, self._tls_config)

  def TriggerMeasurementReportHeartbeat(self):
    RequestPost('https://%s/admin/trigger/meas_report_in_heartbeat_response' %
                self._base_url, None, self._tls_config)

  def InjectEscSensorDataRecord(self, request):
    RequestPost('https://%s/admin/injectdata/esc_sensor' % self._base_url,
                request, self._tls_config)

  def TriggerPpaCreation(self, request):
    return RequestPost('https://%s/admin/trigger/create_ppa' % self._base_url,
                       request, self._tls_config)

  def TriggerDailyActivitiesImmediately(self):
    RequestPost('https://%s/admin/trigger/daily_activities_immediately' %
                self._base_url, None, self._tls_config)

  def QueryPropagationAndAntennaModel(self, request):
    return RequestPost('https://%s/admin/query/propagation_and_antenna_model' %
                       self._base_url, request, self._tls_config)

  def GetDailyActivitiesStatus(self):
    return RequestPost(
        'https://%s/admin/get_daily_activities_status' % self._base_url, None,
        self._tls_config)

  def InjectCpiUser(self, request):
    RequestPost('https://%s/admin/injectdata/cpi_user' % self._base_url,
                request, self._tls_config)

  def TriggerLoadDpas(self):
    RequestPost('https://%s/admin/trigger/load_dpas' % self._base_url, None,
                self._tls_config)

  def TriggerBulkDpaActivation(self, request):
    RequestPost('https://%s/admin/trigger/bulk_dpa_activation' % self._base_url,
                request, self._tls_config)

  def TriggerDpaActivation(self, request):
    RequestPost('https://%s/admin/trigger/dpa_activation' % self._base_url,
                request, self._tls_config)

  def TriggerDpaDeactivation(self, request):
    RequestPost('https://%s/admin/trigger/dpa_deactivation' % self._base_url,
                request, self._tls_config)

  def TriggerFullActivityDump(self):
    RequestPost(
        'https://%s/admin/trigger/create_full_activity_dump' % self._base_url,
        None, self._tls_config)

  def _GetDefaultAdminSSLCertPath(self):
    return os.path.join('certs', 'admin_client.cert')

  def _GetDefaultAdminSSLKeyPath(self):
    return os.path.join('certs', 'admin_client.key')

  def InjectPeerSas(self, request):
    RequestPost('https://%s/admin/injectdata/peer_sas' % self._base_url,
                request, self._tls_config)

  def GetPpaCreationStatus(self):
    return RequestPost(
      'https://%s/admin/get_ppa_status' % self._base_url, None,
      self._tls_config)<|MERGE_RESOLUTION|>--- conflicted
+++ resolved
@@ -21,7 +21,6 @@
 def GetTestingSas():
   config_parser = ConfigParser.RawConfigParser()
   config_parser.read(['sas.cfg'])
-<<<<<<< HEAD
   admin_api_base_url = config_parser.get('SasConfig', 'AdminApiBaseUrl')
   cbsd_sas_rsa_base_url = config_parser.get('SasConfig', 'CbsdSasRsaBaseUrl')
   cbsd_sas_ec_base_url = config_parser.get('SasConfig', 'CbsdSasEcBaseUrl')
@@ -29,13 +28,9 @@
   sas_sas_ec_base_url = config_parser.get('SasConfig', 'SasSasEcBaseUrl')
   cbsd_sas_version = config_parser.get('SasConfig', 'CbsdSasVersion')
   sas_sas_version = config_parser.get('SasConfig', 'SasSasVersion')
+  sas_admin_id = config_parser.get('SasConfig', 'AdminId')
   return SasImpl(cbsd_sas_rsa_base_url, cbsd_sas_ec_base_url, sas_sas_rsa_base_url,\
-    sas_sas_ec_base_url, cbsd_sas_version, sas_sas_version), SasAdminImpl(admin_api_base_url)
-=======
-  base_url = config_parser.get('SasConfig', 'BaseUrl')
-  version = config_parser.get('SasConfig', 'Version')
-  sas_admin_id = config_parser.get('SasConfig', 'AdminId')
-  return SasImpl(base_url, version, sas_admin_id), SasAdminImpl(base_url)
+    sas_sas_ec_base_url, cbsd_sas_version, sas_sas_version, sas_admin_id), SasAdminImpl(admin_api_base_url)  
 
 def GetDefaultCbsdSSLCertPath():
   return os.path.join('certs', 'client.cert')
@@ -52,14 +47,11 @@
 def GetDefaultSasSSLKeyPath():
   return os.path.join('certs', 'client.key')
 
->>>>>>> 50fb6a04
-
 class SasImpl(sas_interface.SasInterface):
   """Implementation of SasInterface for SAS certification testing."""
 
-<<<<<<< HEAD
   def __init__(self, cbsd_sas_rsa_base_url, cbsd_sas_ec_base_url,\
-    sas_sas_rsa_base_url, sas_sas_ec_base_url, cbsd_sas_version, sas_sas_version):
+    sas_sas_rsa_base_url, sas_sas_ec_base_url, cbsd_sas_version, sas_sas_version, sas_admin_id):
     self._cbsd_sas_rsa_base_url = cbsd_sas_rsa_base_url
     self._cbsd_sas_ec_base_url = cbsd_sas_ec_base_url
     self._sas_sas_rsa_base_url = sas_sas_rsa_base_url
@@ -68,11 +60,6 @@
     self.sas_sas_active_base_url = sas_sas_rsa_base_url
     self.cbsd_sas_version = cbsd_sas_version
     self.sas_sas_version = sas_sas_version
-=======
-  def __init__(self, base_url, sas_version, sas_admin_id):
-    self._base_url = base_url
-    self._sas_version = sas_version
->>>>>>> 50fb6a04
     self._tls_config = TlsConfig()
     self._sas_admin_id = sas_admin_id
 
@@ -121,9 +108,8 @@
     return RequestGet(url,
                       self._tls_config.WithClientCertificate(
                           ssl_cert if ssl_cert else
-<<<<<<< HEAD
-                          self._GetDefaultSasSSLCertPath(), ssl_key
-                          if ssl_key else self._GetDefaultSasSSLKeyPath()))
+                          GetDefaultSasSSLCertPath(), ssl_key
+                          if ssl_key else GetDefaultSasSSLKeyPath()))
 
   def UpdateSasRequestUrl(self, cipher):
     if 'ECDSA' in cipher:
@@ -137,22 +123,6 @@
     else:
       self.cbsd_sas_active_base_url = self._cbsd_sas_rsa_base_url
 
-  def _GetDefaultCbsdSSLCertPath(self):
-    return os.path.join('certs', 'client.cert')
-
-  def _GetDefaultCbsdSSLKeyPath(self):
-    return os.path.join('certs', 'client.key')
-
-  def _GetDefaultSasSSLCertPath(self):
-    return os.path.join('certs', 'client.cert')
-
-  def _GetDefaultSasSSLKeyPath(self):
-    return os.path.join('certs', 'client.key')
-=======
-                          GetDefaultSasSSLCertPath(), ssl_key
-                          if ssl_key else GetDefaultSasSSLKeyPath()))
->>>>>>> 50fb6a04
-
 class SasAdminImpl(sas_interface.SasAdminInterface):
   """Implementation of SasAdminInterface for SAS certification testing."""
 
