--- conflicted
+++ resolved
@@ -146,8 +146,8 @@
     return self._SasRequest('esc_sensor', request, ssl_cert, ssl_key)
 
   def _SasRequest(self, method_name, request, ssl_cert=None, ssl_key=None):
-    return _RequestGet('https://%s/%s/%s/%s' %
-                        (self._base_url, self._sas_version, method_name, request),
+    return _RequestGet('https://%s'%'/'.join(value for value in
+                        [self._base_url, self._sas_version, method_name, request] if value),
                         ssl_cert if ssl_cert else self._GetDefaultSasSSLCertPath(),
                         ssl_key if ssl_key else self._GetDefaultSasSSLKeyPath())
 
@@ -264,18 +264,16 @@
                  self._GetDefaultAdminSSLCertPath(),
                  self._GetDefaultAdminSSLKeyPath())
 
-<<<<<<< HEAD
   def TriggerFullActivityDump(self):
       _RequestPost('https://%s/admin/trigger/create_full_activity_dump' % self._base_url, None,
                    self._GetDefaultAdminSSLCertPath(),
                    self._GetDefaultAdminSSLKeyPath())
-=======
+
   def TriggerPpaCreation(self, request):
     return _RequestPost('https://%s/admin/trigger/create_ppa' %
                         self._base_url, request,
                         self._GetDefaultAdminSSLCertPath(),
                         self._GetDefaultAdminSSLKeyPath())
->>>>>>> 19abe155
 
   def _GetDefaultAdminSSLCertPath(self):
     return os.path.join('certs', 'admin_client.cert')
